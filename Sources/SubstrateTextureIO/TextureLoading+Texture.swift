--- conflicted
+++ resolved
@@ -152,7 +152,6 @@
             throw TextureLoadingError.mismatchingDimensions(expected: Size(width: self.width, height: self.height), actual: texture.descriptor.size)
         }
         
-<<<<<<< HEAD
         await withTaskGroup(of: CopyDataResult.self) { taskGroup in
             if texture.descriptor.mipmapLevelCount > 1, case .cpu(let wrapMode, let filter) = mipGenerationMode {
                 let mips = self.generateMipChain(wrapMode: wrapMode, filter: filter, compressedBlockSize: 1, mipmapCount: texture.descriptor.mipmapLevelCount)
@@ -169,28 +168,6 @@
                 taskGroup.spawn {
                     await self.withUnsafeBufferPointer { buffer in
                         await GPUResourceUploader.replaceTextureRegion(Region(x: 0, y: 0, width: self.width, height: self.height), mipmapLevel: 0, in: texture, withBytes: buffer.baseAddress!, bytesPerRow: self.width * self.channelCount * MemoryLayout<T>.size)
-=======
-        if texture.descriptor.mipmapLevelCount > 1, case .cpu(let wrapMode, let filter) = mipGenerationMode {
-            let mips = self.generateMipChain(wrapMode: wrapMode, filter: filter, compressedBlockSize: 1, mipmapCount: texture.descriptor.mipmapLevelCount)
-                           
-            for (i, data) in mips.enumerated().prefix(texture.descriptor.mipmapLevelCount) {
-                data.withUnsafeBufferPointer { buffer in
-                    GPUResourceUploader.replaceTextureRegion(Region(x: 0, y: 0, width: data.width, height: data.height), mipmapLevel: i, in: texture, withBytes: buffer.baseAddress!, bytesPerRow: data.width * data.channelCount * MemoryLayout<T>.size, onBytesCopied: { [data] _, _ in
-                        _ = data
-                    })
-                }
-            }
-        } else {
-            self.withUnsafeBufferPointer { buffer in
-                GPUResourceUploader.replaceTextureRegion(Region(x: 0, y: 0, width: self.width, height: self.height), mipmapLevel: 0, in: texture, withBytes: buffer.baseAddress!, bytesPerRow: self.width * self.channelCount * MemoryLayout<T>.size, onBytesCopied: { [self] _, _ in
-                    _ = self
-                })
-            }
-            if texture.descriptor.mipmapLevelCount > 1, case .gpuDefault = mipGenerationMode {
-                if self.channelCount == 4, self.alphaMode != .premultiplied {
-                    if _isDebugAssertConfiguration() {
-                        print("Warning: generating mipmaps using the GPU's default mipmap generation for texture \(texture.label ?? "Texture(handle: \(texture.handle))") which expects premultiplied alpha, but the texture has an alpha mode of \(self.alphaMode). Fringing may be visible")
->>>>>>> 1ef7e4a3
                     }
                     if texture.descriptor.mipmapLevelCount > 1, case .gpuDefault = mipGenerationMode {
                         if self.channelCount == 4, self.alphaMode != .premultiplied {
