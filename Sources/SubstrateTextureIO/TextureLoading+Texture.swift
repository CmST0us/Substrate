--- conflicted
+++ resolved
@@ -149,7 +149,6 @@
             throw TextureLoadingError.mismatchingDimensions(expected: Size(width: self.width, height: self.height), actual: texture.descriptor.size)
         }
         
-<<<<<<< HEAD
         await withTaskGroup(of: Void.self) { taskGroup in
             if texture.descriptor.mipmapLevelCount > 1, case .cpu(let wrapMode, let filter) = mipGenerationMode {
                 let mips = self.generateMipChain(wrapMode: wrapMode, filter: filter, compressedBlockSize: 1, mipmapCount: texture.descriptor.mipmapLevelCount)
@@ -164,7 +163,7 @@
             } else {
                 taskGroup.async {
                     await self.withUnsafeBufferPointer { buffer in
-                        await GPUResourceUploader.replaceTextureRegion(Region(x: 0, y: 0, width: self.width, height: self.height), mipmapLevel: 0, in: texture, withBytes: buffer.baseAddress!, bytesPerRow: self.width * self.channelCount * MemoryLayout<T>.size)
+                        _ = await GPUResourceUploader.replaceTextureRegion(Region(x: 0, y: 0, width: self.width, height: self.height), mipmapLevel: 0, in: texture, withBytes: buffer.baseAddress!, bytesPerRow: self.width * self.channelCount * MemoryLayout<T>.size)
                     }
                     if texture.descriptor.mipmapLevelCount > 1, case .gpuDefault = mipGenerationMode {
                         if self.channelCount == 4, self.alphaMode != .premultiplied {
@@ -173,24 +172,6 @@
                             }
                         }
                         await GPUResourceUploader.generateMipmaps(for: texture)
-=======
-        if texture.descriptor.mipmapLevelCount > 1, case .cpu(let wrapMode, let filter) = mipGenerationMode {
-            let mips = self.generateMipChain(wrapMode: wrapMode, filter: filter, compressedBlockSize: 1, mipmapCount: texture.descriptor.mipmapLevelCount)
-                           
-            for (i, data) in mips.enumerated().prefix(texture.descriptor.mipmapLevelCount) {
-                data.withUnsafeBufferPointer { buffer in
-                    _ = GPUResourceUploader.replaceTextureRegion(Region(x: 0, y: 0, width: data.width, height: data.height), mipmapLevel: i, in: texture, withBytes: buffer.baseAddress!, bytesPerRow: data.width * data.channelCount * MemoryLayout<T>.size)
-                }
-            }
-        } else {
-            self.withUnsafeBufferPointer { buffer in
-                _ = GPUResourceUploader.replaceTextureRegion(Region(x: 0, y: 0, width: self.width, height: self.height), mipmapLevel: 0, in: texture, withBytes: buffer.baseAddress!, bytesPerRow: self.width * self.channelCount * MemoryLayout<T>.size)
-            }
-            if texture.descriptor.mipmapLevelCount > 1, case .gpuDefault = mipGenerationMode {
-                if self.channelCount == 4, self.alphaMode != .premultiplied {
-                    if _isDebugAssertConfiguration() {
-                        print("Warning: generating mipmaps using the GPU's default mipmap generation for texture \(texture.label ?? "Texture(handle: \(texture.handle))") which expects premultiplied alpha, but the texture has an alpha mode of \(self.alphaMode). Fringing may be visible")
->>>>>>> 15eb18ba
                     }
                 }
             }
@@ -212,16 +193,6 @@
         
         self = Texture._createPersistentTextureWithoutDescriptor(flags: .persistent)
         try self.fillInternal(imageData: imageData, colorSpace: colorSpace, sourceAlphaMode: sourceAlphaMode, gpuAlphaMode: gpuAlphaMode, mipmapped: mipmapped, mipGenerationMode: mipGenerationMode, storageMode: storageMode, usage: usage, options: options, isPartiallyInitialised: true)
-    }
-    
-    @available(*, deprecated, renamed: "init(fileAt:mipmapped:colorSpace:alphaMode:storageMode:usage:)")
-    public init(fileAt url: URL, mipmapped: Bool, colorSpace: ImageColorSpace, premultipliedAlpha: Bool, storageMode: StorageMode = .preferredForLoadedImage, usage: TextureUsage = .shaderRead) throws {
-        try self.init(fileAt: url, colorSpace: colorSpace, sourceAlphaMode: premultipliedAlpha ? .premultiplied : .postmultiplied, mipmapped: mipmapped, storageMode: storageMode, usage: usage)
-    }
-    
-    @available(*, deprecated, renamed: "init(fileAt:mipmapped:colorSpace:alphaMode:storageMode:usage:)")
-    public init(fileAt url: URL, mipmapped: Bool, colourSpace: ImageColorSpace, premultipliedAlpha: Bool, storageMode: StorageMode = .preferredForLoadedImage, usage: TextureUsage = .shaderRead) throws {
-        try self.init(fileAt: url, colorSpace: colourSpace, sourceAlphaMode: premultipliedAlpha ? .premultiplied : .postmultiplied, mipmapped: mipmapped, storageMode: storageMode, usage: usage)
     }
     
     public func copyData(from textureData: AnyImage, mipGenerationMode: MipGenerationMode = .gpuDefault) throws {
