--- conflicted
+++ resolved
@@ -173,11 +173,7 @@
 }
 
 extension Image {
-<<<<<<< HEAD
-    private func copyData(to texture: Texture, region: Region, mipmapLevel: Int, slice: Int = 0) async {
-=======
-    public func copyData(to texture: Texture, region: Region, mipmapLevel: Int, slice: Int = 0) {
->>>>>>> f026199a
+    public func copyData(to texture: Texture, region: Region, mipmapLevel: Int, slice: Int = 0) async {
         if texture.descriptor.storageMode == .private {
 #if canImport(Metal)
             if case .vm_allocate = self.allocator {
