//
//  DescriptorSet.swift
//  
//
//  Created by Thomas Roughton on 7/12/19.
//

import Foundation
import Substrate
import SPIRV_Cross

extension DataType {
    init?(_ spirvType: SPIRVType) {
        switch spirvType {
        case .void:
            self = .none
        case .bool:
            self = .bool
        case .int8:
            self = .char
        case .uint8:
            self = .uchar
        case .int16:
            self = .short
        case .uint16:
            self = .ushort
        case .int32:
            self = .int
        case .uint32:
            self = .uint
        case .int64:
            return nil
        case .uint64:
            return nil
        case .half:
            self = .half
        case .float:
            self = .float
        case .double:
            return nil
        case .atomicCounter:
            self = .uint
            
        case .vector(.float, 2):
            self = .float2
        case .vector(.float, 3):
            self = .float3
        case .vector(.float, 4):
            self = .float4
            
        case .vector(.half, 2):
            self = .half2
        case .vector(.half, 3):
            self = .half3
        case .vector(.half, 4):
            self = .half4
            
        case .vector(.int32, 2):
            self = .int2
        case .vector(.int32, 3):
            self = .int3
        case .vector(.int32, 4):
            self = .int4
            
        case .vector(.uint32, 2):
            self = .uint2
        case .vector(.uint32, 3):
            self = .uint3
        case .vector(.uint32, 4):
            self = .uint4
            
        case .vector(.int16, 2):
            self = .short2
        case .vector(.int16, 3):
            self = .short3
        case .vector(.int16, 4):
            self = .short4
            
        case .vector(.uint16, 2):
            self = .ushort2
        case .vector(.uint16, 3):
            self = .ushort3
        case .vector(.uint16, 4):
            self = .ushort4
            
        case .vector(.int8, 2):
            self = .char2
        case .vector(.int8, 3):
            self = .char3
        case .vector(.int8, 4):
            self = .char4
            
        case .vector(.uint8, 2):
            self = .uchar2
        case .vector(.uint8, 3):
            self = .uchar3
        case .vector(.uint8, 4):
            self = .uchar4
            
        case .vector(.bool, 2):
            self = .bool2
        case .vector(.bool, 3):
            self = .bool3
        case .vector(.bool, 4):
            self = .bool4
            
        case .packedVector(.float, 3):
            self = .float3
        case .packedVector(.half, 3):
            self = .half3
        case .packedVector(.int32, 3):
            self = .int3
        case .packedVector(.uint32, 3):
            self = .uint3
        case .packedVector(.int16, 3):
            self = .short3
        case .packedVector(.uint16, 3):
            self = .ushort3
        case .packedVector(.int8, 3):
            self = .char3
        case .packedVector(.uint8, 3):
            self = .uchar3
        case .packedVector(.bool, 3):
            self = .bool3
            
        case .matrix(.float, 2, 2):
            self = .float2x2
        case .matrix(.float, 2, 3):
            self = .float2x3
        case .matrix(.float, 2, 4):
            self = .float2x4
            
        case .matrix(.float, 3, 2):
            self = .float3x2
        case .matrix(.float, 3, 3):
            self = .float3x3
        case .matrix(.float, 3, 4):
            self = .float3x4
            
        case .matrix(.float, 4, 2):
            self = .float4x2
        case .matrix(.float, 4, 3):
            self = .float4x3
        case .matrix(.float, 4, 4):
            self = .float4x4
            
        case .matrix(.half, 2, 2):
            self = .half2x2
        case .matrix(.half, 2, 3):
            self = .half2x3
        case .matrix(.half, 2, 4):
            self = .half2x4
            
        case .matrix(.half, 3, 2):
            self = .half3x2
        case .matrix(.half, 3, 3):
            self = .half3x3
        case .matrix(.half, 3, 4):
            self = .half3x4
            
        case .matrix(.half, 4, 2):
            self = .half4x2
        case .matrix(.half, 4, 3):
            self = .half4x3
        case .matrix(.half, 4, 4):
            self = .half4x4
            
        case .array:
            self = .array
            
        case .struct:
            self = .struct
            
        default:
            return nil
        }
    }
}

final class DescriptorSet {
    static let setCount : Int = 8
    
    var passes : [RenderPass] = []
    var resources : [Resource] = [] // Sorted by construction
    var stages : RenderStages = []
    
    var name : String? = nil
    
    func isCompatible(with resources: ArraySlice<Resource>) -> Bool {
        // Heuristic: only say sets are compatible if they share at least two resources.
        var matchedResources = 0
        
        var i = 0
        var j = resources.startIndex
        
        while i < self.resources.count && j < resources.endIndex {
            if self.resources[i].binding.index < resources[j].binding.index {
                i += 1
            } else if self.resources[i].binding.index > resources[j].binding.index {
                j += 1
            } else {
                if self.resources[i].name != resources[j].name ||
                    self.resources[i].type != resources[j].type {
                    return false
                }
                
                matchedResources += 1
                
                i += 1
                j += 1
            }
        }
        
        return matchedResources >= 2
    }
    
    func addResources(_ resources: ArraySlice<Resource>) {
        var i = 0
        var j = resources.startIndex
        
        while i < self.resources.count && j < resources.endIndex {
            if self.resources[i].binding.index < resources[j].binding.index {
                i += 1
            } else if self.resources[i].binding.index > resources[j].binding.index {
                self.resources.insert(resources[j], at: i)
            } else {
                // The resources are the same.
                self.resources[i].binding.arrayLength = max(self.resources[i].binding.arrayLength, resources[j].binding.arrayLength)
                self.resources[i].stages.formUnion(resources[j].stages)
                self.stages.formUnion(resources[j].stages)
                
                i += 1
                j += 1
            }
        }
        
        self.resources.append(contentsOf: resources[j...])
        for resource in resources[j...] {
            self.stages.formUnion(resource.stages)
        }
    }
    
    func printArgumentBufferDescriptor(to stream: inout ReflectionPrinter, platformBindingPath: KeyPath<PlatformBindings, UInt32?>?) {
        stream.print("return ArgumentBufferDescriptor(arguments: [")
        for resource in self.resources {
            let argumentResourceType: ArgumentDescriptor.ArgumentResourceType
            switch resource.viewType {
            case .uniformBuffer:
                argumentResourceType = .constantBuffer(alignment: 0)
            case .storageBuffer:
                argumentResourceType = .storageBuffer
            case .image, .storageImage:
                guard let textureType = resource.textureType else {
                    print("Warning: skipping resource '\(resource.name)' in argument buffer descriptor.")
                    continue
                }
                argumentResourceType = .texture(type: textureType)
            case .inputAttachment:
                argumentResourceType = .texture(type: .type2D)
            case .sampler:
                argumentResourceType = .sampler
            case .pushConstantBlock, .inlineUniformBlock:
                guard let dataType = DataType(resource.type) else {
                    print("Warning: skipping resource '\(resource.name)' in argument buffer descriptor.")
                    continue
                }
                argumentResourceType = .inlineData(type: dataType)
            }
            
            let accessTypeString: String
            switch resource.accessType {
            case .read:
                accessTypeString = ".read"
            case .write:
                accessTypeString = ".write"
            case .readWrite:
                accessTypeString = ".readWrite"
            default:
                accessTypeString = String(describing: resource.accessType)
            }
            
            if platformBindingPath == \.appleSiliconMetalIndex, resource.viewType == .storageImage {
                continue // Apple Silicon doesn't support read-write textures in argument buffers
            }
            
            var bindingIndex = resource.binding.index
            if let platformBindingPath = platformBindingPath {
                bindingIndex = resource.platformBindings[keyPath: platformBindingPath].map { Int($0) } ?? resource.binding.index
            }
            stream.print("ArgumentDescriptor(resourceType: .\(argumentResourceType), index: \(bindingIndex), arrayLength: \(max(resource.binding.arrayLength, 1)), accessType: \(accessTypeString)),")
        }
        stream.print("])")
    }
    
    func printArgumentBufferDescriptor(to stream: inout ReflectionPrinter) {
        stream.print("public static var argumentBufferDescriptor : ArgumentBufferDescriptor {")
        
        if self.resources.contains(where: { $0.viewType == .storageImage || $0.platformBindings.macOSMetalIndex != UInt32($0.binding.index) || $0.platformBindings.macOSMetalIndex != $0.platformBindings.appleSiliconMetalIndex }) {
            stream.print("#if canImport(Metal)")
            stream.print("#if os(macOS) && (arch(i386) || arch(x86_64))")
            self.printArgumentBufferDescriptor(to: &stream, platformBindingPath: \.macOSMetalIndex)
            stream.print("#else")
            self.printArgumentBufferDescriptor(to: &stream, platformBindingPath: \.appleSiliconMetalIndex)
            stream.print("#endif")
            stream.print("#else")
            self.printArgumentBufferDescriptor(to: &stream, platformBindingPath: nil)
            stream.print("#endif")
        } else {
            self.printArgumentBufferDescriptor(to: &stream, platformBindingPath: nil)
        }
        stream.print("}")
        stream.newLine()
    }
    
    func printStruct(to stream: inout ReflectionPrinter, typeLookup: TypeLookup, setIndex: Int) {
        if self.resources.isEmpty {
            return
        }
        
        stream.print("public struct \(self.name ?? "Set\(setIndex)") : ShaderDescriptorSet {")
                
        stream.print("public static let activeStages : RenderStages = \(self.stages)")
        stream.newLine()
        
        self.printArgumentBufferDescriptor(to: &stream)
        
        stream.print("@inlinable")
        stream.print("public init() {}")
        stream.newLine()
        
        // Print struct definitions
        let structDefs = typeLookup.typeContexts.compactMap { (type, context) -> SPIRVType? in
            guard case .descriptorSet(let set) = context, set === self else { return nil }
            return type
        }.sorted(by: { $0.name < $1.name })
        
        for type in structDefs {
            stream.print(type.declaration)
            stream.newLine()
        }
        
        for resource in self.resources {
            if resource.viewType == .inlineUniformBlock {
                stream.print("public var \(resource.name): \(resource.type.name) = .init()")
            } else if resource.viewType == .uniformBuffer {
                stream.print("@BufferBacked public var \(resource.name): \(resource.type.name)? = nil")
            } else {
                let wrapperType = resource.viewType == .uniformBuffer || resource.viewType == .storageBuffer ? "@OffsetView " : ""
                if wrapperType.isEmpty, resource.binding.arrayLength > 1 { // FIXME: how do we handle this case for arrays which require property wrappers?
<<<<<<< HEAD
                    stream.print("\(wrapperType)public var \(resource.name): [\(resource.viewType.substrateTypeName)?] = .init(repeating: nil, count: \(resource.binding.arrayLength))")
=======
                    if resource.binding.arrayLength <= 16 {
                        stream.print("\(wrapperType)public var \(resource.name) : Array\(resource.binding.arrayLength)<\(resource.viewType.substrateTypeName)?> = .init(repeating: nil)")
                    } else {
                        stream.print("\(wrapperType)public var \(resource.name) : AutoGrowingArray<\(resource.viewType.substrateTypeName)> = .init()")
                    }
>>>>>>> 58e784aa
                } else {
                    stream.print("\(wrapperType)public var \(resource.name): \(resource.viewType.substrateTypeName)? = nil")
                }
            }
        }
        
        stream.newLine()
        
        stream.print("public mutating func encode(into argBuffer: ArgumentBuffer, setIndex: Int, bindingEncoder: ResourceBindingEncoder? = nil) {")

        // Metal 
        do {
            stream.print("#if canImport(Metal)")
            stream.print("if RenderBackend.api == .metal {")
            if self.resources.contains(where: { $0.viewType == .storageImage || $0.platformBindings.macOSMetalIndex != $0.platformBindings.appleSiliconMetalIndex }) {
                stream.print("#if (os(iOS) || os(tvOS) || os(watchOS)) && !targetEnvironment(macCatalyst)")
                stream.print("let isAppleSiliconGPU = true")
                stream.print("#elseif arch(i386) || arch(x86_64)")
                stream.print("let isAppleSiliconGPU = false")
                stream.print("#else")
                stream.print("let isAppleSiliconGPU = (RenderBackend.renderDevice as! MTLDevice).isAppleSiliconGPU")
                stream.print("#endif")
            }
            defer { 
                stream.print("}")
                stream.print("#endif // canImport(Metal)")
            }

            for resource in self.resources {
                if resource.viewType == .inlineUniformBlock {
                    stream.print("argBuffer.setValue(self.\(resource.name), key: ResourceBindingPath(descriptorSet: setIndex, index: \(resource.binding.index), type: .buffer))")
                    continue
                } else if resource.viewType == .uniformBuffer {
                    // @BufferBacked property
                    
                    stream.print("if let resource = self.$\(resource.name).buffer {")
                                    
                    stream.print("argBuffer.bindings.append(")
                    stream.print("(ResourceBindingPath(descriptorSet: setIndex, index: \(resource.binding.index), type: .buffer), .buffer(resource.wrappedValue, offset: resource.offset))")
                    
                    stream.print(")")
                    stream.print("}")
                    
                    continue
                }
                
                let arrayIndexString : String
                if resource.binding.arrayLength > 1 {
                    arrayIndexString = " + i"
                    stream.print("for i in 0..<self.\(resource.name).count {")
                    stream.print("if let resource = self.\(resource.name)[i] {")
                } else {
                    arrayIndexString = ""
                    stream.print("if let resource = self.\(resource.name) {")
                }
                
                let addArgBufferBinding = { (stream: inout ReflectionPrinter, index: Int) in
                    stream.print("argBuffer.bindings.append(")
                    
                    var type = resource.type
                    if case .array(let elementType, let length) = type {
                        switch elementType {
                        case  .buffer, .texture, .sampler:
                            assert(length <= resource.binding.arrayLength)
                            type = elementType
                        default:
                            break
                        }
                    }
                    
                    switch type {
                    case .texture:
                        stream.print("(ResourceBindingPath(descriptorSet: setIndex, index: \(index)\(arrayIndexString), type: .texture), .texture(resource))")
                    case .sampler:
                        stream.print("(ResourceBindingPath(descriptorSet: setIndex, index: \(index)\(arrayIndexString), type: .sampler), .sampler(resource))")
                    default:
                        stream.print("(ResourceBindingPath(descriptorSet: setIndex, index: \(index)\(arrayIndexString), type: .buffer), .buffer(resource, offset: self.$\(resource.name).offset))")
                    }
                    
                    stream.print(")")
                }
                
                if resource.viewType == .storageImage || resource.platformBindings.macOSMetalIndex != resource.platformBindings.appleSiliconMetalIndex {
                    stream.print("if isAppleSiliconGPU {")
                    // Storage images (i.e. read-write textures) aren't permitted in argument buffers, so we need to bind directly on the encoder.
                    if resource.viewType == .storageImage, let index = resource.platformBindings.appleSiliconMetalIndex {
                        stream.print("if let bindingEncoder = bindingEncoder {")
                        stream.print("bindingEncoder.setTexture(resource, key: MetalIndexedFunctionArgument(type: .texture, index: \(index)\(arrayIndexString), stages: \(resource.stages)))")
                        stream.print("}")
                    } else {
                        if let index = resource.platformBindings.appleSiliconMetalIndex.map({ Int($0) }) {
                            addArgBufferBinding(&stream, index)
                        }
                    }
                    stream.print("} else {")
                    
                    let index = resource.platformBindings.macOSMetalIndex.map { Int($0) } ?? resource.binding.index
                    addArgBufferBinding(&stream, index)
                    
                    stream.print("}")
                    
                } else {
                    let index = resource.platformBindings.macOSMetalIndex.map { Int($0) } ?? resource.binding.index
                    addArgBufferBinding(&stream, index)
                }
               
                stream.print("}")
                
                if resource.binding.arrayLength > 1 {
                    stream.print("}")
                }
            }
        }

        stream.newLine()

        // Vulkan
        do {
            stream.print("#if canImport(Vulkan)")
            stream.print("if RenderBackend.api == .vulkan {")
            defer {
                stream.print("}")
                stream.print("#endif // canImport(Vulkan)")
            }

            for resource in self.resources {
                if resource.viewType == .inlineUniformBlock {
                    stream.print("argBuffer.setValue(self.\(resource.name), key: ResourceBindingPath(set: UInt32(setIndex), binding: \(resource.binding.index), arrayIndex: 0))")
                    continue
                } else if resource.viewType == .uniformBuffer {
                    // @BufferBacked property
                    
                    stream.print("if let resource = self.$\(resource.name).buffer {")
                    stream.print("argBuffer.bindings.append(")
                    stream.print("(ResourceBindingPath(set: UInt32(setIndex), binding: \(resource.binding.index), arrayIndex: 0), .buffer(resource.wrappedValue, offset: resource.offset))")
                    
                    stream.print(")")
                    stream.print("}")
                    
                    continue
                }
                
                var type = resource.type
                if case .array(let elementType, let length) = type {
                    switch elementType {
                    case  .buffer, .texture, .sampler:
                        assert(length <= resource.binding.arrayLength)
                        type = elementType
                    default:
                        break
                    }
                }
                
                let arrayIndexString : String
                if resource.binding.arrayLength > 1 {
                    arrayIndexString = "UInt32(i)"
                    stream.print("for i in 0..<self.\(resource.name).count {")
                    stream.print("if let resource = self.\(resource.name)[i] {")
                } else {
                    arrayIndexString = "0"
                    stream.print("if let resource = self.\(resource.name) {")
                }
                
                stream.print("argBuffer.bindings.append(")
                
                switch type {
                case .texture:
                    stream.print("(ResourceBindingPath(set: UInt32(setIndex), binding: \(resource.binding.index), arrayIndex: \(arrayIndexString)), .texture(resource))")
                case .sampler:
                    stream.print("(ResourceBindingPath(set: UInt32(setIndex), binding: \(resource.binding.index), arrayIndex: \(arrayIndexString)), .sampler(resource))")
                default:
                    stream.print("(ResourceBindingPath(set: UInt32(setIndex), binding: \(resource.binding.index), arrayIndex: \(arrayIndexString)), .buffer(resource, offset: self.$\(resource.name).offset))")
                }
                
                stream.print(")")
                stream.print("}")

                if resource.binding.arrayLength > 1 {
                    stream.print("}")
                }
            }
        }
        
        stream.print("}")
        stream.print("}")
        stream.newLine()
    }
}
<|MERGE_RESOLUTION|>--- conflicted
+++ resolved
@@ -347,15 +347,11 @@
             } else {
                 let wrapperType = resource.viewType == .uniformBuffer || resource.viewType == .storageBuffer ? "@OffsetView " : ""
                 if wrapperType.isEmpty, resource.binding.arrayLength > 1 { // FIXME: how do we handle this case for arrays which require property wrappers?
-<<<<<<< HEAD
-                    stream.print("\(wrapperType)public var \(resource.name): [\(resource.viewType.substrateTypeName)?] = .init(repeating: nil, count: \(resource.binding.arrayLength))")
-=======
                     if resource.binding.arrayLength <= 16 {
                         stream.print("\(wrapperType)public var \(resource.name) : Array\(resource.binding.arrayLength)<\(resource.viewType.substrateTypeName)?> = .init(repeating: nil)")
                     } else {
                         stream.print("\(wrapperType)public var \(resource.name) : AutoGrowingArray<\(resource.viewType.substrateTypeName)> = .init()")
                     }
->>>>>>> 58e784aa
                 } else {
                     stream.print("\(wrapperType)public var \(resource.name): \(resource.viewType.substrateTypeName)? = nil")
                 }
