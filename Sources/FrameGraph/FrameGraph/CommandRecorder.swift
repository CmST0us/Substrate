//
//  LazyFrameGraph.swift
//  FrameGraph
//
//  Created by Thomas Roughton on 16/12/17.
//  Copyright © 2017 Team Llama. All rights reserved.
//

import FrameGraphUtilities
import Foundation

#if canImport(Metal)
import Metal
#endif

#if canImport(MetalPerformanceShaders)
import MetalPerformanceShaders
#endif

#if canImport(Vulkan)
import Vulkan
#endif

public protocol Releasable {
    func release()
}

extension Unmanaged : Releasable { }

public final class ReferenceBox<T> {
    public var value : T
    
    public init(_ value: T) {
        self.value = value
    }
}

@usableFromInline
final class ComputePipelineDescriptorBox {
    @usableFromInline var pipelineDescriptor : ComputePipelineDescriptor
    @usableFromInline var threadGroupSizeIsMultipleOfThreadExecutionWidth = true
    
    @inlinable
    init(_ pipelineDescriptor: ComputePipelineDescriptor) {
        self.pipelineDescriptor = pipelineDescriptor
    }
}

@usableFromInline
final class ExternalCommandBox {
    @usableFromInline let command: (UnsafeRawPointer) -> Void
    
    @inlinable
    init(command: @escaping (UnsafeRawPointer) -> Void) {
        self.command = command
    }
}


// We're skipping management functions here (fences, most resource synchronisation etc.) since they
// should be taken care of automatically by the frame graph/resource transitions.
//
// Payload pointees must be exclusively value types (or an unmanaged reference type).
// We're also only allowing a 64 bit payload, since FrameGraphCommand will be sized to fit
// its biggest member (so if you add a struct...)
//
@usableFromInline
enum FrameGraphCommand {
    
    // General
    
    case setLabel(UnsafePointer<CChar>)
    case pushDebugGroup(UnsafePointer<CChar>)
    case popDebugGroup
    case insertDebugSignpost(UnsafePointer<CChar>)
    
    public typealias SetBytesArgs = (bindingPath: ResourceBindingPath, bytes: UnsafeRawPointer, length: UInt32)
    case setBytes(UnsafePointer<SetBytesArgs>)
    
    public typealias SetBufferArgs = (bindingPath: ResourceBindingPath, buffer: Buffer, offset: UInt32, hasDynamicOffset: Bool)
    case setBuffer(UnsafePointer<SetBufferArgs>)
    
    public typealias SetBufferOffsetArgs = (bindingPath: ResourceBindingPath, buffer: Buffer?, offset: UInt32)
    case setBufferOffset(UnsafePointer<SetBufferOffsetArgs>)
    
    public typealias SetTextureArgs = (bindingPath: ResourceBindingPath, texture: Texture)
    case setTexture(UnsafePointer<SetTextureArgs>)
    
    public typealias SetSamplerStateArgs = (bindingPath: ResourceBindingPath, descriptor: SamplerDescriptor)
    case setSamplerState(UnsafePointer<SetSamplerStateArgs>)
    
    public typealias SetArgumentBufferArgs = (bindingPath: ResourceBindingPath, argumentBuffer: _ArgumentBuffer)
    case setArgumentBuffer(UnsafePointer<SetArgumentBufferArgs>)
    
    public typealias SetArgumentBufferArrayArgs = (bindingPath: ResourceBindingPath, argumentBuffer: _ArgumentBufferArray, isBound: Bool)
    case setArgumentBufferArray(UnsafePointer<SetArgumentBufferArrayArgs>)
    
    // Render
    
    case clearRenderTargets
    
    public typealias SetVertexBufferArgs = (buffer: Buffer?, offset: UInt32, index: UInt32)
    case setVertexBuffer(UnsafePointer<SetVertexBufferArgs>)
    
    case setVertexBufferOffset(offset: UInt32, index: UInt32)
    
    case setRenderPipelineDescriptor(Unmanaged<ReferenceBox<RenderPipelineDescriptor>>)
    
    public typealias DrawPrimitivesArgs = (primitiveType: PrimitiveType, vertexStart: UInt32, vertexCount: UInt32, instanceCount: UInt32, baseInstance: UInt32)
    case drawPrimitives(UnsafePointer<DrawPrimitivesArgs>)
    
    public typealias DrawIndexedPrimitivesArgs = (primitiveType: PrimitiveType, indexCount: UInt32, indexType: IndexType, indexBuffer: Buffer, indexBufferOffset: UInt32, instanceCount: UInt32, baseVertex: Int32, baseInstance: UInt32)
    case drawIndexedPrimitives(UnsafePointer<DrawIndexedPrimitivesArgs>)
    
    case setViewport(UnsafePointer<Viewport>)
    
    case setFrontFacing(Winding)
    
    case setCullMode(CullMode)
    
    case setTriangleFillMode(TriangleFillMode)
    
    case setDepthStencilDescriptor(Unmanaged<ReferenceBox<DepthStencilDescriptor>>)
    
    case setScissorRect(UnsafePointer<ScissorRect>)
    
    case setDepthClipMode(DepthClipMode)
    
    public typealias SetDepthBiasArgs = (depthBias: Float, slopeScale: Float, clamp: Float)
    case setDepthBias(UnsafePointer<SetDepthBiasArgs>)
    
    case setStencilReferenceValue(UInt32)
    
    case setStencilReferenceValues(front: UInt32, back: UInt32)
    
    
    // Compute
    
    public typealias DispatchThreadsArgs = (threads: Size, threadsPerThreadgroup: Size)
    case dispatchThreads(UnsafePointer<DispatchThreadsArgs>)
    
    public typealias DispatchThreadgroupsArgs = (threadgroupsPerGrid: Size, threadsPerThreadgroup: Size)
    case dispatchThreadgroups(UnsafePointer<DispatchThreadgroupsArgs>)
    
    public typealias DispatchThreadgroupsIndirectArgs = (indirectBuffer: Buffer, indirectBufferOffset: UInt32, threadsPerThreadgroup: Size)
    case dispatchThreadgroupsIndirect(UnsafePointer<DispatchThreadgroupsIndirectArgs>)
    
    case setComputePipelineDescriptor(Unmanaged<ComputePipelineDescriptorBox>)
    
    case setStageInRegion(UnsafePointer<Region>)
    
    case setThreadgroupMemoryLength(length: UInt32, index: UInt32)
    
    
    // Blit
    
    public typealias CopyBufferToTextureArgs = (sourceBuffer: Buffer, sourceOffset: UInt32, sourceBytesPerRow: UInt32, sourceBytesPerImage: UInt32, sourceSize: Size, destinationTexture: Texture, destinationSlice: UInt32, destinationLevel: UInt32, destinationOrigin: Origin, options: BlitOption)
    case copyBufferToTexture(UnsafePointer<CopyBufferToTextureArgs>)
    
    public typealias CopyBufferToBufferArgs = (sourceBuffer: Buffer, sourceOffset: UInt32, destinationBuffer: Buffer, destinationOffset: UInt32, size: UInt32)
    case copyBufferToBuffer(UnsafePointer<CopyBufferToBufferArgs>)
    
    public typealias CopyTextureToBufferArgs = (sourceTexture: Texture, sourceSlice: UInt32, sourceLevel: UInt32, sourceOrigin: Origin, sourceSize: Size, destinationBuffer: Buffer, destinationOffset: UInt32, destinationBytesPerRow: UInt32, destinationBytesPerImage: UInt32, options: BlitOption)
    case copyTextureToBuffer(UnsafePointer<CopyTextureToBufferArgs>)
    
    public typealias CopyTextureToTextureArgs = (sourceTexture: Texture, sourceSlice: UInt32, sourceLevel: UInt32, sourceOrigin: Origin, sourceSize: Size, destinationTexture: Texture, destinationSlice: UInt32, destinationLevel: UInt32, destinationOrigin: Origin)
    case copyTextureToTexture(UnsafePointer<CopyTextureToTextureArgs>)
    
    public typealias FillBufferArgs = (buffer: Buffer, range: Range<Int>, value: UInt8)
    case fillBuffer(UnsafePointer<FillBufferArgs>)
    
    case generateMipmaps(Texture)
    
    case synchroniseTexture(Texture)
    
    public typealias SynchroniseTextureArgs = (texture: Texture, slice: UInt32, level: UInt32)
    case synchroniseTextureSlice(UnsafePointer<SynchroniseTextureArgs>)
    
    case synchroniseBuffer(Buffer)
    
    // External:
    
    case encodeExternalCommand(Unmanaged<ExternalCommandBox>)
    
    #if canImport(MetalPerformanceShaders)
    
    @available(OSX 10.14, *)
    public typealias EncodeRayIntersectionArgs = (intersector: Unmanaged<MPSRayIntersector>, intersectionType: MPSIntersectionType, rayBuffer: Buffer, rayBufferOffset: Int, intersectionBuffer: Buffer, intersectionBufferOffset: Int, rayCount: Int, accelerationStructure: Unmanaged<MPSAccelerationStructure>)
    @available(OSX 10.14, *)
    case encodeRayIntersection(UnsafePointer<EncodeRayIntersectionArgs>)
    
    @available(OSX 10.14, *)
    public typealias EncodeRayIntersectionRayCountBufferArgs = (intersector: Unmanaged<MPSRayIntersector>, intersectionType: MPSIntersectionType, rayBuffer: Buffer, rayBufferOffset: Int, intersectionBuffer: Buffer, intersectionBufferOffset: Int, rayCountBuffer: Buffer, rayCountBufferOffset: Int, accelerationStructure: Unmanaged<MPSAccelerationStructure>)
    @available(OSX 10.14, *)
    case encodeRayIntersectionRayCountBuffer(UnsafePointer<EncodeRayIntersectionRayCountBufferArgs>)
    
    #endif
    
    var isDrawCommand: Bool {
        switch self {
        case .drawPrimitives, .drawIndexedPrimitives:
            return true
        default:
            return false
        }
    }
}

extension ChunkArray where T == (Resource, ResourceUsage) {
    @inlinable
    var pointerToLastUsage: UnsafeMutablePointer<ResourceUsage> {
        return UnsafeMutableRawPointer(self.pointerToLast).advanced(by: MemoryLayout<Resource>.stride).assumingMemoryBound(to: ResourceUsage.self)
    }
}

// Lifetime: one render pass.
@usableFromInline
final class FrameGraphCommandRecorder {
    @usableFromInline let renderPassScratchAllocator : ThreadLocalTagAllocator
    @usableFromInline let resourceUsageAllocator : TagAllocator.ThreadView
    @usableFromInline let commands : ExpandingBuffer<FrameGraphCommand> // Lifetime: FrameGraph compilation (copied to another array for the backend).
    @usableFromInline var dataAllocator : TagAllocator.ThreadView // Lifetime: FrameGraph execution.
    @usableFromInline let unmanagedReferences : ExpandingBuffer<Releasable> // Lifetime: FrameGraph execution.
    @usableFromInline var readResources : HashSet<Resource>
    @usableFromInline var writtenResources : HashSet<Resource>
    
    @usableFromInline var resourceUsages = ChunkArray<(Resource, ResourceUsage)>()
    
    @inlinable
    init(renderPassScratchAllocator: ThreadLocalTagAllocator, frameGraphExecutionAllocator: TagAllocator.ThreadView, resourceUsageAllocator: TagAllocator.ThreadView, unmanagedReferences: ExpandingBuffer<Releasable>) {
        assert(_isPOD(FrameGraphCommand.self))
        self.commands = ExpandingBuffer(allocator: AllocatorType(frameGraphExecutionAllocator), initialCapacity: 64)
        self.renderPassScratchAllocator = renderPassScratchAllocator
        self.resourceUsageAllocator = resourceUsageAllocator
        self.dataAllocator = frameGraphExecutionAllocator
        self.readResources = .init(allocator: .tagThreadView(frameGraphExecutionAllocator))
        self.writtenResources = .init(allocator: .tagThreadView(frameGraphExecutionAllocator))
        self.unmanagedReferences = unmanagedReferences
    }
    
    @inlinable
    public var nextCommandIndex : Int {
        return self.commands.count
    }
    
    @inlinable
    public func copyData<T>(_ data: T) -> UnsafePointer<T> {
        let result = self.dataAllocator.allocate(capacity: 1) as UnsafeMutablePointer<T>
        result.initialize(to: data)
        return UnsafePointer(result)
    }
    
    @inlinable
    public func record<T>(_ commandGenerator: (UnsafePointer<T>) -> FrameGraphCommand, _ data: T) {
        let command = commandGenerator(copyData(data))
        self.commands.append(command)
    }
    
    @inlinable
    public func record(_ command: FrameGraphCommand) {
        self.commands.append(command)
    }
    
    @inlinable
    public func record(_ commandGenerator: (UnsafePointer<CChar>) -> FrameGraphCommand, _ string: String) {
        let cStringAddress = string.withCString { label -> UnsafePointer<CChar> in
            let numChars = strlen(label)
            let destination : UnsafeMutablePointer<CChar> = self.dataAllocator.allocate(capacity: numChars + 1)
            destination.initialize(from: label, count: numChars)
            destination[numChars] = 0
            return UnsafePointer(destination)
        }
        
        let command = commandGenerator(cStringAddress)
        self.commands.append(command)
    }
    
    @discardableResult
    @inlinable
    public func copyBytes(_ bytes: UnsafeRawPointer, length: Int) -> UnsafeRawPointer {
        let newBytes = self.dataAllocator.allocate(bytes: length, alignment: 16)
        newBytes.copyMemory(from: bytes, byteCount: length)
        return UnsafeRawPointer(newBytes)
    }
    
    @inlinable
    public func setLabel(_ label: String) {
        self.record(FrameGraphCommand.setLabel, label)
    }
    
    @inlinable
    public func pushDebugGroup(_ string: String) {
        self.record(FrameGraphCommand.pushDebugGroup, string)
    }
    
    @inlinable
    public func insertDebugSignpost(_ string: String) {
        self.record(FrameGraphCommand.insertDebugSignpost, string)
    }
    
    @inlinable
    public func boundResourceUsageNode<C : CommandEncoder>(`for` resource: Resource, encoder: C, usageType: ResourceUsageType, stages: RenderStages, activeRange: ActiveResourceRange, inArgumentBuffer: Bool, firstCommandOffset: Int) -> ResourceUsagePointer {
        assert(encoder.renderPass.writtenResources.isEmpty || encoder.renderPass.writtenResources.contains(where: { $0.handle == resource.handle }) || encoder.renderPass.readResources.contains(where: { $0.handle == resource.handle }), "Resource \(resource.handle) used but not declared.")
        
        assert(resource.isValid, "Resource \(resource) is invalid; it may be being used in a frame after it was created if it's a transient resource, or else may have been disposed if it's a persistent resource.")
        
        assert(resource.type != .argumentBuffer || !usageType.isWrite, "Read-write argument buffers are currently unsupported.")
        assert(!usageType.isWrite || !resource.flags.contains(.immutableOnceInitialised) || !resource.stateFlags.contains(.initialised), "immutableOnceInitialised resource \(resource) is being written to after it has been initialised.")
        
        if resource.flags.contains(.persistent) {
            if let textureUsage = resource.texture?.descriptor.usageHint {
                if usageType == .read {
                    assert(textureUsage.contains(.shaderRead))
                }
                if usageType.isRenderTarget {
                    assert(textureUsage.contains(.renderTarget))
                }
                if usageType == .write || usageType == .readWrite {
                    assert(textureUsage.contains(.shaderWrite))
                }
                if usageType == .blitSource {
                    assert(textureUsage.contains(.blitSource))
                }
                if usageType == .blitDestination {
                    assert(textureUsage.contains(.blitDestination))
                }
            } else if let bufferUsage = resource.buffer?.descriptor.usageHint {
                if usageType == .read {
                    assert(bufferUsage.contains(.shaderRead))
                }
<<<<<<< HEAD
                if usageType == .write || usageType == .readWrite {
                    assert(bufferUsage.contains(.shaderWrite))
=======
                
                // Optimisation: if the pipeline state hasn't changed, these are the only resources we need to consider, so look up their reflection data immediately.
                // This only applies for render commands, since we may need to insert memory barriers between compute and blit commands.
                if !self.pipelineStateChanged,
                    let reflection = pipelineReflection.argumentReflection(at: argumentBufferPath), reflection.isActive {
                    argumentBuffer.updateEncoder(pipelineReflection: pipelineReflection, bindingPath: argumentBufferPath)
                    
                    switch argBufferType {
                    case .standalone:
                        self.commandRecorder.commands.append(.setArgumentBuffer(argsPtr.assumingMemoryBound(to: FrameGraphCommand.SetArgumentBufferArgs.self)))
                    case .inArray(_, let bindingArgs):
                        if !bindingArgs.pointee.isBound {
                            self.commandRecorder.commands.append(.setArgumentBufferArray(argsPtr.assumingMemoryBound(to: FrameGraphCommand.SetArgumentBufferArrayArgs.self)))
                            bindingArgs.pointee.isBound = true
                        }
                        assert(argsPtr.assumingMemoryBound(to: FrameGraphCommand.SetArgumentBufferArrayArgs.self).pointee.argumentBuffer == argumentBuffer.sourceArray)
                    }
                    
                    let node = self.resourceUsages.resourceUsageNode(for: argumentBuffer.handle, encoder: self, usageType: reflection.usageType, stages: reflection.activeStages, inArgumentBuffer: false, firstCommandOffset: firstCommandOffset)
                    
                    if reflection.usageType.isUAVReadWrite {
                        self.boundUAVResources.insert(key: argumentBufferPath)
                    } else {
                        self.boundUAVResources.remove(key: argumentBufferPath)
                    }
                    
                    return BoundResource(resource: Resource(argumentBuffer), bindingCommand: argsPtr, usageNode: node, isInArgumentBuffer: false, consistentUsageAssumed: false)
                } else {
                    return BoundResource(resource: Resource(argumentBuffer), bindingCommand: argsPtr, usageNode: nil, isInArgumentBuffer: false, consistentUsageAssumed: false)
>>>>>>> 5dce27b4
                }
                if usageType == .blitSource {
                    assert(bufferUsage.contains(.blitSource))
                }
                if usageType == .blitDestination {
                    assert(bufferUsage.contains(.blitDestination))
                }
                if usageType == .vertexBuffer {
                    assert(bufferUsage.contains(.vertexBuffer))
                }
                if usageType == .indexBuffer {
                    assert(bufferUsage.contains(.indexBuffer))
                }
            }
        }
<<<<<<< HEAD

        if usageType.isRead {
            self.readResources.insert(resource)
        }
        if usageType.isWrite {
            self.writtenResources.insert(resource)
=======
        
        self.pendingArgumentBuffers.removeRange(argumentBufferProcessingRange)
        
        if self.pipelineStateChanged {
            // Only update tracked bound resources, not any members of untrackedBoundResources
            // We should also bind any resources that haven't been yet bound – if the pipeline state changed, we may have skipped binding earlier
            // and intended to have it done here instead.
            
            self.boundUAVResources.removeAll()
            
            self.boundResources.forEachMutating { bindingPath, /* inout */ boundResource, /* inout */ deleteEntry in
                if let reflection = pipelineReflection.argumentReflection(at: bindingPath), reflection.isActive {
                    // Mark the resource as used if it currently isn't
                    assert(reflection.type == boundResource.resource.type || (reflection.type == .buffer && boundResource.resource.type == .argumentBuffer))
                        
                    // If the command to bind the resource hasn't yet been inserted into the command stream, insert it now.
                    if boundResource.usageNode == nil, let bindingCommandArgs = boundResource.bindingCommand {
                        switch boundResource.resource.type {
                        case .texture:
                            self.commandRecorder.commands.append(.setTexture(bindingCommandArgs.assumingMemoryBound(to: FrameGraphCommand.SetTextureArgs.self)))
                        case .buffer:
                            self.commandRecorder.commands.append(.setBuffer(bindingCommandArgs.assumingMemoryBound(to: FrameGraphCommand.SetBufferArgs.self)))
                        case .argumentBuffer:
                            let argumentBuffer = boundResource.resource.argumentBuffer!
                            argumentBuffer.updateEncoder(pipelineReflection: pipelineReflection, bindingPath: bindingPath)
                            
                            // The command might be either a setArgumentBuffer or setArgumentBufferArray command.
                            // Check to see whether the resource is an _ArgumentBuffer or _ArgumentBufferArray to distinguish.
                            let setArgumentBufferArgs = bindingCommandArgs.assumingMemoryBound(to: FrameGraphCommand.SetArgumentBufferArgs.self)
                            
                            if Resource(setArgumentBufferArgs.pointee.argumentBuffer).type == .argumentBufferArray {
                                let arrayArguments = bindingCommandArgs.assumingMemoryBound(to: FrameGraphCommand.SetArgumentBufferArrayArgs.self)
                                if !arrayArguments.pointee.isBound {
                                    self.commandRecorder.commands.append(.setArgumentBufferArray(arrayArguments))
                                    arrayArguments.pointee.isBound = true
                                }
                                assert(arrayArguments.pointee.argumentBuffer == argumentBuffer.sourceArray)
                            } else {
                                let setArgumentBufferArgs = bindingCommandArgs.assumingMemoryBound(to: FrameGraphCommand.SetArgumentBufferArgs.self)
                                self.commandRecorder.commands.append(.setArgumentBuffer(setArgumentBufferArgs))
                            }
                            
                        default:
                            preconditionFailure()
                        }
                    }
                    
                    let node = self.resourceUsages.resourceUsageNode(for: boundResource.resource.handle, encoder: self, usageType: reflection.usageType, stages: reflection.activeStages, inArgumentBuffer: boundResource.isInArgumentBuffer, firstCommandOffset: firstCommandOffset)
                    boundResource.usageNode = node
                    
                    assert(!boundResource.resource.usages.isEmpty)
                    
                    if reflection.usageType.isUAVReadWrite {
                        self.boundUAVResources.insertUnique(key: bindingPath) // Guaranteed to not be present since we cleared boundUAVResources before this block.
                    } else if boundResource.consistentUsageAssumed {
                        deleteEntry = true // Delete the entry from this HashMap
                        self.untrackedBoundResources.insertUnique(key: bindingPath, value: boundResource)
                    }
                    
                } else {
                    // The resource is currently unused; end its usage.
                    if boundResource.isInArgumentBuffer {
                        let _ = self.resourceUsages.resourceUsageNode(for: boundResource.resource.handle, encoder: self, usageType: .unusedArgumentBuffer, stages: .cpuBeforeRender, inArgumentBuffer: true, firstCommandOffset: firstCommandOffset)
                    } else if let currentUsage = boundResource.usageNode {
                        // The resource is currently unused; end its usage.
                        self.usageNodesToUpdate.append(currentUsage)
                        boundResource.usageNode = nil
                    }
                }
            }
        } else {
            self.boundUAVResources.forEach { bindingPath in
                self.boundResources.withValue(forKey: bindingPath, perform: { boundResourcePtr, _ in
                    let boundResource = boundResourcePtr.pointee
                    let usage = boundResource.usageNode!.pointee.element
                    let node = self.resourceUsages.resourceUsageNode(for: boundResource.resource.handle, encoder: self, usageType: usage.type, stages: usage.stages, inArgumentBuffer: boundResource.isInArgumentBuffer, firstCommandOffset: firstCommandOffset)
                    boundResourcePtr.pointee.usageNode = node
                })
                
            }
>>>>>>> 5dce27b4
        }
        
        let usage = ResourceUsage(type: usageType, stages: stages, activeRange: activeRange, inArgumentBuffer: inArgumentBuffer, firstCommandOffset: firstCommandOffset, renderPass: encoder.passRecord)
        self.resourceUsages.append((Resource(resource), usage), allocator: .tagThreadView(resourceUsageAllocator))
        
        return self.resourceUsages.pointerToLastUsage
    }
    
    /// NOTE: Must be called _before_ the command that uses the resource.
    @inlinable
    public func resourceUsageNode<C : CommandEncoder>(`for` resource: _ArgumentBuffer, encoder: C, usageType: ResourceUsageType, stages: RenderStages, firstCommandOffset: Int) -> ResourceUsagePointer {
        assert(encoder.renderPass.writtenResources.isEmpty || encoder.renderPass.writtenResources.contains(where: { $0.handle == resource.handle }) || encoder.renderPass.readResources.contains(where: { $0.handle == resource.handle }), "Resource \(resource.handle) used but not declared.")
        
        assert(resource.isValid, "Resource \(resource) is invalid; it may be being used in a frame after it was created if it's a transient resource, or else may have been disposed if it's a persistent resource.")
        
        assert(resource.type != .argumentBuffer || !usageType.isWrite, "Read-write argument buffers are currently unsupported.")
        assert(!usageType.isWrite || !resource.flags.contains(.immutableOnceInitialised) || !resource.stateFlags.contains(.initialised), "immutableOnceInitialised resource \(resource) is being written to after it has been initialised.")
        
        if usageType.isRead {
            self.readResources.insert(Resource(resource))
        }
        if usageType.isWrite {
            self.writtenResources.insert(Resource(resource))
        }
        
        let usage = ResourceUsage(type: usageType, stages: stages, activeRange: .fullResource, inArgumentBuffer: false, firstCommandOffset: firstCommandOffset, renderPass: encoder.passRecord)
        self.resourceUsages.append((Resource(resource), usage), allocator: .tagThreadView(resourceUsageAllocator))
        
        return self.resourceUsages.pointerToLastUsage
    }
    
    /// NOTE: Must be called _before_ the command that uses the resource.
    @inlinable
    public func resourceUsageNode<C : CommandEncoder>(`for` resource: Buffer, bufferRange: Range<Int>, encoder: C, usageType: ResourceUsageType, stages: RenderStages, inArgumentBuffer: Bool, firstCommandOffset: Int) -> ResourceUsagePointer {
        assert(encoder.renderPass.writtenResources.isEmpty || encoder.renderPass.writtenResources.contains(where: { $0.handle == resource.handle }) || encoder.renderPass.readResources.contains(where: { $0.handle == resource.handle }), "Resource \(resource) used but not declared.")
        
        assert(resource.isValid, "Resource \(resource) is invalid; it may be being used in a frame after it was created if it's a transient resource, or else may have been disposed if it's a persistent resource.")
        
        assert(!usageType.isWrite || !resource.flags.contains(.immutableOnceInitialised) || !resource.stateFlags.contains(.initialised), "immutableOnceInitialised resource \(resource) is being written to after it has been initialised.")
        
        if resource.flags.contains(.persistent) {
            let bufferUsage = resource.descriptor.usageHint
            if usageType == .read {
                assert(bufferUsage.contains(.shaderRead))
            }
            if usageType == .write || usageType == .readWrite {
                assert(bufferUsage.contains(.shaderWrite))
            }
            if usageType == .blitSource {
                assert(bufferUsage.contains(.blitSource))
            }
            if usageType == .blitDestination {
                assert(bufferUsage.contains(.blitDestination))
            }
            if usageType == .vertexBuffer {
                assert(bufferUsage.contains(.vertexBuffer))
            }
            if usageType == .indexBuffer {
                assert(bufferUsage.contains(.indexBuffer))
            }
        }
        
        if usageType.isRead {
            self.readResources.insert(Resource(resource))
        }
        if usageType.isWrite {
            self.writtenResources.insert(Resource(resource))
        }
        
        let usage = ResourceUsage(type: usageType, stages: stages, activeRange: .buffer(bufferRange), inArgumentBuffer: inArgumentBuffer, firstCommandOffset: firstCommandOffset, renderPass: encoder.passRecord)
        self.resourceUsages.append((Resource(resource), usage), allocator: .tagThreadView(resourceUsageAllocator))
        
        return self.resourceUsages.pointerToLastUsage
    }
    
    /// NOTE: Must be called _before_ the command that uses the resource.
    @inlinable
    public func resourceUsageNode<C : CommandEncoder>(`for` resource: Texture, slice: Int?, level: Int?, encoder: C, usageType: ResourceUsageType, stages: RenderStages, inArgumentBuffer: Bool, firstCommandOffset: Int) -> ResourceUsagePointer {
        assert(encoder.renderPass.writtenResources.isEmpty || encoder.renderPass.writtenResources.contains(where: { $0.handle == resource.handle }) || encoder.renderPass.readResources.contains(where: { $0.handle == resource.handle }), "Resource \(resource) used but not declared.")
        
        assert(resource.isValid, "Resource \(resource) is invalid; it may be being used in a frame after it was created if it's a transient resource, or else may have been disposed if it's a persistent resource.")
        
        assert(!usageType.isWrite || !resource.flags.contains(.immutableOnceInitialised) || !resource.stateFlags.contains(.initialised), "immutableOnceInitialised resource \(resource) is being written to after it has been initialised.")
        
        if resource.flags.contains(.persistent) {
            let textureUsage = resource.descriptor.usageHint
            if usageType == .read {
                assert(textureUsage.contains(.shaderRead))
            }
            if usageType.isRenderTarget {
                assert(textureUsage.contains(.renderTarget))
            }
            if usageType == .write || usageType == .readWrite {
                assert(textureUsage.contains(.shaderWrite))
            }
            if usageType == .blitSource {
                assert(textureUsage.contains(.blitSource))
            }
            if usageType == .blitDestination {
                assert(textureUsage.contains(.blitDestination))
            }
        }
        
        if usageType.isRead {
            self.readResources.insert(Resource(resource))
        }
        if usageType.isWrite {
            self.writtenResources.insert(Resource(resource))
        }
        
        var subresourceMask = TextureSubresourceMask()
        if let slice = slice, let level = level {
            subresourceMask.clear(descriptor: resource.descriptor, allocator: .tagThreadView(self.dataAllocator))
            subresourceMask[slice: slice, level: level, resource.descriptor, .tagThreadView(self.dataAllocator)] = true
        } else {
            assert(slice == nil && level == nil)
        }
        
        let usage = ResourceUsage(type: usageType, stages: stages, activeRange: .texture(subresourceMask), inArgumentBuffer: inArgumentBuffer, firstCommandOffset: firstCommandOffset, renderPass: encoder.passRecord)
        self.resourceUsages.append((Resource(resource), usage), allocator: .tagThreadView(resourceUsageAllocator))
        
        return self.resourceUsages.pointerToLastUsage
    }
    
    /// NOTE: Must be called _before_ the command that uses the resource.
    @inlinable
    public func addResourceUsage<C : CommandEncoder>(`for` resource: _ArgumentBuffer, commandIndex: Int, encoder: C, usageType: ResourceUsageType, stages: RenderStages) {
        let _ = self.resourceUsageNode(for: resource, encoder: encoder, usageType: usageType, stages: stages, firstCommandOffset: commandIndex)
    }
    
    /// NOTE: Must be called _before_ the command that uses the resource.
    @inlinable
    public func addResourceUsage<C : CommandEncoder>(`for` resource: Buffer, bufferRange: Range<Int>, commandIndex: Int, encoder: C, usageType: ResourceUsageType, stages: RenderStages, inArgumentBuffer: Bool) {
        let _ = self.resourceUsageNode(for: resource, bufferRange: bufferRange, encoder: encoder, usageType: usageType, stages: stages, inArgumentBuffer: inArgumentBuffer, firstCommandOffset: commandIndex)
    }
    
    /// NOTE: Must be called _before_ the command that uses the resource.
    @inlinable
    public func addResourceUsage<C : CommandEncoder>(`for` resource: Texture, slice: Int?, level: Int?, commandIndex: Int, encoder: C, usageType: ResourceUsageType, stages: RenderStages, inArgumentBuffer: Bool) {
        let _ = self.resourceUsageNode(for: resource, slice: slice, level: level, encoder: encoder, usageType: usageType, stages: stages, inArgumentBuffer: inArgumentBuffer, firstCommandOffset: commandIndex)
    }
}
<|MERGE_RESOLUTION|>--- conflicted
+++ resolved
@@ -1,610 +1,495 @@
-//
-//  LazyFrameGraph.swift
-//  FrameGraph
-//
-//  Created by Thomas Roughton on 16/12/17.
-//  Copyright © 2017 Team Llama. All rights reserved.
-//
-
-import FrameGraphUtilities
-import Foundation
-
-#if canImport(Metal)
-import Metal
-#endif
-
-#if canImport(MetalPerformanceShaders)
-import MetalPerformanceShaders
-#endif
-
-#if canImport(Vulkan)
-import Vulkan
-#endif
-
-public protocol Releasable {
-    func release()
-}
-
-extension Unmanaged : Releasable { }
-
-public final class ReferenceBox<T> {
-    public var value : T
-    
-    public init(_ value: T) {
-        self.value = value
-    }
-}
-
-@usableFromInline
-final class ComputePipelineDescriptorBox {
-    @usableFromInline var pipelineDescriptor : ComputePipelineDescriptor
-    @usableFromInline var threadGroupSizeIsMultipleOfThreadExecutionWidth = true
-    
-    @inlinable
-    init(_ pipelineDescriptor: ComputePipelineDescriptor) {
-        self.pipelineDescriptor = pipelineDescriptor
-    }
-}
-
-@usableFromInline
-final class ExternalCommandBox {
-    @usableFromInline let command: (UnsafeRawPointer) -> Void
-    
-    @inlinable
-    init(command: @escaping (UnsafeRawPointer) -> Void) {
-        self.command = command
-    }
-}
-
-
-// We're skipping management functions here (fences, most resource synchronisation etc.) since they
-// should be taken care of automatically by the frame graph/resource transitions.
-//
-// Payload pointees must be exclusively value types (or an unmanaged reference type).
-// We're also only allowing a 64 bit payload, since FrameGraphCommand will be sized to fit
-// its biggest member (so if you add a struct...)
-//
-@usableFromInline
-enum FrameGraphCommand {
-    
-    // General
-    
-    case setLabel(UnsafePointer<CChar>)
-    case pushDebugGroup(UnsafePointer<CChar>)
-    case popDebugGroup
-    case insertDebugSignpost(UnsafePointer<CChar>)
-    
-    public typealias SetBytesArgs = (bindingPath: ResourceBindingPath, bytes: UnsafeRawPointer, length: UInt32)
-    case setBytes(UnsafePointer<SetBytesArgs>)
-    
-    public typealias SetBufferArgs = (bindingPath: ResourceBindingPath, buffer: Buffer, offset: UInt32, hasDynamicOffset: Bool)
-    case setBuffer(UnsafePointer<SetBufferArgs>)
-    
-    public typealias SetBufferOffsetArgs = (bindingPath: ResourceBindingPath, buffer: Buffer?, offset: UInt32)
-    case setBufferOffset(UnsafePointer<SetBufferOffsetArgs>)
-    
-    public typealias SetTextureArgs = (bindingPath: ResourceBindingPath, texture: Texture)
-    case setTexture(UnsafePointer<SetTextureArgs>)
-    
-    public typealias SetSamplerStateArgs = (bindingPath: ResourceBindingPath, descriptor: SamplerDescriptor)
-    case setSamplerState(UnsafePointer<SetSamplerStateArgs>)
-    
-    public typealias SetArgumentBufferArgs = (bindingPath: ResourceBindingPath, argumentBuffer: _ArgumentBuffer)
-    case setArgumentBuffer(UnsafePointer<SetArgumentBufferArgs>)
-    
-    public typealias SetArgumentBufferArrayArgs = (bindingPath: ResourceBindingPath, argumentBuffer: _ArgumentBufferArray, isBound: Bool)
-    case setArgumentBufferArray(UnsafePointer<SetArgumentBufferArrayArgs>)
-    
-    // Render
-    
-    case clearRenderTargets
-    
-    public typealias SetVertexBufferArgs = (buffer: Buffer?, offset: UInt32, index: UInt32)
-    case setVertexBuffer(UnsafePointer<SetVertexBufferArgs>)
-    
-    case setVertexBufferOffset(offset: UInt32, index: UInt32)
-    
-    case setRenderPipelineDescriptor(Unmanaged<ReferenceBox<RenderPipelineDescriptor>>)
-    
-    public typealias DrawPrimitivesArgs = (primitiveType: PrimitiveType, vertexStart: UInt32, vertexCount: UInt32, instanceCount: UInt32, baseInstance: UInt32)
-    case drawPrimitives(UnsafePointer<DrawPrimitivesArgs>)
-    
-    public typealias DrawIndexedPrimitivesArgs = (primitiveType: PrimitiveType, indexCount: UInt32, indexType: IndexType, indexBuffer: Buffer, indexBufferOffset: UInt32, instanceCount: UInt32, baseVertex: Int32, baseInstance: UInt32)
-    case drawIndexedPrimitives(UnsafePointer<DrawIndexedPrimitivesArgs>)
-    
-    case setViewport(UnsafePointer<Viewport>)
-    
-    case setFrontFacing(Winding)
-    
-    case setCullMode(CullMode)
-    
-    case setTriangleFillMode(TriangleFillMode)
-    
-    case setDepthStencilDescriptor(Unmanaged<ReferenceBox<DepthStencilDescriptor>>)
-    
-    case setScissorRect(UnsafePointer<ScissorRect>)
-    
-    case setDepthClipMode(DepthClipMode)
-    
-    public typealias SetDepthBiasArgs = (depthBias: Float, slopeScale: Float, clamp: Float)
-    case setDepthBias(UnsafePointer<SetDepthBiasArgs>)
-    
-    case setStencilReferenceValue(UInt32)
-    
-    case setStencilReferenceValues(front: UInt32, back: UInt32)
-    
-    
-    // Compute
-    
-    public typealias DispatchThreadsArgs = (threads: Size, threadsPerThreadgroup: Size)
-    case dispatchThreads(UnsafePointer<DispatchThreadsArgs>)
-    
-    public typealias DispatchThreadgroupsArgs = (threadgroupsPerGrid: Size, threadsPerThreadgroup: Size)
-    case dispatchThreadgroups(UnsafePointer<DispatchThreadgroupsArgs>)
-    
-    public typealias DispatchThreadgroupsIndirectArgs = (indirectBuffer: Buffer, indirectBufferOffset: UInt32, threadsPerThreadgroup: Size)
-    case dispatchThreadgroupsIndirect(UnsafePointer<DispatchThreadgroupsIndirectArgs>)
-    
-    case setComputePipelineDescriptor(Unmanaged<ComputePipelineDescriptorBox>)
-    
-    case setStageInRegion(UnsafePointer<Region>)
-    
-    case setThreadgroupMemoryLength(length: UInt32, index: UInt32)
-    
-    
-    // Blit
-    
-    public typealias CopyBufferToTextureArgs = (sourceBuffer: Buffer, sourceOffset: UInt32, sourceBytesPerRow: UInt32, sourceBytesPerImage: UInt32, sourceSize: Size, destinationTexture: Texture, destinationSlice: UInt32, destinationLevel: UInt32, destinationOrigin: Origin, options: BlitOption)
-    case copyBufferToTexture(UnsafePointer<CopyBufferToTextureArgs>)
-    
-    public typealias CopyBufferToBufferArgs = (sourceBuffer: Buffer, sourceOffset: UInt32, destinationBuffer: Buffer, destinationOffset: UInt32, size: UInt32)
-    case copyBufferToBuffer(UnsafePointer<CopyBufferToBufferArgs>)
-    
-    public typealias CopyTextureToBufferArgs = (sourceTexture: Texture, sourceSlice: UInt32, sourceLevel: UInt32, sourceOrigin: Origin, sourceSize: Size, destinationBuffer: Buffer, destinationOffset: UInt32, destinationBytesPerRow: UInt32, destinationBytesPerImage: UInt32, options: BlitOption)
-    case copyTextureToBuffer(UnsafePointer<CopyTextureToBufferArgs>)
-    
-    public typealias CopyTextureToTextureArgs = (sourceTexture: Texture, sourceSlice: UInt32, sourceLevel: UInt32, sourceOrigin: Origin, sourceSize: Size, destinationTexture: Texture, destinationSlice: UInt32, destinationLevel: UInt32, destinationOrigin: Origin)
-    case copyTextureToTexture(UnsafePointer<CopyTextureToTextureArgs>)
-    
-    public typealias FillBufferArgs = (buffer: Buffer, range: Range<Int>, value: UInt8)
-    case fillBuffer(UnsafePointer<FillBufferArgs>)
-    
-    case generateMipmaps(Texture)
-    
-    case synchroniseTexture(Texture)
-    
-    public typealias SynchroniseTextureArgs = (texture: Texture, slice: UInt32, level: UInt32)
-    case synchroniseTextureSlice(UnsafePointer<SynchroniseTextureArgs>)
-    
-    case synchroniseBuffer(Buffer)
-    
-    // External:
-    
-    case encodeExternalCommand(Unmanaged<ExternalCommandBox>)
-    
-    #if canImport(MetalPerformanceShaders)
-    
-    @available(OSX 10.14, *)
-    public typealias EncodeRayIntersectionArgs = (intersector: Unmanaged<MPSRayIntersector>, intersectionType: MPSIntersectionType, rayBuffer: Buffer, rayBufferOffset: Int, intersectionBuffer: Buffer, intersectionBufferOffset: Int, rayCount: Int, accelerationStructure: Unmanaged<MPSAccelerationStructure>)
-    @available(OSX 10.14, *)
-    case encodeRayIntersection(UnsafePointer<EncodeRayIntersectionArgs>)
-    
-    @available(OSX 10.14, *)
-    public typealias EncodeRayIntersectionRayCountBufferArgs = (intersector: Unmanaged<MPSRayIntersector>, intersectionType: MPSIntersectionType, rayBuffer: Buffer, rayBufferOffset: Int, intersectionBuffer: Buffer, intersectionBufferOffset: Int, rayCountBuffer: Buffer, rayCountBufferOffset: Int, accelerationStructure: Unmanaged<MPSAccelerationStructure>)
-    @available(OSX 10.14, *)
-    case encodeRayIntersectionRayCountBuffer(UnsafePointer<EncodeRayIntersectionRayCountBufferArgs>)
-    
-    #endif
-    
-    var isDrawCommand: Bool {
-        switch self {
-        case .drawPrimitives, .drawIndexedPrimitives:
-            return true
-        default:
-            return false
-        }
-    }
-}
-
-extension ChunkArray where T == (Resource, ResourceUsage) {
-    @inlinable
-    var pointerToLastUsage: UnsafeMutablePointer<ResourceUsage> {
-        return UnsafeMutableRawPointer(self.pointerToLast).advanced(by: MemoryLayout<Resource>.stride).assumingMemoryBound(to: ResourceUsage.self)
-    }
-}
-
-// Lifetime: one render pass.
-@usableFromInline
-final class FrameGraphCommandRecorder {
-    @usableFromInline let renderPassScratchAllocator : ThreadLocalTagAllocator
-    @usableFromInline let resourceUsageAllocator : TagAllocator.ThreadView
-    @usableFromInline let commands : ExpandingBuffer<FrameGraphCommand> // Lifetime: FrameGraph compilation (copied to another array for the backend).
-    @usableFromInline var dataAllocator : TagAllocator.ThreadView // Lifetime: FrameGraph execution.
-    @usableFromInline let unmanagedReferences : ExpandingBuffer<Releasable> // Lifetime: FrameGraph execution.
-    @usableFromInline var readResources : HashSet<Resource>
-    @usableFromInline var writtenResources : HashSet<Resource>
-    
-    @usableFromInline var resourceUsages = ChunkArray<(Resource, ResourceUsage)>()
-    
-    @inlinable
-    init(renderPassScratchAllocator: ThreadLocalTagAllocator, frameGraphExecutionAllocator: TagAllocator.ThreadView, resourceUsageAllocator: TagAllocator.ThreadView, unmanagedReferences: ExpandingBuffer<Releasable>) {
-        assert(_isPOD(FrameGraphCommand.self))
-        self.commands = ExpandingBuffer(allocator: AllocatorType(frameGraphExecutionAllocator), initialCapacity: 64)
-        self.renderPassScratchAllocator = renderPassScratchAllocator
-        self.resourceUsageAllocator = resourceUsageAllocator
-        self.dataAllocator = frameGraphExecutionAllocator
-        self.readResources = .init(allocator: .tagThreadView(frameGraphExecutionAllocator))
-        self.writtenResources = .init(allocator: .tagThreadView(frameGraphExecutionAllocator))
-        self.unmanagedReferences = unmanagedReferences
-    }
-    
-    @inlinable
-    public var nextCommandIndex : Int {
-        return self.commands.count
-    }
-    
-    @inlinable
-    public func copyData<T>(_ data: T) -> UnsafePointer<T> {
-        let result = self.dataAllocator.allocate(capacity: 1) as UnsafeMutablePointer<T>
-        result.initialize(to: data)
-        return UnsafePointer(result)
-    }
-    
-    @inlinable
-    public func record<T>(_ commandGenerator: (UnsafePointer<T>) -> FrameGraphCommand, _ data: T) {
-        let command = commandGenerator(copyData(data))
-        self.commands.append(command)
-    }
-    
-    @inlinable
-    public func record(_ command: FrameGraphCommand) {
-        self.commands.append(command)
-    }
-    
-    @inlinable
-    public func record(_ commandGenerator: (UnsafePointer<CChar>) -> FrameGraphCommand, _ string: String) {
-        let cStringAddress = string.withCString { label -> UnsafePointer<CChar> in
-            let numChars = strlen(label)
-            let destination : UnsafeMutablePointer<CChar> = self.dataAllocator.allocate(capacity: numChars + 1)
-            destination.initialize(from: label, count: numChars)
-            destination[numChars] = 0
-            return UnsafePointer(destination)
-        }
-        
-        let command = commandGenerator(cStringAddress)
-        self.commands.append(command)
-    }
-    
-    @discardableResult
-    @inlinable
-    public func copyBytes(_ bytes: UnsafeRawPointer, length: Int) -> UnsafeRawPointer {
-        let newBytes = self.dataAllocator.allocate(bytes: length, alignment: 16)
-        newBytes.copyMemory(from: bytes, byteCount: length)
-        return UnsafeRawPointer(newBytes)
-    }
-    
-    @inlinable
-    public func setLabel(_ label: String) {
-        self.record(FrameGraphCommand.setLabel, label)
-    }
-    
-    @inlinable
-    public func pushDebugGroup(_ string: String) {
-        self.record(FrameGraphCommand.pushDebugGroup, string)
-    }
-    
-    @inlinable
-    public func insertDebugSignpost(_ string: String) {
-        self.record(FrameGraphCommand.insertDebugSignpost, string)
-    }
-    
-    @inlinable
-    public func boundResourceUsageNode<C : CommandEncoder>(`for` resource: Resource, encoder: C, usageType: ResourceUsageType, stages: RenderStages, activeRange: ActiveResourceRange, inArgumentBuffer: Bool, firstCommandOffset: Int) -> ResourceUsagePointer {
-        assert(encoder.renderPass.writtenResources.isEmpty || encoder.renderPass.writtenResources.contains(where: { $0.handle == resource.handle }) || encoder.renderPass.readResources.contains(where: { $0.handle == resource.handle }), "Resource \(resource.handle) used but not declared.")
-        
-        assert(resource.isValid, "Resource \(resource) is invalid; it may be being used in a frame after it was created if it's a transient resource, or else may have been disposed if it's a persistent resource.")
-        
-        assert(resource.type != .argumentBuffer || !usageType.isWrite, "Read-write argument buffers are currently unsupported.")
-        assert(!usageType.isWrite || !resource.flags.contains(.immutableOnceInitialised) || !resource.stateFlags.contains(.initialised), "immutableOnceInitialised resource \(resource) is being written to after it has been initialised.")
-        
-        if resource.flags.contains(.persistent) {
-            if let textureUsage = resource.texture?.descriptor.usageHint {
-                if usageType == .read {
-                    assert(textureUsage.contains(.shaderRead))
-                }
-                if usageType.isRenderTarget {
-                    assert(textureUsage.contains(.renderTarget))
-                }
-                if usageType == .write || usageType == .readWrite {
-                    assert(textureUsage.contains(.shaderWrite))
-                }
-                if usageType == .blitSource {
-                    assert(textureUsage.contains(.blitSource))
-                }
-                if usageType == .blitDestination {
-                    assert(textureUsage.contains(.blitDestination))
-                }
-            } else if let bufferUsage = resource.buffer?.descriptor.usageHint {
-                if usageType == .read {
-                    assert(bufferUsage.contains(.shaderRead))
-                }
-<<<<<<< HEAD
-                if usageType == .write || usageType == .readWrite {
-                    assert(bufferUsage.contains(.shaderWrite))
-=======
-                
-                // Optimisation: if the pipeline state hasn't changed, these are the only resources we need to consider, so look up their reflection data immediately.
-                // This only applies for render commands, since we may need to insert memory barriers between compute and blit commands.
-                if !self.pipelineStateChanged,
-                    let reflection = pipelineReflection.argumentReflection(at: argumentBufferPath), reflection.isActive {
-                    argumentBuffer.updateEncoder(pipelineReflection: pipelineReflection, bindingPath: argumentBufferPath)
-                    
-                    switch argBufferType {
-                    case .standalone:
-                        self.commandRecorder.commands.append(.setArgumentBuffer(argsPtr.assumingMemoryBound(to: FrameGraphCommand.SetArgumentBufferArgs.self)))
-                    case .inArray(_, let bindingArgs):
-                        if !bindingArgs.pointee.isBound {
-                            self.commandRecorder.commands.append(.setArgumentBufferArray(argsPtr.assumingMemoryBound(to: FrameGraphCommand.SetArgumentBufferArrayArgs.self)))
-                            bindingArgs.pointee.isBound = true
-                        }
-                        assert(argsPtr.assumingMemoryBound(to: FrameGraphCommand.SetArgumentBufferArrayArgs.self).pointee.argumentBuffer == argumentBuffer.sourceArray)
-                    }
-                    
-                    let node = self.resourceUsages.resourceUsageNode(for: argumentBuffer.handle, encoder: self, usageType: reflection.usageType, stages: reflection.activeStages, inArgumentBuffer: false, firstCommandOffset: firstCommandOffset)
-                    
-                    if reflection.usageType.isUAVReadWrite {
-                        self.boundUAVResources.insert(key: argumentBufferPath)
-                    } else {
-                        self.boundUAVResources.remove(key: argumentBufferPath)
-                    }
-                    
-                    return BoundResource(resource: Resource(argumentBuffer), bindingCommand: argsPtr, usageNode: node, isInArgumentBuffer: false, consistentUsageAssumed: false)
-                } else {
-                    return BoundResource(resource: Resource(argumentBuffer), bindingCommand: argsPtr, usageNode: nil, isInArgumentBuffer: false, consistentUsageAssumed: false)
->>>>>>> 5dce27b4
-                }
-                if usageType == .blitSource {
-                    assert(bufferUsage.contains(.blitSource))
-                }
-                if usageType == .blitDestination {
-                    assert(bufferUsage.contains(.blitDestination))
-                }
-                if usageType == .vertexBuffer {
-                    assert(bufferUsage.contains(.vertexBuffer))
-                }
-                if usageType == .indexBuffer {
-                    assert(bufferUsage.contains(.indexBuffer))
-                }
-            }
-        }
-<<<<<<< HEAD
-
-        if usageType.isRead {
-            self.readResources.insert(resource)
-        }
-        if usageType.isWrite {
-            self.writtenResources.insert(resource)
-=======
-        
-        self.pendingArgumentBuffers.removeRange(argumentBufferProcessingRange)
-        
-        if self.pipelineStateChanged {
-            // Only update tracked bound resources, not any members of untrackedBoundResources
-            // We should also bind any resources that haven't been yet bound – if the pipeline state changed, we may have skipped binding earlier
-            // and intended to have it done here instead.
-            
-            self.boundUAVResources.removeAll()
-            
-            self.boundResources.forEachMutating { bindingPath, /* inout */ boundResource, /* inout */ deleteEntry in
-                if let reflection = pipelineReflection.argumentReflection(at: bindingPath), reflection.isActive {
-                    // Mark the resource as used if it currently isn't
-                    assert(reflection.type == boundResource.resource.type || (reflection.type == .buffer && boundResource.resource.type == .argumentBuffer))
-                        
-                    // If the command to bind the resource hasn't yet been inserted into the command stream, insert it now.
-                    if boundResource.usageNode == nil, let bindingCommandArgs = boundResource.bindingCommand {
-                        switch boundResource.resource.type {
-                        case .texture:
-                            self.commandRecorder.commands.append(.setTexture(bindingCommandArgs.assumingMemoryBound(to: FrameGraphCommand.SetTextureArgs.self)))
-                        case .buffer:
-                            self.commandRecorder.commands.append(.setBuffer(bindingCommandArgs.assumingMemoryBound(to: FrameGraphCommand.SetBufferArgs.self)))
-                        case .argumentBuffer:
-                            let argumentBuffer = boundResource.resource.argumentBuffer!
-                            argumentBuffer.updateEncoder(pipelineReflection: pipelineReflection, bindingPath: bindingPath)
-                            
-                            // The command might be either a setArgumentBuffer or setArgumentBufferArray command.
-                            // Check to see whether the resource is an _ArgumentBuffer or _ArgumentBufferArray to distinguish.
-                            let setArgumentBufferArgs = bindingCommandArgs.assumingMemoryBound(to: FrameGraphCommand.SetArgumentBufferArgs.self)
-                            
-                            if Resource(setArgumentBufferArgs.pointee.argumentBuffer).type == .argumentBufferArray {
-                                let arrayArguments = bindingCommandArgs.assumingMemoryBound(to: FrameGraphCommand.SetArgumentBufferArrayArgs.self)
-                                if !arrayArguments.pointee.isBound {
-                                    self.commandRecorder.commands.append(.setArgumentBufferArray(arrayArguments))
-                                    arrayArguments.pointee.isBound = true
-                                }
-                                assert(arrayArguments.pointee.argumentBuffer == argumentBuffer.sourceArray)
-                            } else {
-                                let setArgumentBufferArgs = bindingCommandArgs.assumingMemoryBound(to: FrameGraphCommand.SetArgumentBufferArgs.self)
-                                self.commandRecorder.commands.append(.setArgumentBuffer(setArgumentBufferArgs))
-                            }
-                            
-                        default:
-                            preconditionFailure()
-                        }
-                    }
-                    
-                    let node = self.resourceUsages.resourceUsageNode(for: boundResource.resource.handle, encoder: self, usageType: reflection.usageType, stages: reflection.activeStages, inArgumentBuffer: boundResource.isInArgumentBuffer, firstCommandOffset: firstCommandOffset)
-                    boundResource.usageNode = node
-                    
-                    assert(!boundResource.resource.usages.isEmpty)
-                    
-                    if reflection.usageType.isUAVReadWrite {
-                        self.boundUAVResources.insertUnique(key: bindingPath) // Guaranteed to not be present since we cleared boundUAVResources before this block.
-                    } else if boundResource.consistentUsageAssumed {
-                        deleteEntry = true // Delete the entry from this HashMap
-                        self.untrackedBoundResources.insertUnique(key: bindingPath, value: boundResource)
-                    }
-                    
-                } else {
-                    // The resource is currently unused; end its usage.
-                    if boundResource.isInArgumentBuffer {
-                        let _ = self.resourceUsages.resourceUsageNode(for: boundResource.resource.handle, encoder: self, usageType: .unusedArgumentBuffer, stages: .cpuBeforeRender, inArgumentBuffer: true, firstCommandOffset: firstCommandOffset)
-                    } else if let currentUsage = boundResource.usageNode {
-                        // The resource is currently unused; end its usage.
-                        self.usageNodesToUpdate.append(currentUsage)
-                        boundResource.usageNode = nil
-                    }
-                }
-            }
-        } else {
-            self.boundUAVResources.forEach { bindingPath in
-                self.boundResources.withValue(forKey: bindingPath, perform: { boundResourcePtr, _ in
-                    let boundResource = boundResourcePtr.pointee
-                    let usage = boundResource.usageNode!.pointee.element
-                    let node = self.resourceUsages.resourceUsageNode(for: boundResource.resource.handle, encoder: self, usageType: usage.type, stages: usage.stages, inArgumentBuffer: boundResource.isInArgumentBuffer, firstCommandOffset: firstCommandOffset)
-                    boundResourcePtr.pointee.usageNode = node
-                })
-                
-            }
->>>>>>> 5dce27b4
-        }
-        
-        let usage = ResourceUsage(type: usageType, stages: stages, activeRange: activeRange, inArgumentBuffer: inArgumentBuffer, firstCommandOffset: firstCommandOffset, renderPass: encoder.passRecord)
-        self.resourceUsages.append((Resource(resource), usage), allocator: .tagThreadView(resourceUsageAllocator))
-        
-        return self.resourceUsages.pointerToLastUsage
-    }
-    
-    /// NOTE: Must be called _before_ the command that uses the resource.
-    @inlinable
-    public func resourceUsageNode<C : CommandEncoder>(`for` resource: _ArgumentBuffer, encoder: C, usageType: ResourceUsageType, stages: RenderStages, firstCommandOffset: Int) -> ResourceUsagePointer {
-        assert(encoder.renderPass.writtenResources.isEmpty || encoder.renderPass.writtenResources.contains(where: { $0.handle == resource.handle }) || encoder.renderPass.readResources.contains(where: { $0.handle == resource.handle }), "Resource \(resource.handle) used but not declared.")
-        
-        assert(resource.isValid, "Resource \(resource) is invalid; it may be being used in a frame after it was created if it's a transient resource, or else may have been disposed if it's a persistent resource.")
-        
-        assert(resource.type != .argumentBuffer || !usageType.isWrite, "Read-write argument buffers are currently unsupported.")
-        assert(!usageType.isWrite || !resource.flags.contains(.immutableOnceInitialised) || !resource.stateFlags.contains(.initialised), "immutableOnceInitialised resource \(resource) is being written to after it has been initialised.")
-        
-        if usageType.isRead {
-            self.readResources.insert(Resource(resource))
-        }
-        if usageType.isWrite {
-            self.writtenResources.insert(Resource(resource))
-        }
-        
-        let usage = ResourceUsage(type: usageType, stages: stages, activeRange: .fullResource, inArgumentBuffer: false, firstCommandOffset: firstCommandOffset, renderPass: encoder.passRecord)
-        self.resourceUsages.append((Resource(resource), usage), allocator: .tagThreadView(resourceUsageAllocator))
-        
-        return self.resourceUsages.pointerToLastUsage
-    }
-    
-    /// NOTE: Must be called _before_ the command that uses the resource.
-    @inlinable
-    public func resourceUsageNode<C : CommandEncoder>(`for` resource: Buffer, bufferRange: Range<Int>, encoder: C, usageType: ResourceUsageType, stages: RenderStages, inArgumentBuffer: Bool, firstCommandOffset: Int) -> ResourceUsagePointer {
-        assert(encoder.renderPass.writtenResources.isEmpty || encoder.renderPass.writtenResources.contains(where: { $0.handle == resource.handle }) || encoder.renderPass.readResources.contains(where: { $0.handle == resource.handle }), "Resource \(resource) used but not declared.")
-        
-        assert(resource.isValid, "Resource \(resource) is invalid; it may be being used in a frame after it was created if it's a transient resource, or else may have been disposed if it's a persistent resource.")
-        
-        assert(!usageType.isWrite || !resource.flags.contains(.immutableOnceInitialised) || !resource.stateFlags.contains(.initialised), "immutableOnceInitialised resource \(resource) is being written to after it has been initialised.")
-        
-        if resource.flags.contains(.persistent) {
-            let bufferUsage = resource.descriptor.usageHint
-            if usageType == .read {
-                assert(bufferUsage.contains(.shaderRead))
-            }
-            if usageType == .write || usageType == .readWrite {
-                assert(bufferUsage.contains(.shaderWrite))
-            }
-            if usageType == .blitSource {
-                assert(bufferUsage.contains(.blitSource))
-            }
-            if usageType == .blitDestination {
-                assert(bufferUsage.contains(.blitDestination))
-            }
-            if usageType == .vertexBuffer {
-                assert(bufferUsage.contains(.vertexBuffer))
-            }
-            if usageType == .indexBuffer {
-                assert(bufferUsage.contains(.indexBuffer))
-            }
-        }
-        
-        if usageType.isRead {
-            self.readResources.insert(Resource(resource))
-        }
-        if usageType.isWrite {
-            self.writtenResources.insert(Resource(resource))
-        }
-        
-        let usage = ResourceUsage(type: usageType, stages: stages, activeRange: .buffer(bufferRange), inArgumentBuffer: inArgumentBuffer, firstCommandOffset: firstCommandOffset, renderPass: encoder.passRecord)
-        self.resourceUsages.append((Resource(resource), usage), allocator: .tagThreadView(resourceUsageAllocator))
-        
-        return self.resourceUsages.pointerToLastUsage
-    }
-    
-    /// NOTE: Must be called _before_ the command that uses the resource.
-    @inlinable
-    public func resourceUsageNode<C : CommandEncoder>(`for` resource: Texture, slice: Int?, level: Int?, encoder: C, usageType: ResourceUsageType, stages: RenderStages, inArgumentBuffer: Bool, firstCommandOffset: Int) -> ResourceUsagePointer {
-        assert(encoder.renderPass.writtenResources.isEmpty || encoder.renderPass.writtenResources.contains(where: { $0.handle == resource.handle }) || encoder.renderPass.readResources.contains(where: { $0.handle == resource.handle }), "Resource \(resource) used but not declared.")
-        
-        assert(resource.isValid, "Resource \(resource) is invalid; it may be being used in a frame after it was created if it's a transient resource, or else may have been disposed if it's a persistent resource.")
-        
-        assert(!usageType.isWrite || !resource.flags.contains(.immutableOnceInitialised) || !resource.stateFlags.contains(.initialised), "immutableOnceInitialised resource \(resource) is being written to after it has been initialised.")
-        
-        if resource.flags.contains(.persistent) {
-            let textureUsage = resource.descriptor.usageHint
-            if usageType == .read {
-                assert(textureUsage.contains(.shaderRead))
-            }
-            if usageType.isRenderTarget {
-                assert(textureUsage.contains(.renderTarget))
-            }
-            if usageType == .write || usageType == .readWrite {
-                assert(textureUsage.contains(.shaderWrite))
-            }
-            if usageType == .blitSource {
-                assert(textureUsage.contains(.blitSource))
-            }
-            if usageType == .blitDestination {
-                assert(textureUsage.contains(.blitDestination))
-            }
-        }
-        
-        if usageType.isRead {
-            self.readResources.insert(Resource(resource))
-        }
-        if usageType.isWrite {
-            self.writtenResources.insert(Resource(resource))
-        }
-        
-        var subresourceMask = TextureSubresourceMask()
-        if let slice = slice, let level = level {
-            subresourceMask.clear(descriptor: resource.descriptor, allocator: .tagThreadView(self.dataAllocator))
-            subresourceMask[slice: slice, level: level, resource.descriptor, .tagThreadView(self.dataAllocator)] = true
-        } else {
-            assert(slice == nil && level == nil)
-        }
-        
-        let usage = ResourceUsage(type: usageType, stages: stages, activeRange: .texture(subresourceMask), inArgumentBuffer: inArgumentBuffer, firstCommandOffset: firstCommandOffset, renderPass: encoder.passRecord)
-        self.resourceUsages.append((Resource(resource), usage), allocator: .tagThreadView(resourceUsageAllocator))
-        
-        return self.resourceUsages.pointerToLastUsage
-    }
-    
-    /// NOTE: Must be called _before_ the command that uses the resource.
-    @inlinable
-    public func addResourceUsage<C : CommandEncoder>(`for` resource: _ArgumentBuffer, commandIndex: Int, encoder: C, usageType: ResourceUsageType, stages: RenderStages) {
-        let _ = self.resourceUsageNode(for: resource, encoder: encoder, usageType: usageType, stages: stages, firstCommandOffset: commandIndex)
-    }
-    
-    /// NOTE: Must be called _before_ the command that uses the resource.
-    @inlinable
-    public func addResourceUsage<C : CommandEncoder>(`for` resource: Buffer, bufferRange: Range<Int>, commandIndex: Int, encoder: C, usageType: ResourceUsageType, stages: RenderStages, inArgumentBuffer: Bool) {
-        let _ = self.resourceUsageNode(for: resource, bufferRange: bufferRange, encoder: encoder, usageType: usageType, stages: stages, inArgumentBuffer: inArgumentBuffer, firstCommandOffset: commandIndex)
-    }
-    
-    /// NOTE: Must be called _before_ the command that uses the resource.
-    @inlinable
-    public func addResourceUsage<C : CommandEncoder>(`for` resource: Texture, slice: Int?, level: Int?, commandIndex: Int, encoder: C, usageType: ResourceUsageType, stages: RenderStages, inArgumentBuffer: Bool) {
-        let _ = self.resourceUsageNode(for: resource, slice: slice, level: level, encoder: encoder, usageType: usageType, stages: stages, inArgumentBuffer: inArgumentBuffer, firstCommandOffset: commandIndex)
-    }
-}
+//
+//  LazyFrameGraph.swift
+//  FrameGraph
+//
+//  Created by Thomas Roughton on 16/12/17.
+//  Copyright © 2017 Team Llama. All rights reserved.
+//
+
+import FrameGraphUtilities
+import Foundation
+
+#if canImport(Metal)
+import Metal
+#endif
+
+#if canImport(MetalPerformanceShaders)
+import MetalPerformanceShaders
+#endif
+
+#if canImport(Vulkan)
+import Vulkan
+#endif
+
+public protocol Releasable {
+    func release()
+}
+
+extension Unmanaged : Releasable { }
+
+public final class ReferenceBox<T> {
+    public var value : T
+    
+    public init(_ value: T) {
+        self.value = value
+    }
+}
+
+@usableFromInline
+final class ComputePipelineDescriptorBox {
+    @usableFromInline var pipelineDescriptor : ComputePipelineDescriptor
+    @usableFromInline var threadGroupSizeIsMultipleOfThreadExecutionWidth = true
+    
+    @inlinable
+    init(_ pipelineDescriptor: ComputePipelineDescriptor) {
+        self.pipelineDescriptor = pipelineDescriptor
+    }
+}
+
+@usableFromInline
+final class ExternalCommandBox {
+    @usableFromInline let command: (UnsafeRawPointer) -> Void
+    
+    @inlinable
+    init(command: @escaping (UnsafeRawPointer) -> Void) {
+        self.command = command
+    }
+}
+
+
+// We're skipping management functions here (fences, most resource synchronisation etc.) since they
+// should be taken care of automatically by the frame graph/resource transitions.
+//
+// Payload pointees must be exclusively value types (or an unmanaged reference type).
+// We're also only allowing a 64 bit payload, since FrameGraphCommand will be sized to fit
+// its biggest member (so if you add a struct...)
+//
+@usableFromInline
+enum FrameGraphCommand {
+    
+    // General
+    
+    case setLabel(UnsafePointer<CChar>)
+    case pushDebugGroup(UnsafePointer<CChar>)
+    case popDebugGroup
+    case insertDebugSignpost(UnsafePointer<CChar>)
+    
+    public typealias SetBytesArgs = (bindingPath: ResourceBindingPath, bytes: UnsafeRawPointer, length: UInt32)
+    case setBytes(UnsafePointer<SetBytesArgs>)
+    
+    public typealias SetBufferArgs = (bindingPath: ResourceBindingPath, buffer: Buffer, offset: UInt32, hasDynamicOffset: Bool)
+    case setBuffer(UnsafePointer<SetBufferArgs>)
+    
+    public typealias SetBufferOffsetArgs = (bindingPath: ResourceBindingPath, buffer: Buffer?, offset: UInt32)
+    case setBufferOffset(UnsafePointer<SetBufferOffsetArgs>)
+    
+    public typealias SetTextureArgs = (bindingPath: ResourceBindingPath, texture: Texture)
+    case setTexture(UnsafePointer<SetTextureArgs>)
+    
+    public typealias SetSamplerStateArgs = (bindingPath: ResourceBindingPath, descriptor: SamplerDescriptor)
+    case setSamplerState(UnsafePointer<SetSamplerStateArgs>)
+    
+    public typealias SetArgumentBufferArgs = (bindingPath: ResourceBindingPath, argumentBuffer: _ArgumentBuffer)
+    case setArgumentBuffer(UnsafePointer<SetArgumentBufferArgs>)
+    
+    public typealias SetArgumentBufferArrayArgs = (bindingPath: ResourceBindingPath, argumentBuffer: _ArgumentBufferArray, isBound: Bool)
+    case setArgumentBufferArray(UnsafePointer<SetArgumentBufferArrayArgs>)
+    
+    // Render
+    
+    case clearRenderTargets
+    
+    public typealias SetVertexBufferArgs = (buffer: Buffer?, offset: UInt32, index: UInt32)
+    case setVertexBuffer(UnsafePointer<SetVertexBufferArgs>)
+    
+    case setVertexBufferOffset(offset: UInt32, index: UInt32)
+    
+    case setRenderPipelineDescriptor(Unmanaged<ReferenceBox<RenderPipelineDescriptor>>)
+    
+    public typealias DrawPrimitivesArgs = (primitiveType: PrimitiveType, vertexStart: UInt32, vertexCount: UInt32, instanceCount: UInt32, baseInstance: UInt32)
+    case drawPrimitives(UnsafePointer<DrawPrimitivesArgs>)
+    
+    public typealias DrawIndexedPrimitivesArgs = (primitiveType: PrimitiveType, indexCount: UInt32, indexType: IndexType, indexBuffer: Buffer, indexBufferOffset: UInt32, instanceCount: UInt32, baseVertex: Int32, baseInstance: UInt32)
+    case drawIndexedPrimitives(UnsafePointer<DrawIndexedPrimitivesArgs>)
+    
+    case setViewport(UnsafePointer<Viewport>)
+    
+    case setFrontFacing(Winding)
+    
+    case setCullMode(CullMode)
+    
+    case setTriangleFillMode(TriangleFillMode)
+    
+    case setDepthStencilDescriptor(Unmanaged<ReferenceBox<DepthStencilDescriptor>>)
+    
+    case setScissorRect(UnsafePointer<ScissorRect>)
+    
+    case setDepthClipMode(DepthClipMode)
+    
+    public typealias SetDepthBiasArgs = (depthBias: Float, slopeScale: Float, clamp: Float)
+    case setDepthBias(UnsafePointer<SetDepthBiasArgs>)
+    
+    case setStencilReferenceValue(UInt32)
+    
+    case setStencilReferenceValues(front: UInt32, back: UInt32)
+    
+    
+    // Compute
+    
+    public typealias DispatchThreadsArgs = (threads: Size, threadsPerThreadgroup: Size)
+    case dispatchThreads(UnsafePointer<DispatchThreadsArgs>)
+    
+    public typealias DispatchThreadgroupsArgs = (threadgroupsPerGrid: Size, threadsPerThreadgroup: Size)
+    case dispatchThreadgroups(UnsafePointer<DispatchThreadgroupsArgs>)
+    
+    public typealias DispatchThreadgroupsIndirectArgs = (indirectBuffer: Buffer, indirectBufferOffset: UInt32, threadsPerThreadgroup: Size)
+    case dispatchThreadgroupsIndirect(UnsafePointer<DispatchThreadgroupsIndirectArgs>)
+    
+    case setComputePipelineDescriptor(Unmanaged<ComputePipelineDescriptorBox>)
+    
+    case setStageInRegion(UnsafePointer<Region>)
+    
+    case setThreadgroupMemoryLength(length: UInt32, index: UInt32)
+    
+    
+    // Blit
+    
+    public typealias CopyBufferToTextureArgs = (sourceBuffer: Buffer, sourceOffset: UInt32, sourceBytesPerRow: UInt32, sourceBytesPerImage: UInt32, sourceSize: Size, destinationTexture: Texture, destinationSlice: UInt32, destinationLevel: UInt32, destinationOrigin: Origin, options: BlitOption)
+    case copyBufferToTexture(UnsafePointer<CopyBufferToTextureArgs>)
+    
+    public typealias CopyBufferToBufferArgs = (sourceBuffer: Buffer, sourceOffset: UInt32, destinationBuffer: Buffer, destinationOffset: UInt32, size: UInt32)
+    case copyBufferToBuffer(UnsafePointer<CopyBufferToBufferArgs>)
+    
+    public typealias CopyTextureToBufferArgs = (sourceTexture: Texture, sourceSlice: UInt32, sourceLevel: UInt32, sourceOrigin: Origin, sourceSize: Size, destinationBuffer: Buffer, destinationOffset: UInt32, destinationBytesPerRow: UInt32, destinationBytesPerImage: UInt32, options: BlitOption)
+    case copyTextureToBuffer(UnsafePointer<CopyTextureToBufferArgs>)
+    
+    public typealias CopyTextureToTextureArgs = (sourceTexture: Texture, sourceSlice: UInt32, sourceLevel: UInt32, sourceOrigin: Origin, sourceSize: Size, destinationTexture: Texture, destinationSlice: UInt32, destinationLevel: UInt32, destinationOrigin: Origin)
+    case copyTextureToTexture(UnsafePointer<CopyTextureToTextureArgs>)
+    
+    public typealias FillBufferArgs = (buffer: Buffer, range: Range<Int>, value: UInt8)
+    case fillBuffer(UnsafePointer<FillBufferArgs>)
+    
+    case generateMipmaps(Texture)
+    
+    case synchroniseTexture(Texture)
+    
+    public typealias SynchroniseTextureArgs = (texture: Texture, slice: UInt32, level: UInt32)
+    case synchroniseTextureSlice(UnsafePointer<SynchroniseTextureArgs>)
+    
+    case synchroniseBuffer(Buffer)
+    
+    // External:
+    
+    case encodeExternalCommand(Unmanaged<ExternalCommandBox>)
+    
+    #if canImport(MetalPerformanceShaders)
+    
+    @available(OSX 10.14, *)
+    public typealias EncodeRayIntersectionArgs = (intersector: Unmanaged<MPSRayIntersector>, intersectionType: MPSIntersectionType, rayBuffer: Buffer, rayBufferOffset: Int, intersectionBuffer: Buffer, intersectionBufferOffset: Int, rayCount: Int, accelerationStructure: Unmanaged<MPSAccelerationStructure>)
+    @available(OSX 10.14, *)
+    case encodeRayIntersection(UnsafePointer<EncodeRayIntersectionArgs>)
+    
+    @available(OSX 10.14, *)
+    public typealias EncodeRayIntersectionRayCountBufferArgs = (intersector: Unmanaged<MPSRayIntersector>, intersectionType: MPSIntersectionType, rayBuffer: Buffer, rayBufferOffset: Int, intersectionBuffer: Buffer, intersectionBufferOffset: Int, rayCountBuffer: Buffer, rayCountBufferOffset: Int, accelerationStructure: Unmanaged<MPSAccelerationStructure>)
+    @available(OSX 10.14, *)
+    case encodeRayIntersectionRayCountBuffer(UnsafePointer<EncodeRayIntersectionRayCountBufferArgs>)
+    
+    #endif
+    
+    var isDrawCommand: Bool {
+        switch self {
+        case .drawPrimitives, .drawIndexedPrimitives:
+            return true
+        default:
+            return false
+        }
+    }
+}
+
+extension ChunkArray where T == (Resource, ResourceUsage) {
+    @inlinable
+    var pointerToLastUsage: UnsafeMutablePointer<ResourceUsage> {
+        return UnsafeMutableRawPointer(self.pointerToLast).advanced(by: MemoryLayout<Resource>.stride).assumingMemoryBound(to: ResourceUsage.self)
+    }
+}
+
+// Lifetime: one render pass.
+@usableFromInline
+final class FrameGraphCommandRecorder {
+    @usableFromInline let renderPassScratchAllocator : ThreadLocalTagAllocator
+    @usableFromInline let resourceUsageAllocator : TagAllocator.ThreadView
+    @usableFromInline let commands : ExpandingBuffer<FrameGraphCommand> // Lifetime: FrameGraph compilation (copied to another array for the backend).
+    @usableFromInline var dataAllocator : TagAllocator.ThreadView // Lifetime: FrameGraph execution.
+    @usableFromInline let unmanagedReferences : ExpandingBuffer<Releasable> // Lifetime: FrameGraph execution.
+    @usableFromInline var readResources : HashSet<Resource>
+    @usableFromInline var writtenResources : HashSet<Resource>
+    
+    @usableFromInline var resourceUsages = ChunkArray<(Resource, ResourceUsage)>()
+    
+    @inlinable
+    init(renderPassScratchAllocator: ThreadLocalTagAllocator, frameGraphExecutionAllocator: TagAllocator.ThreadView, resourceUsageAllocator: TagAllocator.ThreadView, unmanagedReferences: ExpandingBuffer<Releasable>) {
+        assert(_isPOD(FrameGraphCommand.self))
+        self.commands = ExpandingBuffer(allocator: AllocatorType(frameGraphExecutionAllocator), initialCapacity: 64)
+        self.renderPassScratchAllocator = renderPassScratchAllocator
+        self.resourceUsageAllocator = resourceUsageAllocator
+        self.dataAllocator = frameGraphExecutionAllocator
+        self.readResources = .init(allocator: .tagThreadView(frameGraphExecutionAllocator))
+        self.writtenResources = .init(allocator: .tagThreadView(frameGraphExecutionAllocator))
+        self.unmanagedReferences = unmanagedReferences
+    }
+    
+    @inlinable
+    public var nextCommandIndex : Int {
+        return self.commands.count
+    }
+    
+    @inlinable
+    public func copyData<T>(_ data: T) -> UnsafePointer<T> {
+        let result = self.dataAllocator.allocate(capacity: 1) as UnsafeMutablePointer<T>
+        result.initialize(to: data)
+        return UnsafePointer(result)
+    }
+    
+    @inlinable
+    public func record<T>(_ commandGenerator: (UnsafePointer<T>) -> FrameGraphCommand, _ data: T) {
+        let command = commandGenerator(copyData(data))
+        self.commands.append(command)
+    }
+    
+    @inlinable
+    public func record(_ command: FrameGraphCommand) {
+        self.commands.append(command)
+    }
+    
+    @inlinable
+    public func record(_ commandGenerator: (UnsafePointer<CChar>) -> FrameGraphCommand, _ string: String) {
+        let cStringAddress = string.withCString { label -> UnsafePointer<CChar> in
+            let numChars = strlen(label)
+            let destination : UnsafeMutablePointer<CChar> = self.dataAllocator.allocate(capacity: numChars + 1)
+            destination.initialize(from: label, count: numChars)
+            destination[numChars] = 0
+            return UnsafePointer(destination)
+        }
+        
+        let command = commandGenerator(cStringAddress)
+        self.commands.append(command)
+    }
+    
+    @discardableResult
+    @inlinable
+    public func copyBytes(_ bytes: UnsafeRawPointer, length: Int) -> UnsafeRawPointer {
+        let newBytes = self.dataAllocator.allocate(bytes: length, alignment: 16)
+        newBytes.copyMemory(from: bytes, byteCount: length)
+        return UnsafeRawPointer(newBytes)
+    }
+    
+    @inlinable
+    public func setLabel(_ label: String) {
+        self.record(FrameGraphCommand.setLabel, label)
+    }
+    
+    @inlinable
+    public func pushDebugGroup(_ string: String) {
+        self.record(FrameGraphCommand.pushDebugGroup, string)
+    }
+    
+    @inlinable
+    public func insertDebugSignpost(_ string: String) {
+        self.record(FrameGraphCommand.insertDebugSignpost, string)
+    }
+    
+    @inlinable
+    public func boundResourceUsageNode<C : CommandEncoder>(`for` resource: Resource, encoder: C, usageType: ResourceUsageType, stages: RenderStages, activeRange: ActiveResourceRange, inArgumentBuffer: Bool, firstCommandOffset: Int) -> ResourceUsagePointer {
+        assert(encoder.renderPass.writtenResources.isEmpty || encoder.renderPass.writtenResources.contains(where: { $0.handle == resource.handle }) || encoder.renderPass.readResources.contains(where: { $0.handle == resource.handle }), "Resource \(resource.handle) used but not declared.")
+        
+        assert(resource.isValid, "Resource \(resource) is invalid; it may be being used in a frame after it was created if it's a transient resource, or else may have been disposed if it's a persistent resource.")
+        
+        assert(resource.type != .argumentBuffer || !usageType.isWrite, "Read-write argument buffers are currently unsupported.")
+        assert(!usageType.isWrite || !resource.flags.contains(.immutableOnceInitialised) || !resource.stateFlags.contains(.initialised), "immutableOnceInitialised resource \(resource) is being written to after it has been initialised.")
+        
+        if resource.flags.contains(.persistent) {
+            if let textureUsage = resource.texture?.descriptor.usageHint {
+                if usageType == .read {
+                    assert(textureUsage.contains(.shaderRead))
+                }
+                if usageType.isRenderTarget {
+                    assert(textureUsage.contains(.renderTarget))
+                }
+                if usageType == .write || usageType == .readWrite {
+                    assert(textureUsage.contains(.shaderWrite))
+                }
+                if usageType == .blitSource {
+                    assert(textureUsage.contains(.blitSource))
+                }
+                if usageType == .blitDestination {
+                    assert(textureUsage.contains(.blitDestination))
+                }
+            } else if let bufferUsage = resource.buffer?.descriptor.usageHint {
+                if usageType == .read {
+                    assert(bufferUsage.contains(.shaderRead))
+                }
+                if usageType == .write || usageType == .readWrite {
+                    assert(bufferUsage.contains(.shaderWrite))
+                }
+                if usageType == .blitSource {
+                    assert(bufferUsage.contains(.blitSource))
+                }
+                if usageType == .blitDestination {
+                    assert(bufferUsage.contains(.blitDestination))
+                }
+                if usageType == .vertexBuffer {
+                    assert(bufferUsage.contains(.vertexBuffer))
+                }
+                if usageType == .indexBuffer {
+                    assert(bufferUsage.contains(.indexBuffer))
+                }
+            }
+        }
+        
+        if usageType.isRead {
+            self.readResources.insert(resource)
+        }
+        if usageType.isWrite {
+            self.writtenResources.insert(resource)
+        }
+        
+        let usage = ResourceUsage(type: usageType, stages: stages, activeRange: activeRange, inArgumentBuffer: inArgumentBuffer, firstCommandOffset: firstCommandOffset, renderPass: encoder.passRecord)
+        self.resourceUsages.append((Resource(resource), usage), allocator: .tagThreadView(resourceUsageAllocator))
+        
+        return self.resourceUsages.pointerToLastUsage
+    }
+    
+    /// NOTE: Must be called _before_ the command that uses the resource.
+    @inlinable
+    public func resourceUsageNode<C : CommandEncoder>(`for` resource: _ArgumentBuffer, encoder: C, usageType: ResourceUsageType, stages: RenderStages, firstCommandOffset: Int) -> ResourceUsagePointer {
+        assert(encoder.renderPass.writtenResources.isEmpty || encoder.renderPass.writtenResources.contains(where: { $0.handle == resource.handle }) || encoder.renderPass.readResources.contains(where: { $0.handle == resource.handle }), "Resource \(resource.handle) used but not declared.")
+        
+        assert(resource.isValid, "Resource \(resource) is invalid; it may be being used in a frame after it was created if it's a transient resource, or else may have been disposed if it's a persistent resource.")
+        
+        assert(resource.type != .argumentBuffer || !usageType.isWrite, "Read-write argument buffers are currently unsupported.")
+        assert(!usageType.isWrite || !resource.flags.contains(.immutableOnceInitialised) || !resource.stateFlags.contains(.initialised), "immutableOnceInitialised resource \(resource) is being written to after it has been initialised.")
+        
+        if usageType.isRead {
+            self.readResources.insert(Resource(resource))
+        }
+        if usageType.isWrite {
+            self.writtenResources.insert(Resource(resource))
+        }
+        
+        let usage = ResourceUsage(type: usageType, stages: stages, activeRange: .fullResource, inArgumentBuffer: false, firstCommandOffset: firstCommandOffset, renderPass: encoder.passRecord)
+        self.resourceUsages.append((Resource(resource), usage), allocator: .tagThreadView(resourceUsageAllocator))
+        
+        return self.resourceUsages.pointerToLastUsage
+    }
+    
+    /// NOTE: Must be called _before_ the command that uses the resource.
+    @inlinable
+    public func resourceUsageNode<C : CommandEncoder>(`for` resource: Buffer, bufferRange: Range<Int>, encoder: C, usageType: ResourceUsageType, stages: RenderStages, inArgumentBuffer: Bool, firstCommandOffset: Int) -> ResourceUsagePointer {
+        assert(encoder.renderPass.writtenResources.isEmpty || encoder.renderPass.writtenResources.contains(where: { $0.handle == resource.handle }) || encoder.renderPass.readResources.contains(where: { $0.handle == resource.handle }), "Resource \(resource) used but not declared.")
+        
+        assert(resource.isValid, "Resource \(resource) is invalid; it may be being used in a frame after it was created if it's a transient resource, or else may have been disposed if it's a persistent resource.")
+        
+        assert(!usageType.isWrite || !resource.flags.contains(.immutableOnceInitialised) || !resource.stateFlags.contains(.initialised), "immutableOnceInitialised resource \(resource) is being written to after it has been initialised.")
+        
+        if resource.flags.contains(.persistent) {
+            let bufferUsage = resource.descriptor.usageHint
+            if usageType == .read {
+                assert(bufferUsage.contains(.shaderRead))
+            }
+            if usageType == .write || usageType == .readWrite {
+                assert(bufferUsage.contains(.shaderWrite))
+            }
+            if usageType == .blitSource {
+                assert(bufferUsage.contains(.blitSource))
+            }
+            if usageType == .blitDestination {
+                assert(bufferUsage.contains(.blitDestination))
+            }
+            if usageType == .vertexBuffer {
+                assert(bufferUsage.contains(.vertexBuffer))
+            }
+            if usageType == .indexBuffer {
+                assert(bufferUsage.contains(.indexBuffer))
+            }
+        }
+        
+        if usageType.isRead {
+            self.readResources.insert(Resource(resource))
+        }
+        if usageType.isWrite {
+            self.writtenResources.insert(Resource(resource))
+        }
+        
+        let usage = ResourceUsage(type: usageType, stages: stages, activeRange: .buffer(bufferRange), inArgumentBuffer: inArgumentBuffer, firstCommandOffset: firstCommandOffset, renderPass: encoder.passRecord)
+        self.resourceUsages.append((Resource(resource), usage), allocator: .tagThreadView(resourceUsageAllocator))
+        
+        return self.resourceUsages.pointerToLastUsage
+    }
+    
+    /// NOTE: Must be called _before_ the command that uses the resource.
+    @inlinable
+    public func resourceUsageNode<C : CommandEncoder>(`for` resource: Texture, slice: Int?, level: Int?, encoder: C, usageType: ResourceUsageType, stages: RenderStages, inArgumentBuffer: Bool, firstCommandOffset: Int) -> ResourceUsagePointer {
+        assert(encoder.renderPass.writtenResources.isEmpty || encoder.renderPass.writtenResources.contains(where: { $0.handle == resource.handle }) || encoder.renderPass.readResources.contains(where: { $0.handle == resource.handle }), "Resource \(resource) used but not declared.")
+        
+        assert(resource.isValid, "Resource \(resource) is invalid; it may be being used in a frame after it was created if it's a transient resource, or else may have been disposed if it's a persistent resource.")
+        
+        assert(!usageType.isWrite || !resource.flags.contains(.immutableOnceInitialised) || !resource.stateFlags.contains(.initialised), "immutableOnceInitialised resource \(resource) is being written to after it has been initialised.")
+        
+        if resource.flags.contains(.persistent) {
+            let textureUsage = resource.descriptor.usageHint
+            if usageType == .read {
+                assert(textureUsage.contains(.shaderRead))
+            }
+            if usageType.isRenderTarget {
+                assert(textureUsage.contains(.renderTarget))
+            }
+            if usageType == .write || usageType == .readWrite {
+                assert(textureUsage.contains(.shaderWrite))
+            }
+            if usageType == .blitSource {
+                assert(textureUsage.contains(.blitSource))
+            }
+            if usageType == .blitDestination {
+                assert(textureUsage.contains(.blitDestination))
+            }
+        }
+        
+        if usageType.isRead {
+            self.readResources.insert(Resource(resource))
+        }
+        if usageType.isWrite {
+            self.writtenResources.insert(Resource(resource))
+        }
+        
+        var subresourceMask = TextureSubresourceMask()
+        if let slice = slice, let level = level {
+            subresourceMask.clear(descriptor: resource.descriptor, allocator: .tagThreadView(self.dataAllocator))
+            subresourceMask[slice: slice, level: level, resource.descriptor, .tagThreadView(self.dataAllocator)] = true
+        } else {
+            assert(slice == nil && level == nil)
+        }
+        
+        let usage = ResourceUsage(type: usageType, stages: stages, activeRange: .texture(subresourceMask), inArgumentBuffer: inArgumentBuffer, firstCommandOffset: firstCommandOffset, renderPass: encoder.passRecord)
+        self.resourceUsages.append((Resource(resource), usage), allocator: .tagThreadView(resourceUsageAllocator))
+        
+        return self.resourceUsages.pointerToLastUsage
+    }
+    
+    /// NOTE: Must be called _before_ the command that uses the resource.
+    @inlinable
+    public func addResourceUsage<C : CommandEncoder>(`for` resource: _ArgumentBuffer, commandIndex: Int, encoder: C, usageType: ResourceUsageType, stages: RenderStages) {
+        let _ = self.resourceUsageNode(for: resource, encoder: encoder, usageType: usageType, stages: stages, firstCommandOffset: commandIndex)
+    }
+    
+    /// NOTE: Must be called _before_ the command that uses the resource.
+    @inlinable
+    public func addResourceUsage<C : CommandEncoder>(`for` resource: Buffer, bufferRange: Range<Int>, commandIndex: Int, encoder: C, usageType: ResourceUsageType, stages: RenderStages, inArgumentBuffer: Bool) {
+        let _ = self.resourceUsageNode(for: resource, bufferRange: bufferRange, encoder: encoder, usageType: usageType, stages: stages, inArgumentBuffer: inArgumentBuffer, firstCommandOffset: commandIndex)
+    }
+    
+    /// NOTE: Must be called _before_ the command that uses the resource.
+    @inlinable
+    public func addResourceUsage<C : CommandEncoder>(`for` resource: Texture, slice: Int?, level: Int?, commandIndex: Int, encoder: C, usageType: ResourceUsageType, stages: RenderStages, inArgumentBuffer: Bool) {
+        let _ = self.resourceUsageNode(for: resource, slice: slice, level: level, encoder: encoder, usageType: usageType, stages: stages, inArgumentBuffer: inArgumentBuffer, firstCommandOffset: commandIndex)
+    }
+}