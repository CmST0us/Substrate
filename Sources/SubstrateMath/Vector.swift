//
//  Vector.swift
//  SwiftMath
//
//  Created by Thomas Roughton on 11/01/17.
//
//

import Swift

public typealias Vector2f = SIMD2<Float>
public typealias Vector3f = SIMD3<Float>
public typealias Vector4f = SIMD4<Float>

<<<<<<< HEAD
@inlinable @_transparent
public func dot<V : SIMD>(_ a: V, _ b: V) -> V.Scalar where V.Scalar : FloatingPoint {
    // TODO: should be (a * b).sum() when the compiler is able to consistently optimise this.
    // Currently, the compiler will emit non-inlined calls to "Sequence.reduce<A>(into:_:)"
    // with that expression.
    
    var result = a[0] * b[0]
    for i in 1..<V.scalarCount {
        result.addProduct(a[i], b[i])
=======
@inlinable @inline(__always)
public func dot<V : SIMD>(_ a: V, _ b: V) -> V.Scalar where V.Scalar : FloatingPoint {
    var result = V.Scalar.zero
    for i in 0..<V.scalarCount {
        result += a[i] * b[i]
>>>>>>> c4ba4b9d
    }
    return result
}

<<<<<<< HEAD
@inlinable @_transparent
public func dot<V : SIMD>(_ a: V, _ b: V) -> V.Scalar where V.Scalar : FixedWidthInteger {
    // TODO: should be (a &* b).wrappedSum() when the compiler is able to consistently optimise this.
    // Currently, the compiler will emit non-inlined calls to "Sequence.reduce<A>(into:_:)"
    // with that expression.
    
    var result = a[0] &* b[0]
    for i in 1..<V.scalarCount {
=======
@inlinable @inline(__always)
public func dot<V : SIMD>(_ a: V, _ b: V) -> V.Scalar where V.Scalar : FixedWidthInteger {
    var result = V.Scalar.zero
    for i in 0..<V.scalarCount {
>>>>>>> c4ba4b9d
        result &+= a[i] &* b[i]
    }
    return result
}

extension SIMD where Scalar : FloatingPoint {
    @inlinable
    public var lengthSquared : Scalar {
        return dot(self, self)
    }
    
    @inlinable
    public var length : Scalar {
        return self.lengthSquared.squareRoot()
    }
    
    @inlinable
    public var normalized : Self {
        return normalize(self)
    }
}

@inlinable
public func normalize<V : SIMD>(_ v: V) -> V where V.Scalar : FloatingPoint {
    return v / V(repeating: v.length)
}

@inlinable
public func cross<S>(_ u: SIMD2<S>, _ v: SIMD2<S>) -> S where S : Numeric {
    var result = u.x * v.y
    result -= u.y * v.x
    return result
}

@inlinable
public func cross<S>(_ u: SIMD3<S>, _ v: SIMD3<S>) -> SIMD3<S> where S : Numeric {
    var x : S = u.y * v.z
    x -= u.z * v.y
    var y : S = u.z * v.x
    y -= u.x * v.z
    var z : S = u.x * v.y
    z -= u.y * v.x
    return SIMD3<S>(x, y, z)
}

@inlinable
public func reflect<S>(incident: SIMD3<S>, normal: SIMD3<S>) -> SIMD3<S> where S: BinaryFloatingPoint {
    return incident - SIMD3<S>(repeating: 2.0) * dot(incident, normal) * normal
}

@inlinable
public func refract<S>(incident I: SIMD3<S>, normal N: SIMD3<S>, eta: S) -> SIMD3<S> where S : BinaryFloatingPoint {
    let k = 1.0 - eta * eta * (1.0 - dot(N, I) * dot(N, I))
    if k < 0.0 {
        return .zero
    } else {
        return eta * I - (eta * dot(N, I) + k.squareRoot()) * N
    }
}

@inlinable
public func interpolate<V : SIMD>(from: V, to: V, factor: V.Scalar) -> V where V.Scalar : FloatingPoint {
    return from + (to - from) * V(repeating: factor)
}

@inlinable
public func floor<V : SIMD>(_ v: V) -> V where V.Scalar : FloatingPoint {
    var result = v
    for i in v.indices {
        result[i] = result[i].rounded(.down)
    }
    return result
}

@inlinable
public func ceil<V : SIMD>(_ v: V) -> V where V.Scalar : FloatingPoint {
    var result = v
    for i in v.indices {
        result[i] = result[i].rounded(.up)
    }
    return result
}

@inlinable
public func abs<V : SIMD>(_ v: V) -> V where V.Scalar : Comparable & SignedNumeric {
    var result = v
    for i in v.indices {
        result[i] = abs(result[i])
    }
    return result
}

@inlinable
public func clamp<V : SIMD>(_ x: V, min minVec: V, max maxVec: V) -> V where V.Scalar : Comparable {
    return x.clamped(lowerBound: minVec, upperBound: maxVec)
}

extension SIMD2 {
    @inlinable
    public func map<U>(_ applying: (Scalar) -> U) -> SIMD2<U> {
        var result = SIMD2<U>()
        for i in 0..<self.scalarCount {
            result[i] = applying(self[i])
        }
        return result
    }
}

extension SIMD3 {
    @inlinable
    public func map<U>(_ applying: (Scalar) -> U) -> SIMD3<U> {
        var result = SIMD3<U>()
        for i in 0..<self.scalarCount {
            result[i] = applying(self[i])
        }
        return result
    }
}

extension SIMD4 {
    @inlinable
    public func map<U>(_ applying: (Scalar) -> U) -> SIMD4<U> {
        var result = SIMD4<U>()
        for i in 0..<self.scalarCount {
            result[i] = applying(self[i])
        }
        return result
    }
}

extension SIMD8 {
    @inlinable
    public func map<U>(_ applying: (Scalar) -> U) -> SIMD8<U> {
        var result = SIMD8<U>()
        for i in 0..<self.scalarCount {
            result[i] = applying(self[i])
        }
        return result
    }
}

extension SIMD16 {
    @inlinable
    public func map<U>(_ applying: (Scalar) -> U) -> SIMD16<U> {
        var result = SIMD16<U>()
        for i in 0..<self.scalarCount {
            result[i] = applying(self[i])
        }
        return result
    }
}

extension SIMD32 {
    @inlinable
    public func map<U>(_ applying: (Scalar) -> U) -> SIMD32<U> {
        var result = SIMD32<U>()
        for i in 0..<self.scalarCount {
            result[i] = applying(self[i])
        }
        return result
    }
}

extension SIMD64 {
    @inlinable
    public func map<U>(_ applying: (Scalar) -> U) -> SIMD64<U> {
        var result = SIMD64<U>()
        for i in 0..<self.scalarCount {
            result[i] = applying(self[i])
        }
        return result
    }
}<|MERGE_RESOLUTION|>--- conflicted
+++ resolved
@@ -12,42 +12,19 @@
 public typealias Vector3f = SIMD3<Float>
 public typealias Vector4f = SIMD4<Float>
 
-<<<<<<< HEAD
-@inlinable @_transparent
-public func dot<V : SIMD>(_ a: V, _ b: V) -> V.Scalar where V.Scalar : FloatingPoint {
-    // TODO: should be (a * b).sum() when the compiler is able to consistently optimise this.
-    // Currently, the compiler will emit non-inlined calls to "Sequence.reduce<A>(into:_:)"
-    // with that expression.
-    
-    var result = a[0] * b[0]
-    for i in 1..<V.scalarCount {
-        result.addProduct(a[i], b[i])
-=======
 @inlinable @inline(__always)
 public func dot<V : SIMD>(_ a: V, _ b: V) -> V.Scalar where V.Scalar : FloatingPoint {
     var result = V.Scalar.zero
     for i in 0..<V.scalarCount {
         result += a[i] * b[i]
->>>>>>> c4ba4b9d
-    }
-    return result
-}
-
-<<<<<<< HEAD
-@inlinable @_transparent
-public func dot<V : SIMD>(_ a: V, _ b: V) -> V.Scalar where V.Scalar : FixedWidthInteger {
-    // TODO: should be (a &* b).wrappedSum() when the compiler is able to consistently optimise this.
-    // Currently, the compiler will emit non-inlined calls to "Sequence.reduce<A>(into:_:)"
-    // with that expression.
-    
-    var result = a[0] &* b[0]
-    for i in 1..<V.scalarCount {
-=======
+    }
+    return result
+}
+
 @inlinable @inline(__always)
 public func dot<V : SIMD>(_ a: V, _ b: V) -> V.Scalar where V.Scalar : FixedWidthInteger {
     var result = V.Scalar.zero
     for i in 0..<V.scalarCount {
->>>>>>> c4ba4b9d
         result &+= a[i] &* b[i]
     }
     return result
