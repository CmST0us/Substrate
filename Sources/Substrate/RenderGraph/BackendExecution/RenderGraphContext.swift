--- conflicted
+++ resolved
@@ -83,16 +83,8 @@
         await resourceRegistry.registerWindowTexture(for: texture, swapchain: swapchain)
     }
     
-<<<<<<< HEAD
-    public nonisolated func withContext<T>(@_inheritActorContext @_implicitSelfCapture _ perform: @escaping @Sendable () async -> T) async -> T {
-=======
-    nonisolated var resourceMap : FrameResourceMap<Backend> {
-        return FrameResourceMap<Backend>(persistentRegistry: self.backend.resourceRegistry, transientRegistry: self.resourceRegistry)
-    }
-    
     @_unsafeInheritExecutor
     public nonisolated func withContext<T>(@_inheritActorContext @_implicitSelfCapture _ perform: @Sendable () async -> T) async -> T {
->>>>>>> a715a26f
         return await self.taskStream.enqueueAndWait(perform)
     }
     
