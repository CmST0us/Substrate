--- conflicted
+++ resolved
@@ -262,58 +262,23 @@
         guard Backend.requiresResourceResidencyTracking else { return }
         
         var resourceIsRenderTarget = false
-<<<<<<< HEAD
-=======
-
->>>>>>> c47126a3
         
         // Track resource residency.
         var previousEncoderIndex: Int = -1
         var previousUsageType: ResourceUsageType = .unusedArgumentBuffer
         var previousUsageStages: RenderStages = []
         
-<<<<<<< HEAD
+        var pendingUsageType: ResourceUsageType = .unusedArgumentBuffer
+        var pendingUsageStages: RenderStages = []
+        var pendingUsageIndex: Int = .max
+        
         for usage in resource.usages
         where usage.renderPassRecord.type != .external &&
         usage.resource == resource // rather than a view of this resource.
-        //                        && usage.isIndirectlyBound
-=======
-        var pendingUsageType: ResourceUsageType = .unusedArgumentBuffer
-        var pendingUsageStages: RenderStages = []
-        var pendingUsageIndex: Int = .max
-        
-        for usage in resource.usages
-        where usage.renderPassRecord.type != .external &&
-        usage.resource == resource // rather than a view of this resource.
-        //                        && usage.inArgumentBuffer
->>>>>>> c47126a3
+        //
         {
             assert(usage.stages != .cpuBeforeRender) // CPU-only usages should have been filtered out by the RenderGraph
             assert(usage.renderPassRecord.isActive) // Only usages for active render passes should be here.
-            
-<<<<<<< HEAD
-            let isEmulatedInputAttachment = usage.type == .inputAttachmentRenderTarget && RenderBackend.requiresEmulatedInputAttachments
-            if usage.type.isRenderTarget {
-                resourceIsRenderTarget = true
-                if !isEmulatedInputAttachment {
-                    continue
-                }
-            }
-            
-            let usageEncoderIndex = frameCommandInfo.encoderIndex(for: usage.renderPassRecord)
-            
-            if isEmulatedInputAttachment ||
-                usage.type != previousUsageType ||
-                usage.stages != previousUsageStages ||
-                usageEncoderIndex != previousEncoderIndex {
-                self.commands.append(FrameResourceCommand(command: .useResource(resource, usage: usage.type, stages: usage.stages, allowReordering: !resourceIsRenderTarget && usageEncoderIndex != previousEncoderIndex), // Keep the useResource call as late as possible for render targets, and don't allow reordering within an encoder.
-                                                          index: usage.commandRange.lowerBound))
-            }
-            
-            previousUsageType = usage.type
-            previousEncoderIndex = usageEncoderIndex
-            previousUsageStages = usage.stages
-=======
             
             let usageEncoderIndex = frameCommandInfo.encoderIndex(for: usage.renderPassRecord)
             
@@ -363,7 +328,6 @@
         if pendingUsageIndex < .max {
             self.commands.append(FrameResourceCommand(command: .useResource(resource, usage: pendingUsageType, stages: pendingUsageStages, allowReordering: !resourceIsRenderTarget), // Keep the useResource call as late as possible for render targets, and don't allow reordering within an encoder.
                                                       index: pendingUsageIndex))
->>>>>>> c47126a3
         }
     }
     
