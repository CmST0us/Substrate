//
//  File.swift
//  
//
//  Created by Thomas Roughton on 7/04/20.
//

import SubstrateUtilities

protocol SpecificRenderBackend: _RenderBackendProtocol {
    associatedtype RenderTargetDescriptor: BackendRenderTargetDescriptor
    associatedtype CommandBuffer: BackendCommandBuffer where CommandBuffer.Backend == Self
    
    associatedtype QueueImpl: Substrate.BackendQueue where QueueImpl.Backend == Self
    associatedtype Event
    associatedtype CompactedResourceCommandType
    
    associatedtype TransientResourceRegistry: BackendTransientResourceRegistry where TransientResourceRegistry.Backend == Self
    associatedtype PersistentResourceRegistry: BackendPersistentResourceRegistry where PersistentResourceRegistry.Backend == Self
    
    associatedtype BufferReference
    associatedtype TextureReference
    associatedtype ArgumentBufferReference
    associatedtype ArgumentBufferArrayReference
    associatedtype SamplerReference
    
    associatedtype InterEncoderDependencyType: Dependency
    
    static var requiresResourceResidencyTracking: Bool { get }
    
    var supportsMemorylessAttachments: Bool { get }
    
    func makeQueue(renderGraphQueue: Queue) -> QueueImpl
    func makeSyncEvent(for queue: Queue) -> Event
    func freeSyncEvent(for queue: Queue)
    func syncEvent(for queue: Queue) -> Event?
    
    func setActiveContext(_ context: RenderGraphContextImpl<Self>?) async
    
    var resourceRegistry: PersistentResourceRegistry { get }
    func makeTransientRegistry(index: Int, inflightFrameCount: Int) -> TransientResourceRegistry
    
    func compactResourceCommands(queue: Queue, resourceMap: FrameResourceMap<Self>, commandInfo: FrameCommandInfo<Self>, commandGenerator: ResourceCommandGenerator<Self>, into: inout [CompactedResourceCommand<CompactedResourceCommandType>])
    func didCompleteFrame(_ index: UInt64, queue: Queue)
    
    static func fillArgumentBuffer(_ argumentBuffer: ArgumentBuffer, storage: ArgumentBufferReference, firstUseCommandIndex: Int, resourceMap: FrameResourceMap<Self>)
    static func fillArgumentBufferArray(_ argumentBufferArray: ArgumentBufferArray, storage: ArgumentBufferArrayReference, firstUseCommandIndex: Int, resourceMap: FrameResourceMap<Self>)
}

<<<<<<< HEAD
=======
extension SpecificRenderBackend {
    func didCompleteFrame(_ index: UInt64, queue: Queue) {
        
    }
}

>>>>>>> 1ef7e4a3
protocol BackendRenderTargetDescriptor: AnyObject {
    init(renderPass: RenderPassRecord)
    var descriptor: RenderTargetDescriptor { get }
    func descriptorMergedWithPass(_ pass: RenderPassRecord, storedTextures: inout [Texture]) -> Self
    func finalise(storedTextures: inout [Texture])
}

protocol BackendQueue: AnyObject {
    associatedtype Backend: SpecificRenderBackend
    
    func makeCommandBuffer(
            commandInfo: FrameCommandInfo<Backend>,
             resourceMap: FrameResourceMap<Backend>,
        compactedResourceCommands: [CompactedResourceCommand<Backend.CompactedResourceCommandType>]) -> Backend.CommandBuffer
}

protocol BackendCommandBuffer: AnyObject {
    associatedtype Backend: SpecificRenderBackend
    
    func encodeCommands(encoderIndex: Int) async
    
    func waitForEvent(_ event: Backend.Event, value: UInt64)
    func signalEvent(_ event: Backend.Event, value: UInt64)
    func presentSwapchains(resourceRegistry: Backend.TransientResourceRegistry)
    func commit(onCompletion: @escaping (Self) -> Void)
    
    var gpuStartTime: Double { get }
    var gpuEndTime: Double { get }
    
    var error: Error? { get }
}

protocol ResourceRegistry: AnyObject {
    associatedtype Backend: SpecificRenderBackend
    
    subscript(buffer: Buffer) -> Backend.BufferReference? { get }
    subscript(texture: Texture) -> Backend.TextureReference? { get }
    subscript(argumentBuffer: ArgumentBuffer) -> Backend.ArgumentBufferReference? { get }
    subscript(argumentBufferArray: ArgumentBufferArray) -> Backend.ArgumentBufferArrayReference? { get }
    
    func prepareFrame()
    func cycleFrames()
    func allocateArgumentBufferIfNeeded(_ buffer: ArgumentBuffer) -> Backend.ArgumentBufferReference
    func allocateArgumentBufferArrayIfNeeded(_ buffer: ArgumentBufferArray) -> Backend.ArgumentBufferArrayReference
}

protocol BackendTransientResourceRegistry: ResourceRegistry where Backend.TransientResourceRegistry == Self {
    static func isAliasedHeapResource(resource: Resource) -> Bool
    
    var accessLock: SpinLock { get set }
    
    func allocateBufferIfNeeded(_ buffer: Buffer, forceGPUPrivate: Bool) -> Backend.BufferReference
    func allocateTextureIfNeeded(_ texture: Texture, forceGPUPrivate: Bool, frameStoredTextures: [Texture]) -> Backend.TextureReference
    func allocateWindowHandleTexture(_ texture: Texture) throws -> Backend.TextureReference
    func allocateTextureView(_ texture: Texture, resourceMap: FrameResourceMap<Backend>) -> Backend.TextureReference

    func prepareMultiframeBuffer(_ buffer: Buffer)
    func prepareMultiframeTexture(_ texture: Texture)
    
    func setDisposalFences(on resource: Resource, to fences: [FenceDependency])
    func disposeTexture(_ texture: Texture, waitEvent: ContextWaitEvent)
    func disposeBuffer(_ buffer: Buffer, waitEvent: ContextWaitEvent)
    func disposeArgumentBuffer(_ buffer: ArgumentBuffer, waitEvent: ContextWaitEvent)
    func disposeArgumentBufferArray(_ buffer: ArgumentBufferArray, waitEvent: ContextWaitEvent)
    
    func withHeapAliasingFencesIfPresent(for resourceHandle: Resource.Handle, perform: (inout [FenceDependency]) -> Void)
    
    var textureWaitEvents: TransientResourceMap<Texture, ContextWaitEvent> { get }
    var bufferWaitEvents: TransientResourceMap<Buffer, ContextWaitEvent> { get }
    var argumentBufferWaitEvents: TransientResourceMap<ArgumentBuffer, ContextWaitEvent>? { get }
    var argumentBufferArrayWaitEvents: TransientResourceMap<ArgumentBufferArray, ContextWaitEvent>? { get }
    var historyBufferResourceWaitEvents: [Resource : ContextWaitEvent] { get }
}

extension BackendTransientResourceRegistry {
    var argumentBufferWaitEvents: TransientResourceMap<ArgumentBuffer, ContextWaitEvent>? { nil }
    var argumentBufferArrayWaitEvents: TransientResourceMap<ArgumentBufferArray, ContextWaitEvent>? { nil }
}

protocol BackendPersistentResourceRegistry: ResourceRegistry where Backend.PersistentResourceRegistry == Self {
    subscript(sampler: SamplerDescriptor) -> Backend.SamplerReference { get }
    
    func allocateBuffer(_ buffer: Buffer) -> Backend.BufferReference?
    func allocateTexture(_ texture: Texture) -> Backend.TextureReference?
    
    func disposeTexture(_ texture: Texture)
    func disposeBuffer(_ buffer: Buffer)
    func disposeArgumentBuffer(_ buffer: ArgumentBuffer)
    func disposeArgumentBufferArray(_ buffer: ArgumentBufferArray)
}<|MERGE_RESOLUTION|>--- conflicted
+++ resolved
@@ -41,21 +41,18 @@
     func makeTransientRegistry(index: Int, inflightFrameCount: Int) -> TransientResourceRegistry
     
     func compactResourceCommands(queue: Queue, resourceMap: FrameResourceMap<Self>, commandInfo: FrameCommandInfo<Self>, commandGenerator: ResourceCommandGenerator<Self>, into: inout [CompactedResourceCommand<CompactedResourceCommandType>])
-    func didCompleteFrame(_ index: UInt64, queue: Queue)
+    func didCompleteFrame(_ index: UInt64, queue: Queue) async
     
     static func fillArgumentBuffer(_ argumentBuffer: ArgumentBuffer, storage: ArgumentBufferReference, firstUseCommandIndex: Int, resourceMap: FrameResourceMap<Self>)
     static func fillArgumentBufferArray(_ argumentBufferArray: ArgumentBufferArray, storage: ArgumentBufferArrayReference, firstUseCommandIndex: Int, resourceMap: FrameResourceMap<Self>)
 }
 
-<<<<<<< HEAD
-=======
 extension SpecificRenderBackend {
-    func didCompleteFrame(_ index: UInt64, queue: Queue) {
+    func didCompleteFrame(_ index: UInt64, queue: Queue) async {
         
     }
 }
 
->>>>>>> 1ef7e4a3
 protocol BackendRenderTargetDescriptor: AnyObject {
     init(renderPass: RenderPassRecord)
     var descriptor: RenderTargetDescriptor { get }
