--- conflicted
+++ resolved
@@ -25,11 +25,7 @@
                 let newBuffer = Buffer(descriptor: oldBuffer.descriptor, heap: newHeap, flags: .persistent)!
                 
                 if purgeableState != .discarded, oldBuffer.descriptor.usageHint.contains(.blitSource), newBuffer.descriptor.usageHint.contains(.blitDestination) {
-<<<<<<< HEAD
-                    await GPUResourceUploader.addCopyPass { bce in
-=======
-                    GPUResourceUploader.runBlitPass { bce in
->>>>>>> 15eb18ba
+                    await GPUResourceUploader.runBlitPass { bce in
                         bce.copy(from: oldBuffer, sourceOffset: 0, to: newBuffer, destinationOffset: 0, size: oldBuffer.length)
                     }
                 }
@@ -39,11 +35,7 @@
                 let newTexture = Texture(descriptor: oldTexture.descriptor, heap: newHeap, flags: .persistent)!
                 
                 if purgeableState != .discarded, oldTexture.descriptor.usageHint.contains(.blitSource), newTexture.descriptor.usageHint.contains(.blitDestination) {
-<<<<<<< HEAD
-                    await GPUResourceUploader.addCopyPass { bce in
-=======
-                    GPUResourceUploader.runBlitPass { bce in
->>>>>>> 15eb18ba
+                    await GPUResourceUploader.runBlitPass { bce in
                         for slice in 0..<oldTexture.descriptor.depth * oldTexture.descriptor.arrayLength {
                             for level in 0..<oldTexture.descriptor.mipmapLevelCount {
                                 bce.copy(from: oldTexture, sourceSlice: slice, sourceLevel: level, sourceOrigin: Origin(), sourceSize: oldTexture.size, to: newTexture, destinationSlice: slice, destinationLevel: level, destinationOrigin: Origin())
