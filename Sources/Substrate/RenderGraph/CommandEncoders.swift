//
//  CommandEncoders.swift
//  Substrate
//
//  Created by Thomas Roughton on 30/08/20.
//

import SubstrateUtilities

#if canImport(Metal)
@preconcurrency import Metal
#endif

#if canImport(MetalPerformanceShaders)
@preconcurrency import MetalPerformanceShaders
#endif

#if canImport(Vulkan)
import Vulkan
#endif

@usableFromInline
protocol CommandEncoder : AnyObject {
    var passRecord : RenderPassRecord { get }
    
    func pushDebugGroup(_ groupName: String)
    func popDebugGroup()
    
    func endEncoding()
}

// Performance: avoid slow range initialiser until https://github.com/apple/swift/pull/40871 makes it into a release branch.
extension Range where Bound: Strideable, Bound.Stride: SignedInteger {
  /// Creates an instance equivalent to the given `ClosedRange`.
  ///
  /// - Parameter other: A closed range to convert to a `Range` instance.
  ///
  /// An equivalent range must be representable as an instance of Range<Bound>.
  /// For example, passing a closed range with an upper bound of `Int.max`
  /// triggers a runtime error, because the resulting half-open range would
  /// require an upper bound of `Int.max + 1`, which is not representable as
  /// an `Int`.
  @inlinable // trivial-implementation
  public init(_ other: ClosedRange<Bound>) {
    let upperBound = other.upperBound.advanced(by: 1)
    self.init(uncheckedBounds: (lower: other.lowerBound, upper: upperBound))
  }
}

extension CommandEncoder {
    @inlinable
    public var renderPass : RenderPass {
        return self.passRecord.pass
    }
}

extension CommandEncoder {
    @inlinable
    public func debugGroup<T>(_ groupName: String, perform: () throws -> T) rethrows -> T {
        self.pushDebugGroup(groupName)
        let result = try perform()
        self.popDebugGroup()
        return result
    }
}

/*
 
 ** Resource Binding Algorithm-of-sorts **
 
 When the user binds a resource for a key, record the association between that key and that resource.
 
 When the user submits a draw call, look at all key-resource pairs and bind them. Do this by retrieving the resource binding path from the backend, along with how the resource is used. Record the first usage of the resource;  the ‘first use command index’ is the first index for all of the bindings. Keep a handle to allow updating of the applicable command range. If a resource is not used, then it is not an active binding and its update handle is not retained.
 
 After the pipeline state is changed, we need to query all resources given their keys on the next draw call. If they are an active binding and the resource binding path has not changed and the usage type has not changed, then we do not need to make any changes; however, if any of the above change we need to end the applicable command range at the index of the last draw call and register a new resource binding path and update handle.
 
 We can bypass the per-draw-call checks iff the pipeline state has not changed and there have been no changes to bound resources.
 
 For buffers, we also need to track a 32-bit offset. If the offset changes but not the main resource binding path, then we submit a update-offset command instead rather than a ‘bind’ command. The update-offset command includes the ObjectIdentifier for the resource.
 
 When encoding has finished, update the applicable command range for all active bindings to continue through to the last draw call made within the encoder.
 
 
 A requirement for resource binding is that subsequently bound pipeline states are compatible with the pipeline state bound at the time of the first draw call.
 */


protocol CommandEncoderImpl {
    func setLabel(_ label: String)
    func pushDebugGroup(_ groupName: String)
    func popDebugGroup()
    func insertDebugSignpost(_ string: String)
}

protocol ResourceBindingEncoderImpl: CommandEncoderImpl {
    func setLabel(_ label: String)
    func pushDebugGroup(_ groupName: String)
    func popDebugGroup()
    func insertDebugSignpost(_ string: String)
    
    func setBytes(_ bytes: UnsafeRawPointer, length: Int, at path: ResourceBindingPath)
    func setBuffer(_ buffer: Buffer, offset: Int, at path: ResourceBindingPath)
    func setBufferOffset(_ offset: Int, at path: ResourceBindingPath)
    func setTexture(_ texture: Texture, at path: ResourceBindingPath)
    func setSampler(_ state: SamplerState, at path: ResourceBindingPath)
    
    @available(macOS 12.0, iOS 15.0, *)
    func setVisibleFunctionTable(_ table: VisibleFunctionTable, at path: ResourceBindingPath)
    
    @available(macOS 12.0, iOS 15.0, *)
    func setIntersectionFunctionTable(_ table: IntersectionFunctionTable, at path: ResourceBindingPath)
    
    @available(macOS 12.0, iOS 15.0, *)
    func setAccelerationStructure(_ structure: AccelerationStructure, at path: ResourceBindingPath)
    
    /// Bind `argumentBuffer` to the binding index `index`, corresponding to a `[[buffer(setIndex + 1)]]` binding for Metal or the
    /// descriptor set at `setIndex` for Vulkan, and mark it as active in render stages `stages`.
    func setArgumentBuffer(_ argumentBuffer: ArgumentBuffer, at index: Int, stages: RenderStages)
}

/// `ResourceBindingEncoder` is the common superclass `CommandEncoder` for all command encoders that can bind resources.
/// You never instantiate a `ResourceBindingEncoder` directly; instead, you are provided with one of its concrete subclasses in a render pass' `execute` method.
public class ResourceBindingEncoder : CommandEncoder {
    @usableFromInline let passRecord: RenderPassRecord
    let bindingEncoderImpl: ResourceBindingEncoderImpl
    
    @usableFromInline
<<<<<<< HEAD
    var depthStencilStateChanged = false
=======
    var needsUpdateBindings = false
    @usableFromInline
    var pipelineStateChanged = false
    @usableFromInline
    var depthStencilStateChanged = true
>>>>>>> ac132b00
    
    @usableFromInline
    var currentPipelineReflection : PipelineReflection! = nil
    
    init(passRecord: RenderPassRecord, impl: ResourceBindingEncoderImpl) {
        self.passRecord = passRecord
        self.bindingEncoderImpl = impl
#if !SUBSTRATE_DISABLE_AUTOMATIC_LABELS
        self.pushDebugGroup(passRecord.name)
#endif
    }
    
    public var label: String = "" {
        didSet {
            bindingEncoderImpl.setLabel(label)
        }
    }
    
    public func pushDebugGroup(_ groupName: String) {
        bindingEncoderImpl.pushDebugGroup(groupName)
    }
    
    public func popDebugGroup() {
        bindingEncoderImpl.popDebugGroup()
    }
    
    public func insertDebugSignpost(_ string: String) {
        bindingEncoderImpl.insertDebugSignpost(string)
    }
    
    public func setBytes(_ bytes: UnsafeRawPointer, length: Int, at path: ResourceBindingPath) {
        bindingEncoderImpl.setBytes(bytes, length: length, at: path)
    }
    
    public func setBuffer(_ buffer: Buffer?, offset: Int, at path: ResourceBindingPath) {
        guard let buffer = buffer else { return }
        bindingEncoderImpl.setBuffer(buffer, offset: offset, at: path)
    }
    
    public func setBufferOffset(_ offset: Int, at path: ResourceBindingPath) {
        bindingEncoderImpl.setBufferOffset(offset, at: path)
    }
    
    public func setTexture(_ texture: Texture?, at path: ResourceBindingPath) {
        guard let texture = texture else { return }
        bindingEncoderImpl.setTexture(texture, at: path)
    }
    
    public func setSampler(_ descriptor: SamplerDescriptor?, at path: ResourceBindingPath) async {
        preconditionFailure("\(#function) needs concrete implementation")
    }
    
    public func setSampler(_ state: SamplerState?, at path: ResourceBindingPath) {
        guard let state = state else { return }
        bindingEncoderImpl.setSampler(state, at: path)
    }
    
    @available(macOS 12.0, iOS 15.0, *)
    public func setVisibleFunctionTable(_ table: VisibleFunctionTable?, at path: ResourceBindingPath) {
        guard let table = table else { return }
        bindingEncoderImpl.setVisibleFunctionTable(table, at: path)
    }
    
    @available(macOS 12.0, iOS 15.0, *)
    public func setIntersectionFunctionTable(_ table: IntersectionFunctionTable?, at path: ResourceBindingPath) {
        guard let table = table else { return }
        bindingEncoderImpl.setIntersectionFunctionTable(table, at: path)
    }
    
    @available(macOS 12.0, iOS 15.0, *)
    public func setAccelerationStructure(_ structure: AccelerationStructure?, at path: ResourceBindingPath) {
        guard let structure = structure else { return }
        bindingEncoderImpl.setAccelerationStructure(structure, at: path)
    }
    
    /// Construct an `ArgumentBuffer` specified by the `ArgumentBufferEncodable` value `arguments`
    /// and bind it to the binding index `setIndex`, corresponding to a `[[buffer(setIndex + 1)]]` binding for Metal or the
    /// descriptor set at `setIndex` for Vulkan.
    public func setArguments<A : ArgumentBufferEncodable>(_ arguments: inout A, at setIndex: Int) async {
        if A.self == NilSet.self {
            return
        }
        
        let argumentBuffer = ArgumentBuffer(descriptor: A.argumentBufferDescriptor)
        assert(argumentBuffer.bindings.isEmpty)
        await arguments.encode(into: argumentBuffer, setIndex: setIndex, bindingEncoder: self)
     
#if !SUBSTRATE_DISABLE_AUTOMATIC_LABELS
        argumentBuffer.label = "Descriptor Set for \(String(reflecting: A.self))"
#endif
        
        if _isDebugAssertConfiguration() {
            
            for binding in argumentBuffer.bindings {
                switch binding.1 {
                case .buffer(let buffer, _):
                    assert(buffer.type == .buffer)
                case .texture(let texture):
                    assert(texture.type == .texture)
                default:
                    break
                }
            }
        }

        self.setArgumentBuffer(argumentBuffer, at: setIndex, stages: A.activeStages)
    }
    
    /// Bind `argumentBuffer` to the binding index `index`, corresponding to a `[[buffer(setIndex + 1)]]` binding for Metal or the
    /// descriptor set at `setIndex` for Vulkan, and mark it as active in render stages `stages`.
    public func setArgumentBuffer(_ argumentBuffer: ArgumentBuffer?, at index: Int, stages: RenderStages) {
        guard let argumentBuffer = argumentBuffer else { return }
        
        let bindingPath = RenderBackend.argumentBufferPath(at: index, stages: stages)
        argumentBuffer.updateEncoder(pipelineReflection: self.currentPipelineReflection, bindingPath: bindingPath)
        bindingEncoderImpl.setArgumentBuffer(argumentBuffer, at: index, stages: stages)
    }
    
    @usableFromInline func endEncoding() {
#if !SUBSTRATE_DISABLE_AUTOMATIC_LABELS
        self.popDebugGroup() // Pass Name
#endif
    }
}

extension ResourceBindingEncoder {
    
    @inlinable
    public func setValue<T : ResourceProtocol>(_ value: T, at path: ResourceBindingPath) {
        preconditionFailure("setValue should not be used with resources; use setBuffer, setTexture, or setArgumentBuffer instead.")
    }
    
    @inlinable
    public func setValue<T>(_ value: T, at path: ResourceBindingPath) {
        assert(!(T.self is AnyObject.Type), "setValue should only be used with value types.")
        
        var value = value
        withUnsafeBytes(of: &value) { bytes in
            self.setBytes(bytes.baseAddress!, length: bytes.count, at: path)
        }
    }
}

public protocol AnyRenderCommandEncoder {
    func setArgumentBuffer(_ argumentBuffer: ArgumentBuffer?, at index: Int, stages: RenderStages)
    
    func setVertexBuffer(_ buffer: Buffer?, offset: Int, index: Int)
    
    func setVertexBufferOffset(_ offset: Int, index: Int)
    
    func setViewport(_ viewport: Viewport)
    
    func setFrontFacing(_ frontFacingWinding: Winding)
    
    func setCullMode(_ cullMode: CullMode)

    func setScissorRect(_ rect: ScissorRect)
    
    func setDepthBias(_ depthBias: Float, slopeScale: Float, clamp: Float)
    
    func setStencilReferenceValue(_ referenceValue: UInt32)
    
    func setStencilReferenceValues(front frontReferenceValue: UInt32, back backReferenceValue: UInt32)
    
    func drawPrimitives(type primitiveType: PrimitiveType, vertexStart: Int, vertexCount: Int, instanceCount: Int, baseInstance: Int) async
    
    func drawIndexedPrimitives(type primitiveType: PrimitiveType, indexCount: Int, indexType: IndexType, indexBuffer: Buffer, indexBufferOffset: Int, instanceCount: Int, baseVertex: Int, baseInstance: Int)  async
}

protocol RenderCommandEncoderImpl: ResourceBindingEncoderImpl {
    func setVertexBuffer(_ buffer: Buffer, offset: Int, index: Int)
    func setVertexBufferOffset(_ offset: Int, index: Int)
    
    func setViewport(_ viewport: Viewport)
    func setFrontFacing(_ winding: Winding)
    func setCullMode(_ cullMode: CullMode)
    func setDepthBias(_ depthBias: Float, slopeScale: Float, clamp: Float)
    func setScissorRect(_ rect: ScissorRect)
    func setRenderPipelineState(_ pipelineState: RenderPipelineState)
    func setDepthStencilState(_ depthStencilState: DepthStencilState)
    func setStencilReferenceValue(_ referenceValue: UInt32)
    func setStencilReferenceValues(front frontReferenceValue: UInt32, back backReferenceValue: UInt32)
    
    @available(macOS 12.0, iOS 15.0, *)
    func setThreadgroupMemoryLength(_ length: Int, at path: ResourceBindingPath)
    
    func drawPrimitives(type primitiveType: PrimitiveType, vertexStart: Int, vertexCount: Int, instanceCount: Int , baseInstance: Int)
    func drawPrimitives(type primitiveType: PrimitiveType, indirectBuffer: Buffer, indirectBufferOffset: Int)
    func drawIndexedPrimitives(type primitiveType: PrimitiveType, indexCount: Int, indexType: IndexType, indexBuffer: Buffer, indexBufferOffset: Int, instanceCount: Int, baseVertex: Int, baseInstance: Int)
    func drawIndexedPrimitives(type primitiveType: PrimitiveType, indexType: IndexType, indexBuffer: Buffer, indexBufferOffset: Int, indirectBuffer: Buffer, indirectBufferOffset: Int)
    
    @available(macOS 13.0, iOS 16.0, *)
    func drawMeshThreadgroups(_ threadgroupsPerGrid: Size, threadsPerObjectThreadgroup: Size, threadsPerMeshThreadgroup: Size)
    
    @available(macOS 13.0, iOS 16.0, *)
    func drawMeshThreads(_ threadsPerGrid: Size, threadsPerObjectThreadgroup: Size, threadsPerMeshThreadgroup: Size)
    
    @available(macOS 13.0, iOS 16.0, *)
    func drawMeshThreadgroups(indirectBuffer: Buffer, indirectBufferOffset: Int, threadsPerObjectThreadgroup: Size, threadsPerMeshThreadgroup: Size)
    
    func dispatchThreadsPerTile(_ threadsPerTile: Size)
    
    func useResource(_ resource: Resource, usage: ResourceUsageType, stages: RenderStages)
    func useHeap(_ heap: Heap, stages: RenderStages)
    
    func memoryBarrier(scope: BarrierScope, after: RenderStages, before: RenderStages)
    func memoryBarrier(resources: [Resource], after: RenderStages, before: RenderStages)
}

/// `RenderCommandEncoder` allows you to encode rendering commands to be executed by the GPU within a single `DrawRenderPass`.
public class RenderCommandEncoder : ResourceBindingEncoder, AnyRenderCommandEncoder {
    
    @usableFromInline
    enum Attachment : Hashable, CustomHashable {
        case color(Int)
        case depth
        case stencil
        
        public var customHashValue: Int {
            switch self {
            case .depth:
                return 1 << 0
            case .stencil:
                return 1 << 1
            case .color(let index):
                return 1 << 2 &+ index
            }
        }
    }
    
    struct DrawDynamicState: OptionSet {
        let rawValue: Int
        
        init(rawValue: Int) {
            self.rawValue = rawValue
        }
        
        static let viewport = DrawDynamicState(rawValue: 1 << 0)
        static let scissorRect = DrawDynamicState(rawValue: 1 << 1)
        static let frontFacing = DrawDynamicState(rawValue: 1 << 2)
        static let cullMode = DrawDynamicState(rawValue: 1 << 3)
        static let triangleFillMode = DrawDynamicState(rawValue: 1 << 4)
        static let depthBias = DrawDynamicState(rawValue: 1 << 5)
        static let stencilReferenceValue = DrawDynamicState(rawValue: 1 << 6)
    }
    
    let drawRenderPass : DrawRenderPass
<<<<<<< HEAD
    let impl: RenderCommandEncoderImpl
=======
    
    @usableFromInline
    var boundVertexBuffers = [ResourceUsagePointer?](repeating: nil, count: 8)
    @usableFromInline
    var renderTargetAttachmentUsages : HashMap<Attachment, ResourceUsagePointer>
    
    var renderPipelineDescriptor : RenderPipelineDescriptor? = nil
    var depthStencilDescriptor : DepthStencilDescriptor = .init(depthWriteEnabled: false)
    
    @usableFromInline
    var gpuCommandsStartIndexColor : Int? = nil
    @usableFromInline
    var gpuCommandsStartIndexDepthStencil : Int? = nil
>>>>>>> ac132b00
    
    var nonDefaultDynamicState: DrawDynamicState = []

    init(renderPass: DrawRenderPass, passRecord: RenderPassRecord, impl: RenderCommandEncoderImpl) {
        self.drawRenderPass = renderPass
        self.impl = impl
        super.init(passRecord: passRecord, impl: impl)
        
        assert(passRecord.pass === renderPass)
    }
    
<<<<<<< HEAD
    public func setRenderPipelineDescriptor(_ descriptor: RenderPipelineDescriptor, retainExistingBindings: Bool = true) async {
        var descriptor = descriptor
        descriptor.setPixelFormatsAndSampleCount(from: self.drawRenderPass.renderTargetsDescriptor)
        self.setRenderPipelineState(await RenderBackend._backend.renderPipelineState(for: descriptor))
=======
    @usableFromInline
    func updateColorAttachmentUsages(endingEncoding: Bool) {
        guard let gpuCommandsStartIndex = self.gpuCommandsStartIndexColor else {
            return
        }
        self.gpuCommandsStartIndexColor = nil
        
        guard let renderPipelineDescriptor = self.renderPipelineDescriptor else {
            assertionFailure("No render pipeline descriptor bound.")
            return
        }
        
        for (i, attachment) in drawRenderPass.renderTargetDescriptor.colorAttachments.enumerated() {
            guard let attachment = attachment else { continue }
            
            defer {
                if endingEncoding, let resolveTexture = attachment.resolveTexture {
                    let _ = self.commandRecorder.resourceUsagePointers(for: attachment.texture, slice: attachment.slice, level: attachment.level, encoder: self, usageType: .readWriteRenderTarget, stages: .fragment, isIndirectlyBound: false, firstCommandOffset: self.lastGPUCommandIndex) // Mark the attachment as read for the resolve.
                    let _ = self.commandRecorder.resourceUsagePointers(for: resolveTexture, slice: attachment.resolveSlice, level: attachment.resolveLevel, encoder: self, usageType: .writeOnlyRenderTarget, stages: .fragment, isIndirectlyBound: false, firstCommandOffset: self.lastGPUCommandIndex) // Mark the resolve attachment as written to.
                }
            }
        
            guard renderPipelineDescriptor.writeMasks[i, default: []] != [] else {
                continue
            }
            
            let type : ResourceUsageType = renderPipelineDescriptor.blendStates[i] != nil ? .readWriteRenderTarget : .writeOnlyRenderTarget
            
            if let usagePointer = self.renderTargetAttachmentUsages[.color(i)] {
                switch (type, usagePointer.pointee.type) {
                case (.readWriteRenderTarget, _):
                    usagePointer.pointee.type = .readWriteRenderTarget
                case (_, .unusedRenderTarget):
                    usagePointer.pointee.type = type
                default:
                    break // No change necessary.
                }
                usagePointer.pointee.commandRange = Range(usagePointer.pointee.commandRange.lowerBound...self.lastGPUCommandIndex) // extend the usage's timeline
                
                if usagePointer.pointee.type.isRead {
                    self.commandRecorder.readResources.insert(attachment.texture.resourceForUsageTracking)
                }
                if usagePointer.pointee.type.isWrite {
                    self.commandRecorder.writtenResources.insert(attachment.texture.resourceForUsageTracking)
                }
                continue
            }
            
            let usagePointers = self.commandRecorder.resourceUsagePointers(for: attachment.texture, slice: attachment.slice, level: attachment.level, encoder: self, usageType: type, stages: .fragment, isIndirectlyBound: false, firstCommandOffset: gpuCommandsStartIndex)
            assert(usagePointers.count == 1, "There shouldn't be any subresources for a render target texture usage")
            let usagePointer = usagePointers.first!
            usagePointer.pointee.commandRange = Range(gpuCommandsStartIndex...self.lastGPUCommandIndex)
            self.renderTargetAttachmentUsages[.color(i)] = usagePointer
        }
    }
    
    @usableFromInline
    func updateDepthStencilAttachmentUsages(endingEncoding: Bool) {
        guard let gpuCommandsStartIndex = self.gpuCommandsStartIndexDepthStencil else {
            return
        }
        self.gpuCommandsStartIndexDepthStencil = nil
        
        depthCheck: if let depthAttachment = drawRenderPass.renderTargetDescriptor.depthAttachment {
            let type : ResourceUsageType
            switch (depthStencilDescriptor.depthCompareFunction, depthStencilDescriptor.isDepthWriteEnabled) {
            case (.always, false):
                break depthCheck
            case (.always, true):
                type = .writeOnlyRenderTarget
            default:
                type = .readWriteRenderTarget // TODO: should we have a special readOnlyRenderTarget for e.g. depth writes disabled but depth comparison on?
            }
            
            if let usagePointer = self.renderTargetAttachmentUsages[.depth] {
                switch (type, usagePointer.pointee.type) {
                case (.readWriteRenderTarget, _):
                    usagePointer.pointee.type = .readWriteRenderTarget
                case (_, .unusedRenderTarget):
                    usagePointer.pointee.type = .writeOnlyRenderTarget
                default:
                    break // No change necessary.
                }
                usagePointer.pointee.commandRange = Range(usagePointer.pointee.commandRange.lowerBound...self.lastGPUCommandIndex) // extend the usage's timeline
                if usagePointer.pointee.type.isRead {
                    self.commandRecorder.readResources.insert(depthAttachment.texture.resourceForUsageTracking)
                }
                if usagePointer.pointee.type.isWrite {
                    self.commandRecorder.writtenResources.insert(depthAttachment.texture.resourceForUsageTracking)
                }
                break depthCheck
            }
            
            let usagePointers = self.commandRecorder.resourceUsagePointers(for: depthAttachment.texture, slice: depthAttachment.slice, level: depthAttachment.level, encoder: self, usageType: type, stages: [.vertex, .fragment], isIndirectlyBound: false, firstCommandOffset: gpuCommandsStartIndex)
            assert(usagePointers.count == 1, "There shouldn't be any subresources for a render target texture usage")
            let usagePointer = usagePointers.first!
            usagePointer.pointee.commandRange = Range(gpuCommandsStartIndex...self.lastGPUCommandIndex)
            self.renderTargetAttachmentUsages[.depth] = usagePointer
            
            if endingEncoding, let resolveTexture = depthAttachment.resolveTexture {
                let _ = self.commandRecorder.resourceUsagePointers(for: depthAttachment.texture, slice: depthAttachment.slice, level: depthAttachment.level, encoder: self, usageType: .readWriteRenderTarget, stages: .fragment, isIndirectlyBound: false, firstCommandOffset: self.lastGPUCommandIndex) // Mark the attachment as read for the resolve.
                let _ = self.commandRecorder.resourceUsagePointers(for: resolveTexture, slice: depthAttachment.resolveSlice, level: depthAttachment.resolveLevel, encoder: self, usageType: .writeOnlyRenderTarget, stages: .fragment, isIndirectlyBound: false, firstCommandOffset: self.lastGPUCommandIndex) // Mark the resolve attachment as written to.
            }
        }
        
        stencilCheck: if let stencilAttachment = drawRenderPass.renderTargetDescriptor.stencilAttachment {
            let isRead = depthStencilDescriptor.backFaceStencil.stencilCompareFunction != .always || depthStencilDescriptor.frontFaceStencil.stencilCompareFunction != .always
            let isWrite =   depthStencilDescriptor.backFaceStencil.stencilFailureOperation != .keep ||
                            depthStencilDescriptor.backFaceStencil.depthFailureOperation != .keep ||
                            depthStencilDescriptor.backFaceStencil.depthStencilPassOperation != .keep ||
                            depthStencilDescriptor.frontFaceStencil.stencilFailureOperation != .keep ||
                            depthStencilDescriptor.frontFaceStencil.depthFailureOperation != .keep ||
                            depthStencilDescriptor.frontFaceStencil.depthStencilPassOperation != .keep
            
            guard isRead || isWrite else { break stencilCheck }
            
            let type : ResourceUsageType = isRead ? .readWriteRenderTarget : .writeOnlyRenderTarget
            
            if let usagePointer = self.renderTargetAttachmentUsages[.stencil] {
                switch (type, usagePointer.pointee.type) {
                case (.readWriteRenderTarget, _):
                    usagePointer.pointee.type = .readWriteRenderTarget
                case (_, .unusedRenderTarget):
                    usagePointer.pointee.type = .writeOnlyRenderTarget
                default:
                    break // No change necessary.
                }
                usagePointer.pointee.commandRange = Range(usagePointer.pointee.commandRange.lowerBound...self.lastGPUCommandIndex) // extend the usage's timeline
                if usagePointer.pointee.type.isRead {
                    self.commandRecorder.readResources.insert(stencilAttachment.texture.resourceForUsageTracking)
                }
                if usagePointer.pointee.type.isWrite {
                    self.commandRecorder.writtenResources.insert(stencilAttachment.texture.resourceForUsageTracking)
                }
                break stencilCheck
            }
            
            let usagePointers = self.commandRecorder.resourceUsagePointers(for: stencilAttachment.texture, slice: stencilAttachment.slice, level: stencilAttachment.level, encoder: self, usageType: type, stages: [.vertex, .fragment], isIndirectlyBound: false, firstCommandOffset: gpuCommandsStartIndex)
            assert(usagePointers.count == 1, "There shouldn't be any subresources for a render target texture usage")
            let usagePointer = usagePointers.first!
            usagePointer.pointee.commandRange = Range(gpuCommandsStartIndex...self.lastGPUCommandIndex)
            self.renderTargetAttachmentUsages[.stencil] = usagePointer
            
            if endingEncoding, let resolveTexture = stencilAttachment.resolveTexture {
                let _ = self.commandRecorder.resourceUsagePointers(for: stencilAttachment.texture, slice: stencilAttachment.slice, level: stencilAttachment.level, encoder: self, usageType: .readWriteRenderTarget, stages: .fragment, isIndirectlyBound: false, firstCommandOffset: self.lastGPUCommandIndex) // Mark the attachment as read for the resolve.
                let _ = self.commandRecorder.resourceUsagePointers(for: resolveTexture, slice: stencilAttachment.resolveSlice, level: stencilAttachment.resolveLevel,  encoder: self, usageType: .writeOnlyRenderTarget, stages: .fragment, isIndirectlyBound: false, firstCommandOffset: self.lastGPUCommandIndex) // Mark the resolve attachment as written to.
            }
        }
>>>>>>> ac132b00
    }
    
    public func setRenderPipelineState(_ pipelineState: RenderPipelineState) {
        self.currentPipelineReflection = pipelineState.reflection
        impl.setRenderPipelineState(pipelineState)
    }
    
    public func setVertexBuffer(_ buffer: Buffer?, offset: Int, index: Int) {
        guard let buffer = buffer else { return }
        impl.setVertexBuffer(buffer, offset: offset, index: index)
    }
    
    public func setVertexBufferOffset(_ offset: Int, index: Int) {
        impl.setVertexBufferOffset(offset, index: index)
    }

    public func setViewport(_ viewport: Viewport) {
        self.nonDefaultDynamicState.formUnion(.viewport)
        impl.setViewport(viewport)
    }
    
    public func setFrontFacing(_ frontFacingWinding: Winding) {
        self.nonDefaultDynamicState.formUnion(.frontFacing)
        impl.setFrontFacing(frontFacingWinding)
    }
    
    public func setCullMode(_ cullMode: CullMode) {
        self.nonDefaultDynamicState.formUnion(.cullMode)
        impl.setCullMode(cullMode)
    }
    
    public func setDepthStencilDescriptor(_ descriptor: DepthStencilDescriptor?) async {
        guard self.drawRenderPass.renderTargetsDescriptor.depthAttachment != nil ||
            self.drawRenderPass.renderTargetsDescriptor.stencilAttachment != nil else {
                return
        }
        
        var descriptor = descriptor ?? DepthStencilDescriptor()
        if self.drawRenderPass.renderTargetsDescriptor.depthAttachment == nil {
            descriptor.depthCompareFunction = .always
            descriptor.isDepthWriteEnabled = false
        }
        if self.drawRenderPass.renderTargetsDescriptor.stencilAttachment == nil {
            descriptor.frontFaceStencil = .init()
            descriptor.backFaceStencil = .init()
        }
        
        self.setDepthStencilState(await RenderBackend._backend.depthStencilState(for: descriptor))
    }
    
    public func setDepthStencilState(_ depthStencilState: DepthStencilState) {
        impl.setDepthStencilState(depthStencilState)
    }
    
//    @inlinable
    public func setScissorRect(_ rect: ScissorRect) {
        self.nonDefaultDynamicState.formUnion(.scissorRect)
        impl.setScissorRect(rect)
    }
    
    public func setDepthBias(_ depthBias: Float, slopeScale: Float, clamp: Float) {
        self.nonDefaultDynamicState.formUnion(.depthBias)
        impl.setDepthBias(depthBias, slopeScale: slopeScale, clamp: clamp)
    }
    
    public func setStencilReferenceValue(_ referenceValue: UInt32) {
        self.nonDefaultDynamicState.formUnion(.stencilReferenceValue)
        impl.setStencilReferenceValue(referenceValue)
    }
    
    public func setStencilReferenceValues(front frontReferenceValue: UInt32, back backReferenceValue: UInt32) {
        self.nonDefaultDynamicState.formUnion(.stencilReferenceValue)
        impl.setStencilReferenceValues(front: frontReferenceValue, back: backReferenceValue)
    }
    
    @available(macOS 12.0, iOS 15.0, *)
    public func setThreadgroupMemoryLength(_ length: Int, at path: ResourceBindingPath) {
        impl.setThreadgroupMemoryLength(length, at: path)
    }
    
    public func drawPrimitives(type primitiveType: PrimitiveType, vertexStart: Int, vertexCount: Int, instanceCount: Int = 1, baseInstance: Int = 0) {
        assert(instanceCount > 0, "instanceCount(\(instanceCount)) must be non-zero.")

        guard self.currentPipelineReflection != nil else {
            assertionFailure("No render or compute pipeline is set for pass \(renderPass.name).")
            return
        }
        
        impl.drawPrimitives(type: primitiveType, vertexStart: vertexStart, vertexCount: vertexCount, instanceCount: instanceCount, baseInstance: baseInstance)
    }
    
    public func drawPrimitives(type primitiveType: PrimitiveType, indirectBuffer: Buffer, indirectBufferOffset: Int) {
        guard self.currentPipelineReflection != nil else {
            assertionFailure("No render or compute pipeline is set for pass \(renderPass.name).")
            return
        }
        
        impl.drawPrimitives(type: primitiveType, indirectBuffer: indirectBuffer, indirectBufferOffset: indirectBufferOffset)
    }
    
    public func drawIndexedPrimitives(type primitiveType: PrimitiveType, indexCount: Int, indexType: IndexType, indexBuffer: Buffer, indexBufferOffset: Int, instanceCount: Int = 1, baseVertex: Int = 0, baseInstance: Int = 0) {
        assert(instanceCount > 0, "instanceCount(\(instanceCount)) must be non-zero.")
        
        guard self.currentPipelineReflection != nil else {
            assertionFailure("No render or compute pipeline is set for pass \(renderPass.name).")
            return
        }
        
        impl.drawIndexedPrimitives(type: primitiveType, indexCount: indexCount, indexType: indexType, indexBuffer: indexBuffer, indexBufferOffset: indexBufferOffset, instanceCount: instanceCount, baseVertex: baseVertex, baseInstance: baseInstance)
    }
    
<<<<<<< HEAD
    public func drawIndexedPrimitives(type primitiveType: PrimitiveType, indexType: IndexType, indexBuffer: Buffer, indexBufferOffset: Int, indirectBuffer: Buffer, indirectBufferOffset: Int) {
        impl.drawIndexedPrimitives(type: primitiveType, indexType: indexType, indexBuffer: indexBuffer, indexBufferOffset: indexBufferOffset, indirectBuffer: indirectBuffer, indirectBufferOffset: indirectBufferOffset)
    }
    
    
    @available(macOS 13.0, iOS 16.0, *)
    public func drawMeshThreadgroups(_ threadgroupsPerGrid: Size, threadsPerObjectThreadgroup: Size, threadsPerMeshThreadgroup: Size) {
        impl.drawMeshThreadgroups(threadgroupsPerGrid, threadsPerObjectThreadgroup: threadsPerObjectThreadgroup, threadsPerMeshThreadgroup: threadsPerMeshThreadgroup)
    }
    
    @available(macOS 13.0, iOS 16.0, *)
    public func drawMeshThreads(_ threadsPerGrid: Size, threadsPerObjectThreadgroup: Size, threadsPerMeshThreadgroup: Size) {
        impl.drawMeshThreads(threadsPerGrid, threadsPerObjectThreadgroup: threadsPerObjectThreadgroup, threadsPerMeshThreadgroup: threadsPerMeshThreadgroup)
    }
    
    @available(macOS 13.0, iOS 16.0, *)
    public func drawMeshThreadgroups(indirectBuffer: Buffer, indirectBufferOffset: Int, threadsPerObjectThreadgroup: Size, threadsPerMeshThreadgroup: Size) {
        impl.drawMeshThreadgroups(indirectBuffer: indirectBuffer, indirectBufferOffset: indirectBufferOffset, threadsPerObjectThreadgroup: threadsPerObjectThreadgroup, threadsPerMeshThreadgroup: threadsPerMeshThreadgroup)
    }
    
    public func dispatchThreadsPerTile(_ threadsPerTile: Size) {
        impl.dispatchThreadsPerTile(threadsPerTile)
    }
    
    public func useResource<R: ResourceProtocol>(_ resource: R, usage: ResourceUsageType, stages: RenderStages) {
        impl.useResource(Resource(resource), usage: usage, stages: stages)
    }
    
    public func useHeap(_ heap: Heap, stages: RenderStages) {
        impl.useHeap(heap, stages: stages)
    }
    
    public func memoryBarrier(scope: BarrierScope, after: RenderStages, before: RenderStages) {
        impl.memoryBarrier(scope: scope, after: after, before: before)
    }
    
    public func memoryBarrier(resources: [Resource], after: RenderStages, before: RenderStages) {
        impl.memoryBarrier(resources: resources, after: after, before: before)
=======
    override func updateResourceUsages(endingEncoding: Bool = false) {
        if !endingEncoding {
            // Set the depth-stencil and pipeline states here to filter out unused states.
            if self.depthStencilStateChanged {
                let box = Unmanaged.passRetained(ReferenceBox(self.depthStencilDescriptor))
                commandRecorder.addUnmanagedReference(box)
                commandRecorder.record(RenderGraphCommand.setDepthStencilDescriptor(box))
                self.depthStencilStateChanged = false
            }
            
            if self.pipelineStateChanged {
//                if let pipelineState = self.currentPipelineReflection.pipelineState {
//                    commandRecorder.record(RenderGraphCommand.setRenderPipelineState, (pipelineState, self.renderPipelineDescriptor?.fragmentFunction != nil, self.renderPipelineDescriptor?.fillMode ?? .fill))
//                } else {
                    let box = Unmanaged.passRetained(ReferenceBox(self.renderPipelineDescriptor!))
                    commandRecorder.addUnmanagedReference(box)
                    commandRecorder.record(RenderGraphCommand.setRenderPipelineDescriptor(box))
//                }
                // self.pipelineStateChanged = false // set by super.updateResourceUsages
            }
        }
        
        super.updateResourceUsages(endingEncoding: endingEncoding)
        
        if endingEncoding {
            for usagePointer in self.boundVertexBuffers {
                guard let usagePointer = usagePointer else { continue }
                if self.lastGPUCommandIndex > usagePointer.pointee.commandRange.lowerBound {
                    usagePointer.pointee.commandRange = Range(usagePointer.pointee.commandRange.lowerBound...self.lastGPUCommandIndex)
                }
            }
            
            self.updateColorAttachmentUsages(endingEncoding: endingEncoding)
            self.updateDepthStencilAttachmentUsages(endingEncoding: endingEncoding)
        }
>>>>>>> ac132b00
    }
    
    @usableFromInline override func endEncoding() {
        // Reset any dynamic state to the defaults.
        let renderTargetSize = self.drawRenderPass.renderTargetsDescriptor.size
        if self.nonDefaultDynamicState.contains(.viewport) {
            self.setViewport(Viewport(originX: 0.0, originY: 0.0, width: Double(renderTargetSize.width), height: Double(renderTargetSize.height), zNear: 0.0, zFar: 1.0))
        }
        if self.nonDefaultDynamicState.contains(.scissorRect) {
            self.setScissorRect(ScissorRect(x: 0, y: 0, width: renderTargetSize.width, height: renderTargetSize.height))
        }
        if self.nonDefaultDynamicState.contains(.frontFacing) {
            self.setFrontFacing(.counterClockwise)
        }
        if self.nonDefaultDynamicState.contains(.cullMode) {
            self.setCullMode(.none)
        }
        if self.nonDefaultDynamicState.contains(.depthBias) {
            self.setDepthBias(0.0, slopeScale: 0.0, clamp: 0.0)
        }
        if self.nonDefaultDynamicState.contains(.stencilReferenceValue) {
            self.setStencilReferenceValue(0)
        }
        
        super.endEncoding()
    }
}

protocol ComputeCommandEncoderImpl: ResourceBindingEncoderImpl {
    @available(macOS 11.0, iOS 14.0, *)
    func setVisibleFunctionTable(_ table: VisibleFunctionTable, at path: ResourceBindingPath)
    
    @available(macOS 11.0, iOS 14.0, *)
    func setIntersectionFunctionTable(_ table: IntersectionFunctionTable, at path: ResourceBindingPath)
    
    @available(macOS 11.0, iOS 14.0, *)
    func setAccelerationStructure(_ structure: AccelerationStructure, at path: ResourceBindingPath)
    
    func setComputePipelineState(_ pipelineState: ComputePipelineState)
    
    func setStageInRegion(_ region: Region)
    func setThreadgroupMemoryLength(_ length: Int, at index: Int)
    
    func dispatchThreadgroups(_ threadgroupsPerGrid: Size, threadsPerThreadgroup: Size)
    func dispatchThreadgroups(indirectBuffer: Buffer, indirectBufferOffset: Int, threadsPerThreadgroup: Size)
    func dispatchThreads(_ threadsPerGrid: Size, threadsPerThreadgroup: Size)
    func drawMeshThreadgroups(indirectBuffer: Buffer, indirectBufferOffset: Int, threadsPerThreadgroup: Size)
    
    func useResource(_ resource: Resource, usage: ResourceUsageType)
    func useHeap(_ heap: Heap)
    
    func memoryBarrier(scope: BarrierScope)
    func memoryBarrier(resources: [Resource])
}

public class ComputeCommandEncoder : ResourceBindingEncoder {
    
    let computeRenderPass : ComputeRenderPass
    let impl: ComputeCommandEncoderImpl
    
    init(renderPass: ComputeRenderPass, passRecord: RenderPassRecord, impl: ComputeCommandEncoderImpl) {
        self.computeRenderPass = renderPass
        self.impl = impl
        super.init(passRecord: passRecord, impl: impl)
        
        assert(passRecord.pass === renderPass)
    }
    
    public func setComputePipelineDescriptor(_ descriptor: ComputePipelineDescriptor) async {
        self.setComputePipelineState(await RenderBackend._backend.computePipelineState(for: descriptor))
    }
    
    public func setComputePipelineState(_ pipelineState: ComputePipelineState) {
        self.currentPipelineReflection = pipelineState.reflection
        impl.setComputePipelineState(pipelineState)
    }
    
    /// The number of threads in a SIMD group/wave for the current pipeline state.
    public var currentThreadExecutionWidth: Int {
        return self.currentPipelineReflection?.threadExecutionWidth ?? 0
    }
    
    public func setStageInRegion(_ region: Region) {
        impl.setStageInRegion(region)
    }
    
    public func setThreadgroupMemoryLength(_ length: Int, at index: Int) {
        impl.setThreadgroupMemoryLength(length, at: index)
    }

    public func dispatchThreads(_ threadsPerGrid: Size, threadsPerThreadgroup: Size) {
        guard self.currentPipelineReflection != nil else {
            assertionFailure("No compute pipeline is set for pass \(renderPass.name).")
            return
        }
        precondition(threadsPerGrid.width > 0 && threadsPerGrid.height > 0 && threadsPerGrid.depth > 0)
        precondition(threadsPerThreadgroup.width > 0 && threadsPerThreadgroup.height > 0 && threadsPerThreadgroup.depth > 0)
        
        impl.dispatchThreads(threadsPerGrid, threadsPerThreadgroup: threadsPerThreadgroup)
    }
    
    public func dispatchThreadgroups(_ threadgroupsPerGrid: Size, threadsPerThreadgroup: Size) {
        guard self.currentPipelineReflection != nil else {
            assertionFailure("No compute pipeline is set for pass \(renderPass.name).")
            return
        }
        precondition(threadgroupsPerGrid.width > 0 && threadgroupsPerGrid.height > 0 && threadgroupsPerGrid.depth > 0)
        precondition(threadsPerThreadgroup.width > 0 && threadsPerThreadgroup.height > 0 && threadsPerThreadgroup.depth > 0)
        
        impl.dispatchThreadgroups(threadgroupsPerGrid, threadsPerThreadgroup: threadsPerThreadgroup)
    }
    
    public func dispatchThreadgroups(indirectBuffer: Buffer, indirectBufferOffset: Int, threadsPerThreadgroup: Size) {
        guard self.currentPipelineReflection != nil else {
            assertionFailure("No compute pipeline is set for pass \(renderPass.name).")
            return
        }
        precondition(threadsPerThreadgroup.width > 0 && threadsPerThreadgroup.height > 0 && threadsPerThreadgroup.depth > 0)
        
        impl.dispatchThreadgroups(indirectBuffer: indirectBuffer, indirectBufferOffset: indirectBufferOffset, threadsPerThreadgroup: threadsPerThreadgroup)
    }
    
    public func drawMeshThreadgroups(indirectBuffer: Buffer, indirectBufferOffset: Int, threadsPerThreadgroup: Size) {
        impl.drawMeshThreadgroups(indirectBuffer: indirectBuffer, indirectBufferOffset: indirectBufferOffset, threadsPerThreadgroup: threadsPerThreadgroup)
    }
    
    public func useResource<R: ResourceProtocol>(_ resource: R, usage: ResourceUsageType) {
        impl.useResource(Resource(resource), usage: usage)
    }
    
    public func useHeap(_ heap: Heap) {
        impl.useHeap(heap)
    }
    
    public func memoryBarrier(scope: BarrierScope) {
        impl.memoryBarrier(scope: scope)
    }
    
    public func memoryBarrier(resources: [Resource]) {
        impl.memoryBarrier(resources: resources)
    }
}

protocol BlitCommandEncoderImpl: CommandEncoderImpl {
    func copy(from sourceBuffer: Buffer, sourceOffset: Int, sourceBytesPerRow: Int, sourceBytesPerImage: Int, sourceSize: Size, to destinationTexture: Texture, destinationSlice: Int, destinationLevel: Int, destinationOrigin: Origin, options: BlitOption)
    
    func copy(from sourceBuffer: Buffer, sourceOffset: Int, to destinationBuffer: Buffer, destinationOffset: Int, size: Int)
    
    func copy(from sourceTexture: Texture, sourceSlice: Int, sourceLevel: Int, sourceOrigin: Origin, sourceSize: Size, to destinationBuffer: Buffer, destinationOffset: Int, destinationBytesPerRow: Int, destinationBytesPerImage: Int, options: BlitOption)
    
    func copy(from sourceTexture: Texture, sourceSlice: Int, sourceLevel: Int, sourceOrigin: Origin, sourceSize: Size, to destinationTexture: Texture, destinationSlice: Int, destinationLevel: Int, destinationOrigin: Origin)
    
    func fill(buffer: Buffer, range: Range<Int>, value: UInt8)
    
    func generateMipmaps(for texture: Texture)
    
    func synchronize(buffer: Buffer)
    func synchronize(texture: Texture)
    func synchronize(texture: Texture, slice: Int, level: Int)
}

public class BlitCommandEncoder : CommandEncoder {

    @usableFromInline let passRecord: RenderPassRecord
    let blitRenderPass : BlitRenderPass
    let impl: BlitCommandEncoderImpl
    
    init(renderPass: BlitRenderPass, passRecord: RenderPassRecord, impl: BlitCommandEncoderImpl) {
        self.blitRenderPass = renderPass
        self.passRecord = passRecord
        self.impl = impl
        
        assert(passRecord.pass === renderPass)
        
#if !SUBSTRATE_DISABLE_AUTOMATIC_LABELS
        self.pushDebugGroup(passRecord.name)
#endif
    }
    
    @usableFromInline func endEncoding() {
#if !SUBSTRATE_DISABLE_AUTOMATIC_LABELS
        self.popDebugGroup() // Pass Name
#endif
    }
    
    public var label : String = "" {
        didSet {
            impl.setLabel(label)
        }
    }
    
    public func pushDebugGroup(_ groupName: String) {
        impl.pushDebugGroup(groupName)
    }
    
    public func popDebugGroup() {
        impl.popDebugGroup()
    }
    
    public func insertDebugSignpost(_ string: String) {
        impl.insertDebugSignpost(string)
    }
    
    public func copy(from sourceBuffer: Buffer, sourceOffset: Int, sourceBytesPerRow: Int, sourceBytesPerImage: Int, sourceSize: Size, to destinationTexture: Texture, destinationSlice: Int, destinationLevel: Int, destinationOrigin: Origin, options: BlitOption = []) {
        impl.copy(from: sourceBuffer, sourceOffset: sourceOffset, sourceBytesPerRow: sourceBytesPerRow, sourceBytesPerImage: sourceBytesPerImage, sourceSize: sourceSize, to: destinationTexture, destinationSlice: destinationSlice, destinationLevel: destinationLevel, destinationOrigin: destinationOrigin, options: options)
    }
    
    public func copy(from sourceBuffer: Buffer, sourceOffset: Int, to destinationBuffer: Buffer, destinationOffset: Int, size: Int) {
        impl.copy(from: sourceBuffer, sourceOffset: sourceOffset, to: destinationBuffer, destinationOffset: destinationOffset, size: size)
    }
    
    public func copy(from sourceTexture: Texture, sourceSlice: Int, sourceLevel: Int, sourceOrigin: Origin, sourceSize: Size, to destinationBuffer: Buffer, destinationOffset: Int, destinationBytesPerRow: Int, destinationBytesPerImage: Int, options: BlitOption = []) {
        impl.copy(from: sourceTexture, sourceSlice: sourceSlice, sourceLevel: sourceLevel, sourceOrigin: sourceOrigin, sourceSize: sourceSize, to: destinationBuffer, destinationOffset: destinationOffset, destinationBytesPerRow: destinationBytesPerRow, destinationBytesPerImage: destinationBytesPerImage, options: options)
    }
    
    public func copy(from sourceTexture: Texture, sourceSlice: Int, sourceLevel: Int, sourceOrigin: Origin, sourceSize: Size, to destinationTexture: Texture, destinationSlice: Int, destinationLevel: Int, destinationOrigin: Origin) {
        impl.copy(from: sourceTexture, sourceSlice: sourceSlice, sourceLevel: sourceLevel, sourceOrigin: sourceOrigin, sourceSize: sourceSize, to: destinationTexture, destinationSlice: destinationSlice, destinationLevel: destinationLevel, destinationOrigin: destinationOrigin)
    }
    
    public func fill(buffer: Buffer, range: Range<Int>, value: UInt8) {
        impl.fill(buffer: buffer, range: range, value: value)
    }
    
    public func generateMipmaps(for texture: Texture) {
        impl.generateMipmaps(for: texture)
    }
    
    public func synchronize(buffer: Buffer) {
        impl.synchronize(buffer: buffer)
    }
    
    public func synchronize(texture: Texture) {
        impl.synchronize(texture: texture)
    }
    
    public func synchronize(texture: Texture, slice: Int, level: Int) {
        impl.synchronize(texture: texture, slice: slice, level: level)
    }
}

protocol ExternalCommandEncoderImpl: CommandEncoderImpl {
    func encodeCommand(_ command: (_ commandBuffer: UnsafeRawPointer) -> Void)
}

public class ExternalCommandEncoder : CommandEncoder {
    @usableFromInline let passRecord: RenderPassRecord
    let impl: ExternalCommandEncoderImpl
    let externalRenderPass : ExternalRenderPass
    
    init(renderPass: ExternalRenderPass, passRecord: RenderPassRecord, impl: ExternalCommandEncoderImpl) {
        self.externalRenderPass = renderPass
        self.passRecord = passRecord
        self.impl = impl
        
        assert(passRecord.pass === renderPass)
        
#if !SUBSTRATE_DISABLE_AUTOMATIC_LABELS
        self.pushDebugGroup(passRecord.name)
#endif
    }
    
    @usableFromInline func endEncoding() {
#if !SUBSTRATE_DISABLE_AUTOMATIC_LABELS
        self.popDebugGroup() // Pass Name
#endif
    }
    
    public var label : String = "" {
        didSet {
            impl.setLabel(label)
        }
    }
    
    public func pushDebugGroup(_ groupName: String) {
        impl.pushDebugGroup(groupName)
    }
    
    public func popDebugGroup() {
        impl.popDebugGroup()
    }
    
    public func insertDebugSignpost(_ string: String) {
        impl.insertDebugSignpost(string)
    }
    
    func encodeCommand(_ command: (_ commandBuffer: UnsafeRawPointer) -> Void) {
        impl.encodeCommand(command)
    }
    
    #if canImport(Metal)
    
    public func encodeToMetalCommandBuffer(_ command: @escaping (_ commandBuffer: MTLCommandBuffer) -> Void) {
        self.encodeCommand({ (cmdBuffer) in
            Unmanaged<MTLCommandBuffer>.fromOpaque(cmdBuffer)._withUnsafeGuaranteedRef { command($0) }
        })
    }
    
    #endif
    
    #if canImport(MetalPerformanceShaders)
    
    @available(OSX 10.14, *)
    public func encodeRayIntersection(intersector: MPSRayIntersector, intersectionType: MPSIntersectionType, rayBuffer: Buffer, rayBufferOffset: Int, intersectionBuffer: Buffer, intersectionBufferOffset: Int, rayCount: Int, accelerationStructure: MPSAccelerationStructure) {
        preconditionFailure("\(#function) needs concrete implementation")
    }
    
    @available(OSX 10.14, *)
    public func encodeRayIntersection(intersector: MPSRayIntersector, intersectionType: MPSIntersectionType, rayBuffer: Buffer, rayBufferOffset: Int, intersectionBuffer: Buffer, intersectionBufferOffset: Int, rayCountBuffer: Buffer, rayCountBufferOffset: Int, accelerationStructure: MPSAccelerationStructure) {
        preconditionFailure("\(#function) needs concrete implementation")
    }
    
    #endif
}

protocol AccelerationStructureCommandEncoderImpl: CommandEncoderImpl {
    func build(accelerationStructure: AccelerationStructure, descriptor: AccelerationStructureDescriptor, scratchBuffer: Buffer, scratchBufferOffset: Int)
    
    func refit(sourceAccelerationStructure: AccelerationStructure, descriptor: AccelerationStructureDescriptor, destinationAccelerationStructure: AccelerationStructure?, scratchBuffer: Buffer, scratchBufferOffset: Int)
    
    func copy(sourceAccelerationStructure: AccelerationStructure, destinationAccelerationStructure: AccelerationStructure)

    func writeCompactedSize(of accelerationStructure: AccelerationStructure, to buffer: Buffer, offset: Int)
    
    func copyAndCompact(sourceAccelerationStructure: AccelerationStructure, destinationAccelerationStructure: AccelerationStructure)
}

@available(macOS 11.0, iOS 14.0, *)
public class AccelerationStructureCommandEncoder : CommandEncoder {
    
    @usableFromInline let passRecord: RenderPassRecord
    let accelerationStructureRenderPass : AccelerationStructureRenderPass
    let impl: AccelerationStructureCommandEncoderImpl
    
    init(accelerationStructureRenderPass: AccelerationStructureRenderPass, passRecord: RenderPassRecord, impl: AccelerationStructureCommandEncoderImpl) {
        self.accelerationStructureRenderPass = accelerationStructureRenderPass
        self.passRecord = passRecord
        self.impl = impl
        
        assert(passRecord.pass === renderPass)
        
        self.pushDebugGroup(passRecord.name)
    }
    
    @usableFromInline func endEncoding() {
        self.popDebugGroup() // Pass Name
    }
    
    public var label : String = "" {
        didSet {
            impl.setLabel(label)
        }
    }
    
    public func pushDebugGroup(_ groupName: String) {
        impl.pushDebugGroup(groupName)
    }
    
    public func popDebugGroup() {
        impl.popDebugGroup()
    }
    
    public func insertDebugSignpost(_ string: String) {
        impl.insertDebugSignpost(string)
    }
    
    public func build(accelerationStructure: AccelerationStructure, descriptor: AccelerationStructureDescriptor, scratchBuffer: Buffer, scratchBufferOffset: Int = 0) {
        
        impl.build(accelerationStructure: accelerationStructure, descriptor: descriptor, scratchBuffer: scratchBuffer, scratchBufferOffset: scratchBufferOffset)
        
        accelerationStructure.descriptor = descriptor
    }

    public func refit(sourceAccelerationStructure: AccelerationStructure, descriptor: AccelerationStructureDescriptor, destinationAccelerationStructure: AccelerationStructure?, scratchBuffer: Buffer, scratchBufferOffset: Int = 0) {
        
        impl.refit(sourceAccelerationStructure: sourceAccelerationStructure, descriptor: descriptor, destinationAccelerationStructure: destinationAccelerationStructure, scratchBuffer: scratchBuffer, scratchBufferOffset: scratchBufferOffset)
        
        if let destinationStructure = destinationAccelerationStructure {
            sourceAccelerationStructure.descriptor = nil
            destinationStructure.descriptor = descriptor
        } else {
            sourceAccelerationStructure.descriptor = descriptor
        }
    }
    
    public func copy(sourceAccelerationStructure: AccelerationStructure, destinationAccelerationStructure: AccelerationStructure) {
        impl.copy(sourceAccelerationStructure: sourceAccelerationStructure, destinationAccelerationStructure: destinationAccelerationStructure)
        destinationAccelerationStructure.descriptor = sourceAccelerationStructure.descriptor
    }

    // vkCmdWriteAccelerationStructuresPropertiesKHR
    public func writeCompactedSize(of accelerationStructure: AccelerationStructure, to buffer: Buffer, offset: Int) {
        impl.writeCompactedSize(of: accelerationStructure, to: buffer, offset: offset)
    }
    
    public func copyAndCompact(sourceAccelerationStructure: AccelerationStructure, destinationAccelerationStructure: AccelerationStructure) {
        impl.copyAndCompact(sourceAccelerationStructure: sourceAccelerationStructure, destinationAccelerationStructure: destinationAccelerationStructure)
        destinationAccelerationStructure.descriptor = sourceAccelerationStructure.descriptor
    }
}<|MERGE_RESOLUTION|>--- conflicted
+++ resolved
@@ -125,15 +125,7 @@
     let bindingEncoderImpl: ResourceBindingEncoderImpl
     
     @usableFromInline
-<<<<<<< HEAD
     var depthStencilStateChanged = false
-=======
-    var needsUpdateBindings = false
-    @usableFromInline
-    var pipelineStateChanged = false
-    @usableFromInline
-    var depthStencilStateChanged = true
->>>>>>> ac132b00
     
     @usableFromInline
     var currentPipelineReflection : PipelineReflection! = nil
@@ -381,23 +373,7 @@
     }
     
     let drawRenderPass : DrawRenderPass
-<<<<<<< HEAD
     let impl: RenderCommandEncoderImpl
-=======
-    
-    @usableFromInline
-    var boundVertexBuffers = [ResourceUsagePointer?](repeating: nil, count: 8)
-    @usableFromInline
-    var renderTargetAttachmentUsages : HashMap<Attachment, ResourceUsagePointer>
-    
-    var renderPipelineDescriptor : RenderPipelineDescriptor? = nil
-    var depthStencilDescriptor : DepthStencilDescriptor = .init(depthWriteEnabled: false)
-    
-    @usableFromInline
-    var gpuCommandsStartIndexColor : Int? = nil
-    @usableFromInline
-    var gpuCommandsStartIndexDepthStencil : Int? = nil
->>>>>>> ac132b00
     
     var nonDefaultDynamicState: DrawDynamicState = []
 
@@ -409,161 +385,10 @@
         assert(passRecord.pass === renderPass)
     }
     
-<<<<<<< HEAD
     public func setRenderPipelineDescriptor(_ descriptor: RenderPipelineDescriptor, retainExistingBindings: Bool = true) async {
         var descriptor = descriptor
         descriptor.setPixelFormatsAndSampleCount(from: self.drawRenderPass.renderTargetsDescriptor)
         self.setRenderPipelineState(await RenderBackend._backend.renderPipelineState(for: descriptor))
-=======
-    @usableFromInline
-    func updateColorAttachmentUsages(endingEncoding: Bool) {
-        guard let gpuCommandsStartIndex = self.gpuCommandsStartIndexColor else {
-            return
-        }
-        self.gpuCommandsStartIndexColor = nil
-        
-        guard let renderPipelineDescriptor = self.renderPipelineDescriptor else {
-            assertionFailure("No render pipeline descriptor bound.")
-            return
-        }
-        
-        for (i, attachment) in drawRenderPass.renderTargetDescriptor.colorAttachments.enumerated() {
-            guard let attachment = attachment else { continue }
-            
-            defer {
-                if endingEncoding, let resolveTexture = attachment.resolveTexture {
-                    let _ = self.commandRecorder.resourceUsagePointers(for: attachment.texture, slice: attachment.slice, level: attachment.level, encoder: self, usageType: .readWriteRenderTarget, stages: .fragment, isIndirectlyBound: false, firstCommandOffset: self.lastGPUCommandIndex) // Mark the attachment as read for the resolve.
-                    let _ = self.commandRecorder.resourceUsagePointers(for: resolveTexture, slice: attachment.resolveSlice, level: attachment.resolveLevel, encoder: self, usageType: .writeOnlyRenderTarget, stages: .fragment, isIndirectlyBound: false, firstCommandOffset: self.lastGPUCommandIndex) // Mark the resolve attachment as written to.
-                }
-            }
-        
-            guard renderPipelineDescriptor.writeMasks[i, default: []] != [] else {
-                continue
-            }
-            
-            let type : ResourceUsageType = renderPipelineDescriptor.blendStates[i] != nil ? .readWriteRenderTarget : .writeOnlyRenderTarget
-            
-            if let usagePointer = self.renderTargetAttachmentUsages[.color(i)] {
-                switch (type, usagePointer.pointee.type) {
-                case (.readWriteRenderTarget, _):
-                    usagePointer.pointee.type = .readWriteRenderTarget
-                case (_, .unusedRenderTarget):
-                    usagePointer.pointee.type = type
-                default:
-                    break // No change necessary.
-                }
-                usagePointer.pointee.commandRange = Range(usagePointer.pointee.commandRange.lowerBound...self.lastGPUCommandIndex) // extend the usage's timeline
-                
-                if usagePointer.pointee.type.isRead {
-                    self.commandRecorder.readResources.insert(attachment.texture.resourceForUsageTracking)
-                }
-                if usagePointer.pointee.type.isWrite {
-                    self.commandRecorder.writtenResources.insert(attachment.texture.resourceForUsageTracking)
-                }
-                continue
-            }
-            
-            let usagePointers = self.commandRecorder.resourceUsagePointers(for: attachment.texture, slice: attachment.slice, level: attachment.level, encoder: self, usageType: type, stages: .fragment, isIndirectlyBound: false, firstCommandOffset: gpuCommandsStartIndex)
-            assert(usagePointers.count == 1, "There shouldn't be any subresources for a render target texture usage")
-            let usagePointer = usagePointers.first!
-            usagePointer.pointee.commandRange = Range(gpuCommandsStartIndex...self.lastGPUCommandIndex)
-            self.renderTargetAttachmentUsages[.color(i)] = usagePointer
-        }
-    }
-    
-    @usableFromInline
-    func updateDepthStencilAttachmentUsages(endingEncoding: Bool) {
-        guard let gpuCommandsStartIndex = self.gpuCommandsStartIndexDepthStencil else {
-            return
-        }
-        self.gpuCommandsStartIndexDepthStencil = nil
-        
-        depthCheck: if let depthAttachment = drawRenderPass.renderTargetDescriptor.depthAttachment {
-            let type : ResourceUsageType
-            switch (depthStencilDescriptor.depthCompareFunction, depthStencilDescriptor.isDepthWriteEnabled) {
-            case (.always, false):
-                break depthCheck
-            case (.always, true):
-                type = .writeOnlyRenderTarget
-            default:
-                type = .readWriteRenderTarget // TODO: should we have a special readOnlyRenderTarget for e.g. depth writes disabled but depth comparison on?
-            }
-            
-            if let usagePointer = self.renderTargetAttachmentUsages[.depth] {
-                switch (type, usagePointer.pointee.type) {
-                case (.readWriteRenderTarget, _):
-                    usagePointer.pointee.type = .readWriteRenderTarget
-                case (_, .unusedRenderTarget):
-                    usagePointer.pointee.type = .writeOnlyRenderTarget
-                default:
-                    break // No change necessary.
-                }
-                usagePointer.pointee.commandRange = Range(usagePointer.pointee.commandRange.lowerBound...self.lastGPUCommandIndex) // extend the usage's timeline
-                if usagePointer.pointee.type.isRead {
-                    self.commandRecorder.readResources.insert(depthAttachment.texture.resourceForUsageTracking)
-                }
-                if usagePointer.pointee.type.isWrite {
-                    self.commandRecorder.writtenResources.insert(depthAttachment.texture.resourceForUsageTracking)
-                }
-                break depthCheck
-            }
-            
-            let usagePointers = self.commandRecorder.resourceUsagePointers(for: depthAttachment.texture, slice: depthAttachment.slice, level: depthAttachment.level, encoder: self, usageType: type, stages: [.vertex, .fragment], isIndirectlyBound: false, firstCommandOffset: gpuCommandsStartIndex)
-            assert(usagePointers.count == 1, "There shouldn't be any subresources for a render target texture usage")
-            let usagePointer = usagePointers.first!
-            usagePointer.pointee.commandRange = Range(gpuCommandsStartIndex...self.lastGPUCommandIndex)
-            self.renderTargetAttachmentUsages[.depth] = usagePointer
-            
-            if endingEncoding, let resolveTexture = depthAttachment.resolveTexture {
-                let _ = self.commandRecorder.resourceUsagePointers(for: depthAttachment.texture, slice: depthAttachment.slice, level: depthAttachment.level, encoder: self, usageType: .readWriteRenderTarget, stages: .fragment, isIndirectlyBound: false, firstCommandOffset: self.lastGPUCommandIndex) // Mark the attachment as read for the resolve.
-                let _ = self.commandRecorder.resourceUsagePointers(for: resolveTexture, slice: depthAttachment.resolveSlice, level: depthAttachment.resolveLevel, encoder: self, usageType: .writeOnlyRenderTarget, stages: .fragment, isIndirectlyBound: false, firstCommandOffset: self.lastGPUCommandIndex) // Mark the resolve attachment as written to.
-            }
-        }
-        
-        stencilCheck: if let stencilAttachment = drawRenderPass.renderTargetDescriptor.stencilAttachment {
-            let isRead = depthStencilDescriptor.backFaceStencil.stencilCompareFunction != .always || depthStencilDescriptor.frontFaceStencil.stencilCompareFunction != .always
-            let isWrite =   depthStencilDescriptor.backFaceStencil.stencilFailureOperation != .keep ||
-                            depthStencilDescriptor.backFaceStencil.depthFailureOperation != .keep ||
-                            depthStencilDescriptor.backFaceStencil.depthStencilPassOperation != .keep ||
-                            depthStencilDescriptor.frontFaceStencil.stencilFailureOperation != .keep ||
-                            depthStencilDescriptor.frontFaceStencil.depthFailureOperation != .keep ||
-                            depthStencilDescriptor.frontFaceStencil.depthStencilPassOperation != .keep
-            
-            guard isRead || isWrite else { break stencilCheck }
-            
-            let type : ResourceUsageType = isRead ? .readWriteRenderTarget : .writeOnlyRenderTarget
-            
-            if let usagePointer = self.renderTargetAttachmentUsages[.stencil] {
-                switch (type, usagePointer.pointee.type) {
-                case (.readWriteRenderTarget, _):
-                    usagePointer.pointee.type = .readWriteRenderTarget
-                case (_, .unusedRenderTarget):
-                    usagePointer.pointee.type = .writeOnlyRenderTarget
-                default:
-                    break // No change necessary.
-                }
-                usagePointer.pointee.commandRange = Range(usagePointer.pointee.commandRange.lowerBound...self.lastGPUCommandIndex) // extend the usage's timeline
-                if usagePointer.pointee.type.isRead {
-                    self.commandRecorder.readResources.insert(stencilAttachment.texture.resourceForUsageTracking)
-                }
-                if usagePointer.pointee.type.isWrite {
-                    self.commandRecorder.writtenResources.insert(stencilAttachment.texture.resourceForUsageTracking)
-                }
-                break stencilCheck
-            }
-            
-            let usagePointers = self.commandRecorder.resourceUsagePointers(for: stencilAttachment.texture, slice: stencilAttachment.slice, level: stencilAttachment.level, encoder: self, usageType: type, stages: [.vertex, .fragment], isIndirectlyBound: false, firstCommandOffset: gpuCommandsStartIndex)
-            assert(usagePointers.count == 1, "There shouldn't be any subresources for a render target texture usage")
-            let usagePointer = usagePointers.first!
-            usagePointer.pointee.commandRange = Range(gpuCommandsStartIndex...self.lastGPUCommandIndex)
-            self.renderTargetAttachmentUsages[.stencil] = usagePointer
-            
-            if endingEncoding, let resolveTexture = stencilAttachment.resolveTexture {
-                let _ = self.commandRecorder.resourceUsagePointers(for: stencilAttachment.texture, slice: stencilAttachment.slice, level: stencilAttachment.level, encoder: self, usageType: .readWriteRenderTarget, stages: .fragment, isIndirectlyBound: false, firstCommandOffset: self.lastGPUCommandIndex) // Mark the attachment as read for the resolve.
-                let _ = self.commandRecorder.resourceUsagePointers(for: resolveTexture, slice: stencilAttachment.resolveSlice, level: stencilAttachment.resolveLevel,  encoder: self, usageType: .writeOnlyRenderTarget, stages: .fragment, isIndirectlyBound: false, firstCommandOffset: self.lastGPUCommandIndex) // Mark the resolve attachment as written to.
-            }
-        }
->>>>>>> ac132b00
     }
     
     public func setRenderPipelineState(_ pipelineState: RenderPipelineState) {
@@ -675,11 +500,9 @@
         impl.drawIndexedPrimitives(type: primitiveType, indexCount: indexCount, indexType: indexType, indexBuffer: indexBuffer, indexBufferOffset: indexBufferOffset, instanceCount: instanceCount, baseVertex: baseVertex, baseInstance: baseInstance)
     }
     
-<<<<<<< HEAD
     public func drawIndexedPrimitives(type primitiveType: PrimitiveType, indexType: IndexType, indexBuffer: Buffer, indexBufferOffset: Int, indirectBuffer: Buffer, indirectBufferOffset: Int) {
         impl.drawIndexedPrimitives(type: primitiveType, indexType: indexType, indexBuffer: indexBuffer, indexBufferOffset: indexBufferOffset, indirectBuffer: indirectBuffer, indirectBufferOffset: indirectBufferOffset)
     }
-    
     
     @available(macOS 13.0, iOS 16.0, *)
     public func drawMeshThreadgroups(_ threadgroupsPerGrid: Size, threadsPerObjectThreadgroup: Size, threadsPerMeshThreadgroup: Size) {
@@ -714,43 +537,6 @@
     
     public func memoryBarrier(resources: [Resource], after: RenderStages, before: RenderStages) {
         impl.memoryBarrier(resources: resources, after: after, before: before)
-=======
-    override func updateResourceUsages(endingEncoding: Bool = false) {
-        if !endingEncoding {
-            // Set the depth-stencil and pipeline states here to filter out unused states.
-            if self.depthStencilStateChanged {
-                let box = Unmanaged.passRetained(ReferenceBox(self.depthStencilDescriptor))
-                commandRecorder.addUnmanagedReference(box)
-                commandRecorder.record(RenderGraphCommand.setDepthStencilDescriptor(box))
-                self.depthStencilStateChanged = false
-            }
-            
-            if self.pipelineStateChanged {
-//                if let pipelineState = self.currentPipelineReflection.pipelineState {
-//                    commandRecorder.record(RenderGraphCommand.setRenderPipelineState, (pipelineState, self.renderPipelineDescriptor?.fragmentFunction != nil, self.renderPipelineDescriptor?.fillMode ?? .fill))
-//                } else {
-                    let box = Unmanaged.passRetained(ReferenceBox(self.renderPipelineDescriptor!))
-                    commandRecorder.addUnmanagedReference(box)
-                    commandRecorder.record(RenderGraphCommand.setRenderPipelineDescriptor(box))
-//                }
-                // self.pipelineStateChanged = false // set by super.updateResourceUsages
-            }
-        }
-        
-        super.updateResourceUsages(endingEncoding: endingEncoding)
-        
-        if endingEncoding {
-            for usagePointer in self.boundVertexBuffers {
-                guard let usagePointer = usagePointer else { continue }
-                if self.lastGPUCommandIndex > usagePointer.pointee.commandRange.lowerBound {
-                    usagePointer.pointee.commandRange = Range(usagePointer.pointee.commandRange.lowerBound...self.lastGPUCommandIndex)
-                }
-            }
-            
-            self.updateColorAttachmentUsages(endingEncoding: endingEncoding)
-            self.updateDepthStencilAttachmentUsages(endingEncoding: endingEncoding)
-        }
->>>>>>> ac132b00
     }
     
     @usableFromInline override func endEncoding() {
