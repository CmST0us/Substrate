--- conflicted
+++ resolved
@@ -1,1550 +1,1546 @@
-//
-//  RenderGraph.swift
-//  Substrate
-//
-//  Created by Thomas Roughton on 17/03/17.
-//
-//
-
-import Foundation
-import SubstrateUtilities
-import Atomics
-
-/// A render pass is the fundamental unit of work within Substrate. All GPU commands are submitted by enqueuing
-/// render passes on a `RenderGraph` and then executing that `RenderGraph`.
-///
-/// There are five sub-protocols of `RenderPass` that a render pass can conform to: `DrawRenderPass`,
-/// `ComputeRenderPass`, `CPURenderPass`, `BlitRenderPass`, and `ExternalRenderPass`.
-/// When implementing a render pass, you should declare a conformance to one of the subprotocols rather than to
-/// `RenderPass` directly.
-///
-/// Render passes are executed in a deferred manner. When you add a render pass to a render graph (via `RenderGraph.addPass()`,
-/// you are requesting that the render graph call the `execute` method on the render pass when `RenderGraph.execute`
-/// is called on the render graph. Passes may execute concurrently in any order, with the exception of `CPURenderPass` passes, which are
-/// always executed in the order they were submitted.
-///
-/// - SeeAlso: `RenderGraph`
-/// - SeeAlso: `DrawRenderPass`
-/// - SeeAlso: `ComputeRenderPass`
-/// - SeeAlso: `BlitRenderPass`
-/// - SeeAlso: `ExternalRenderPass`
-/// - SeeAlso: `CPURenderPass`
-///
-public protocol RenderPass : AnyObject {
-    /// The debug name for the pass.
-    var name : String { get }
-    
-    /// Render passes can optionally declare a list of resources that are read and written by the pass.
-    /// When `writtenResources` is non-empty, execution of the pass is delayed until it is determined
-    /// that some other pass has a dependency on a resource within `writtenResources`. If no other pass
-    /// reads from any of the resources this pass writes to, the pass' `execute` method will never be called.
-    /// This is useful for conditionally avoiding CPU work performed within the `execute` method.
-    ///
-    /// A pass can implicitly declare dependencies on other passes by including resources written by those passes within
-    /// its `readResources` list.
-    ///
-    /// If  `writtenResources` contains persistent or history-buffer resources, a pass that writes to them is never culled
-    /// even if no other pass reads from them within the same render graph.
-    ///
-    /// FIXME:  this documentation is out of date.
-    var resources : [ResourceUsage] { get }
-}
-
-extension RenderPass {
-    public var name: String {
-        return String(reflecting: type(of: self))
-    }
-}
-
-/// A `DrawRenderPass` is any pass that uses the GPU's raster pipeline to draw to some number of render targets.
-/// Typically, a `DrawRenderPass` would consist of setting a vertex and fragment shader, binding some number of shader resources,
-/// and then drawing some primitives.
-public protocol DrawRenderPass : RenderPass {
-    /// A description of the render target to render to for this render pass.
-    /// A render target consists of some number of colour attachments and zero or one depth and stencil attachments.
-    /// Each attachment may additionally specify a _resolve_ attachment for use in MSAA resolve.
-    ///
-    /// Passes that share compatible render target descriptors (with no conflicting attachments) may be merged by the render graph
-    /// to benefit performance, although this should have no observable change in behaviour.
-    ///
-    /// - SeeAlso: `RenderTargetDescriptor`
-    var renderTargetsDescriptor : RenderTargetsDescriptor { get }
-    
-    @available(*, deprecated, renamed: "renderTargetsDescriptor")
-    var renderTargetDescriptor : RenderTargetDescriptor { get }
-    
-    /// `execute` is called by the render graph to allow a `DrawRenderPass` to encode GPU work for the render pass.
-    /// It may be called concurrently with any other (non-CPU) render pass, but will be executed in submission order on the GPU.
-    ///
-    /// - Parameter renderCommandEncoder: A draw render pass uses the passed-in `RenderCommandEncoder`
-    /// to set GPU state and enqueue rendering commands.
-    ///
-    /// - SeeAlso: `RenderCommandEncoder`
-    func execute(renderCommandEncoder: RenderCommandEncoder) async
-    
-    /// The operation to perform on each render target attachment at the start of the render pass.
-    ///
-    /// - Parameter attachmentIndex: The index of the attachment (within the
-    /// `renderTargetsDescriptor`'s `colorAttachments`array) to return the operation for.
-    ///
-    /// - Returns: The operation to perform on attachment `attachmentIndex` at the start
-    /// of the render pass.
-    func colorClearOperation(attachmentIndex: Int) -> ColorClearOperation
-    
-    /// The operation to perform on the depth attachment at the start of the render pass.
-    /// Ignored if there is no depth attachment specified in the `renderTargetsDescriptor`.
-    var depthClearOperation: DepthClearOperation { get }
-    
-    /// The operation to perform on the stencil attachment at the start of the render pass.
-    /// Ignored if there is no depth attachment specified in the `renderTargetsDescriptor`.
-    var stencilClearOperation: StencilClearOperation { get }
-}
-
-extension DrawRenderPass {
-    @inlinable
-    public func colorClearOperation(attachmentIndex: Int) -> ColorClearOperation {
-        return .keep
-    }
-    
-    @inlinable
-    public var depthClearOperation : DepthClearOperation {
-        return .keep
-    }
-    
-    @inlinable
-    public var stencilClearOperation : StencilClearOperation {
-        return .keep
-    }
-    
-    @inlinable
-    public var renderTargetsDescriptor : RenderTargetDescriptor {
-        return self.renderTargetDescriptor
-    }
-    
-    @available(*, deprecated, renamed: "renderTargetsDescriptor")
-    @inlinable
-    public var renderTargetDescriptor : RenderTargetDescriptor {
-        return self.renderTargetsDescriptor
-    }
-    
-<<<<<<< HEAD
-    public var resources: [ResourceUsage] {
-        return []
-    }
-    
-    public var inferredResources: [ResourceUsage] {
-        let declaredResources = self.resources.lazy.compactMap { resource in
-            (resource.resource, resource)
-        }
-        let resources = [Resource: ResourceUsage](declaredResources, uniquingKeysWith: { a, b in
-            var result = a
-            result.type.formUnion(b.type)
-            result.subresources.append(contentsOf: b.subresources)
-            return result
-        })
-        
-        var inferredResources = resources
-        
-        let renderTargets = self.renderTargetsDescriptor
-        for attachment in renderTargets.colorAttachments {
-            if let attachment = attachment, resources[Resource(attachment.texture)] == nil {
-                let subresource = TextureSubresourceRange(slice: attachment.slice, mipLevel: attachment.level)
-                
-                inferredResources[Resource(attachment.texture), default: attachment.texture.as(.colorAttachment, subresources: [], stages: .fragment)]
-                    .subresources.append(.textureSlices(subresource))
-            }
-        }
-        
-        if let attachment = renderTargets.depthAttachment, resources[Resource(attachment.texture)] == nil {
-            let subresource = TextureSubresourceRange(slice: attachment.slice, mipLevel: attachment.level)
-            
-            inferredResources[Resource(attachment.texture), default: attachment.texture.as(.depthStencilAttachment, subresources: [], stages: [.vertex, .fragment])]
-                .subresources.append(.textureSlices(subresource))
-        }
-        
-        if let attachment = renderTargets.stencilAttachment, resources[Resource(attachment.texture)] == nil {
-            let subresource = TextureSubresourceRange(slice: attachment.slice, mipLevel: attachment.level)
-            
-            inferredResources[Resource(attachment.texture), default: attachment.texture.as(.depthStencilAttachment, subresources: [], stages: [.vertex, .fragment])]
-                .subresources.append(.textureSlices(subresource))
-        }
-        return Array(inferredResources.values)
-    }
-    
-    func renderTargetsDescriptorForActiveAttachments(passIndex: Int) -> RenderTargetsDescriptor {
-=======
-    var renderTargetDescriptorForActiveAttachments: RenderTargetsDescriptor {
->>>>>>> 31272b3c
-        // Filter out any unused attachments.
-        var descriptor = self.renderTargetsDescriptor
-        
-        let isUsedAttachment: (Texture) -> Bool = { attachment in
-            return attachment.usages.contains(where: {
-                return $0.passIndex == passIndex && $0.usage.type.isRenderTarget
-            })
-        }
-        
-        for (i, colorAttachment) in descriptor.colorAttachments.enumerated() {
-            if let attachment = colorAttachment?.texture, case .keep = self.colorClearOperation(attachmentIndex: i), !isUsedAttachment(attachment) {
-                descriptor.colorAttachments[i] = nil
-            }
-        }
-        
-        if let attachment = descriptor.depthAttachment?.texture, case .keep = self.depthClearOperation, !isUsedAttachment(attachment) {
-            descriptor.depthAttachment = nil
-        }
-        
-        if let attachment = descriptor.stencilAttachment?.texture, case .keep = self.stencilClearOperation, !isUsedAttachment(attachment) {
-            descriptor.stencilAttachment = nil
-        }
-        
-        return descriptor
-    }
-}
-
-/// A `ComputeRenderPass` is any pass that uses the GPU's compute pipeline to perform arbitrary work through a series of sized dispatches.
-public protocol ComputeRenderPass : RenderPass {
-    /// `execute` is called by the render graph to allow a `ComputeRenderPass` to encode GPU work for the render pass.
-    /// It may be called concurrently with any other (non-CPU) render pass, but will be executed in submission order on the GPU.
-    ///
-    /// - Parameter computeCommandEncoder: A compute render pass uses the passed-in `ComputeCommandEncoder`
-    /// to set GPU state and enqueue dispatches.
-    ///
-    /// - SeeAlso: `ComputeCommandEncoder`
-    func execute(computeCommandEncoder: ComputeCommandEncoder) async
-}
-
-/// A `CPURenderPass` is a pass that does not encode any GPU work but may access GPU resources.
-/// For example, a `CPURenderPass` might fill GPU-visible `Buffer`s with CPU-generated data.
-public protocol CPURenderPass : RenderPass {
-    /// `execute` is called by the render graph to allow a `CPURenderPass` to perform work that accesses GPU resources.
-    /// It will be called in sequence order of the submission of `CPURenderPass` instances to the render graph.
-    func execute() async
-}
-
-/// A `BlitRenderPass` is a pass that uses GPU's blit/copy pipeline to copy data between GPU resources.
-public protocol BlitRenderPass : RenderPass {
-    /// `execute` is called by the render graph to allow a `BlitRenderPass` to encode GPU work for the render pass.
-    /// It may be called concurrently with any other (non-CPU) render pass, but will be executed in submission order on the GPU.
-    ///
-    /// - Parameter blitCommandEncoder: A blit render pass uses the passed-in `BlitCommandEncoder`
-    /// to copy data between GPU resources.
-    ///
-    /// - SeeAlso: `BlitCommandEncoder`
-    func execute(blitCommandEncoder: BlitCommandEncoder) async
-}
-
-/// An `ExternalRenderPass` is a pass that bypasses Substrate to encode directly to an underlying GPU command buffer.
-public protocol ExternalRenderPass : RenderPass {
-    /// `execute` is called by the render graph to allow an `ExternalRenderPass` to encode arbitrary GPU work for the render pass.
-    /// It may be called concurrently with any other (non-CPU) render pass, but will be executed in submission order on the GPU.
-    ///
-    /// - Parameter externalCommandEncoder: An external render pass uses the passed-in `ExternalCommandEncoder`
-    /// to encode arbitrary GPU work.
-    ///
-    /// - SeeAlso: `ExternalCommandEncoder`
-    func execute(externalCommandEncoder: ExternalCommandEncoder) async
-}
-
-/// An `AccelerationRenderPass` is a pass that can encode commands to build or modify acceleration structures on hardware that
-/// supports one of the GPU raytracing APIs.
-@available(macOS 11.0, iOS 14.0, *)
-public protocol AccelerationStructureRenderPass : RenderPass {
-    /// `execute` is called by the render graph to allow an `AccelerationStructureRenderPAss` to encode arbitrary acceleration structure commands for the render pass.
-    /// It may be called concurrently with any other (non-CPU) render pass, but will be executed in submission order on the GPU.
-    ///
-    /// - Parameter accelerationStructureCommandEncoder: An external render pass uses the passed-in `AccelerationStructureCommandEncoder`
-    /// to encode GPU work that builds or modifies an acceleration structure.
-    ///
-    /// - SeeAlso: `ExternalCommandEncoder`
-    func execute(accelerationStructureCommandEncoder: AccelerationStructureCommandEncoder)
-}
-
-/// A `ReflectableDrawRenderPass` is a `DrawRenderPass` that has an associated `RenderPassReflection` type.
-/// `RenderPassReflection` represents the reflection data from a compiled shader, and defines the resources,
-/// shader functions, and pipeline constants used by a particular render pass. Substrate's `ShaderTool` will automatically
-/// generate `RenderPassReflection`-conforming types for any shaders compiled using it.
-///
-/// `ReflectableRenderPass` instances are usually easier to write since much of the data that would normally need
-/// to be manually specified is instead inferred from the shader code. They're also less error-prone: for example, renaming a variable in a shader
-/// and then regenerating the `RenderPassReflection` (e.g. using `ShaderTool`) will result in compile-time errors in the Swift code,
-/// enabling you to easily find and correct the errors.
-///
-/// - SeeAlso: `DrawRenderPass`
-public protocol ReflectableDrawRenderPass : DrawRenderPass {
-    associatedtype Reflection : RenderPassReflection
-    
-    /// `execute` is called by the render graph to allow a `ReflectableDrawRenderPass` to encode GPU work for the render pass.
-    /// It may be called concurrently with any other (non-CPU) render pass.
-    /// For passes conforming to `ReflectableDrawRenderPass`, this method should be implemented instead
-    /// of `execute(renderCommandEncoder: RenderCommandEncoder)`.
-    ///
-    /// - Parameter renderCommandEncoder: A draw render pass uses the passed-in `RenderCommandEncoder`
-    /// to set GPU state and enqueue rendering commands, configured by the `ReflectableDrawRenderPass`' associated
-    /// `Reflection` type.
-    ///
-    /// - SeeAlso: `TypedRenderCommandEncoder`
-    /// - SeeAlso: `RenderPassReflection`
-    func execute(renderCommandEncoder: TypedRenderCommandEncoder<Reflection>) async
-}
-
-extension ReflectableDrawRenderPass {
-    @inlinable
-    public func execute(renderCommandEncoder: RenderCommandEncoder) async {
-        return await self.execute(renderCommandEncoder: TypedRenderCommandEncoder(encoder: renderCommandEncoder))
-    }
-}
-
-/// A `ReflectableComputeRenderPass` is a `ComputeRenderPass` that has an associated `RenderPassReflection` type.
-/// `RenderPassReflection` represents the reflection data from a compiled shader, and defines the resources,
-/// shader functions, and pipeline constants used by a particular render pass. Substrate's `ShaderTool` will automatically
-/// generate `RenderPassReflection`-conforming types for any shaders compiled using it.
-///
-/// `ReflectableRenderPass` instances are usually easier to write since much of the data that would normally need
-/// to be manually specified is instead inferred from the shader code. They're also less error-prone: for example, renaming a variable in a shader
-/// and then regenerating the `RenderPassReflection` (e.g. using `ShaderTool`) will result in compile-time errors in the Swift code,
-/// enabling you to easily find and correct the errors.
-///
-/// - SeeAlso: `ComputeRenderPass`
-public protocol ReflectableComputeRenderPass : ComputeRenderPass {
-    associatedtype Reflection : RenderPassReflection
-    
-    /// `execute` is called by the render graph to allow a `ReflectableDrawRenderPass` to encode GPU work for the render pass.
-    /// It may be called concurrently with any other (non-CPU) render pass.
-    /// For passes conforming to `ReflectableComputeRenderPass`, this method should be implemented instead
-    /// of `execute(computeCommandEncoder: ComputeCommandEncoder)`.
-    ///
-    /// - Parameter computeCommandEncoder: A compute render pass uses the passed-in `ComputeCommandEncoder`
-    /// to set GPU state and enqueue dispatches.
-    ///
-    /// - SeeAlso: `TypedComputeCommandEncoder`
-    /// - SeeAlso: `RenderPassReflection`
-    func execute(computeCommandEncoder: TypedComputeCommandEncoder<Reflection>) async
-}
-
-extension ReflectableComputeRenderPass {
-    @inlinable
-    public func execute(computeCommandEncoder: ComputeCommandEncoder) async {
-        return await self.execute(computeCommandEncoder: TypedComputeCommandEncoder(encoder: computeCommandEncoder))
-    }
-}
-
-@usableFromInline
-final class CallbackDrawRenderPass : DrawRenderPass {
-    public let name : String
-    public let renderTargetsDescriptor: RenderTargetsDescriptor
-    public let colorClearOperations: [ColorClearOperation]
-    public let depthClearOperation: DepthClearOperation
-    public let stencilClearOperation: StencilClearOperation
-    public let resources: [ResourceUsage]
-    public let executeFunc : (RenderCommandEncoder) async -> Void
-    
-    public init(name: String,
-                renderTargets: RenderTargetsDescriptor,
-                colorClearOperations: [ColorClearOperation],
-                depthClearOperation: DepthClearOperation,
-                stencilClearOperation: StencilClearOperation,
-                resources: [ResourceUsage] = [],
-                execute: @escaping @Sendable (RenderCommandEncoder) async -> Void) {
-        self.name = name
-        self.renderTargetsDescriptor = renderTargets
-        self.colorClearOperations = colorClearOperations
-        self.depthClearOperation = depthClearOperation
-        self.stencilClearOperation = stencilClearOperation
-        self.resources = resources
-        self.executeFunc = execute
-    }
-    
-    public func colorClearOperation(attachmentIndex: Int) -> ColorClearOperation {
-        if attachmentIndex < self.colorClearOperations.count {
-            return self.colorClearOperations[attachmentIndex]
-        }
-        return .keep
-    }
-    
-    public func execute(renderCommandEncoder: RenderCommandEncoder) async {
-        await self.executeFunc(renderCommandEncoder)
-    }
-}
-
-@usableFromInline
-final class ReflectableCallbackDrawRenderPass<R : RenderPassReflection> : ReflectableDrawRenderPass {
-    public let name : String
-    public let renderTargetsDescriptor: RenderTargetsDescriptor
-    public let colorClearOperations: [ColorClearOperation]
-    public let depthClearOperation: DepthClearOperation
-    public let stencilClearOperation: StencilClearOperation
-    public let resources: [ResourceUsage]
-    public let executeFunc : (TypedRenderCommandEncoder<R>) async -> Void
-    
-    public init(name: String, renderTargets: RenderTargetsDescriptor,
-                colorClearOperations: [ColorClearOperation],
-                depthClearOperation: DepthClearOperation,
-                stencilClearOperation: StencilClearOperation,
-                resources: [ResourceUsage] = [],
-                reflection: R.Type, execute: @escaping @Sendable (TypedRenderCommandEncoder<R>) async -> Void) {
-        self.name = name
-        self.renderTargetsDescriptor = renderTargets
-        self.colorClearOperations = colorClearOperations
-        self.depthClearOperation = depthClearOperation
-        self.stencilClearOperation = stencilClearOperation
-        self.resources = resources
-        self.executeFunc = execute
-    }
-    
-    public func colorClearOperation(attachmentIndex: Int) -> ColorClearOperation {
-        if attachmentIndex < self.colorClearOperations.count {
-            return self.colorClearOperations[attachmentIndex]
-        }
-        return .keep
-    }
-    
-    public func execute(renderCommandEncoder: TypedRenderCommandEncoder<R>) async {
-        await self.executeFunc(renderCommandEncoder)
-    }
-}
-
-@usableFromInline
-final class CallbackComputeRenderPass : ComputeRenderPass {
-    public let name : String
-    public let resources: [ResourceUsage]
-    public let executeFunc : (ComputeCommandEncoder) async -> Void
-    
-    public init(name: String,
-                resources: [ResourceUsage] = [],
-                execute: @escaping @Sendable (ComputeCommandEncoder) async -> Void) {
-        self.name = name
-        self.resources = resources
-        self.executeFunc = execute
-    }
-    
-    public func execute(computeCommandEncoder: ComputeCommandEncoder) async {
-        await self.executeFunc(computeCommandEncoder)
-    }
-}
-
-@usableFromInline
-final class ReflectableCallbackComputeRenderPass<R : RenderPassReflection> : ReflectableComputeRenderPass {
-    public let name : String
-    public let resources: [ResourceUsage]
-    public let executeFunc : (TypedComputeCommandEncoder<R>) async -> Void
-    
-    public init(name: String,
-                resources: [ResourceUsage] = [],
-                reflection: R.Type,
-                execute: @escaping @Sendable (TypedComputeCommandEncoder<R>) async -> Void) {
-        self.name = name
-        self.resources = resources
-        self.executeFunc = execute
-    }
-    
-    public func execute(computeCommandEncoder: TypedComputeCommandEncoder<R>) async {
-        await self.executeFunc(computeCommandEncoder)
-    }
-}
-
-@usableFromInline
-final class CallbackCPURenderPass : CPURenderPass {
-    public let name : String
-    public let resources: [ResourceUsage]
-    public let executeFunc : @Sendable () async -> Void
-    
-    public init(name: String,
-                resources: [ResourceUsage] = [],
-                execute: @escaping @Sendable () async -> Void) {
-        self.name = name
-        self.resources = resources
-        self.executeFunc = execute
-    }
-    
-    public func execute() async {
-        await self.executeFunc()
-    }
-}
-
-@usableFromInline
-final class CallbackBlitRenderPass : BlitRenderPass {
-    public let name : String
-    public let resources: [ResourceUsage]
-    public let executeFunc : (BlitCommandEncoder) async -> Void
-    
-    public init(name: String,
-                resources: [ResourceUsage],
-                execute: @escaping @Sendable (BlitCommandEncoder) async -> Void) {
-        self.name = name
-        self.resources = resources
-        self.executeFunc = execute
-    }
-    
-    public func execute(blitCommandEncoder: BlitCommandEncoder) async {
-        await self.executeFunc(blitCommandEncoder)
-    }
-}
-
-@usableFromInline
-final class CallbackExternalRenderPass : ExternalRenderPass {
-    public let name : String
-    public let resources: [ResourceUsage]
-    public let executeFunc : (ExternalCommandEncoder) async -> Void
-    
-    public init(name: String,
-                resources: [ResourceUsage],
-                execute: @escaping @Sendable (ExternalCommandEncoder) async -> Void) {
-        self.name = name
-        self.resources = resources
-        self.executeFunc = execute
-    }
-    
-    public func execute(externalCommandEncoder: ExternalCommandEncoder) async {
-        await self.executeFunc(externalCommandEncoder)
-    }
-}
-
-@available(macOS 11.0, iOS 14.0, *)
-final class CallbackAccelerationStructureRenderPass : AccelerationStructureRenderPass {
-    public let name : String
-    public let resources: [ResourceUsage]
-    public let executeFunc : (AccelerationStructureCommandEncoder) -> Void
-    
-    public init(name: String,
-                resources: [ResourceUsage],
-                execute: @escaping @Sendable (AccelerationStructureCommandEncoder) -> Void) {
-        self.name = name
-        self.resources = resources
-        self.executeFunc = execute
-    }
-    
-    public func execute(accelerationStructureCommandEncoder: AccelerationStructureCommandEncoder) {
-        self.executeFunc(accelerationStructureCommandEncoder)
-    }
-}
-
-@usableFromInline enum RenderPassType {
-    case cpu
-    case draw
-    case compute
-    case blit
-    case accelerationStructure
-    case external // Using things like Metal Performance Shaders.
-    
-    init?(pass: RenderPass) {
-        switch pass {
-        case is DrawRenderPass:
-            self = .draw
-        case is ComputeRenderPass:
-            self = .compute
-        case is BlitRenderPass:
-            self = .blit
-        case is ExternalRenderPass:
-            self = .external
-        case is CPURenderPass:
-            self = .cpu
-        default:
-            if #available(macOS 11.0, iOS 14.0, *), pass is AccelerationStructureRenderPass {
-                self = .accelerationStructure
-            } else {
-                return nil
-            }
-        }
-    }
-    
-    var allStages: RenderStages {
-        switch self {
-        case .cpu:
-            return .cpuBeforeRender
-        case .draw:
-            return [.vertex, .fragment, .mesh, .tile, .object]
-        case .compute:
-            return .compute
-        case .blit:
-            return .blit
-        case .accelerationStructure:
-            return .compute
-        case .external:
-            return []
-        }
-    }
-}
-
-@usableFromInline
-struct RenderPassRecordImpl {
-#if !SUBSTRATE_DISABLE_AUTOMATIC_LABELS
-    @usableFromInline let name: String
-#endif
-    @usableFromInline var pass : RenderPass!
-    @usableFromInline var readResources : HashSet<Resource>! = nil
-    @usableFromInline var writtenResources : HashSet<Resource>! = nil
-    @usableFromInline /* internal(set) */ var passIndex : Int
-    @usableFromInline /* internal(set) */ var isActive : Bool
-    @usableFromInline /* internal(set) */ var usesWindowTexture : Bool = false
-    @usableFromInline /* internal(set) */ var hasSideEffects : Bool = false
-}
-
-@usableFromInline
-struct RenderPassRecord: Equatable, @unchecked Sendable {
-    @usableFromInline let type: RenderPassType
-    @usableFromInline let storage: UnsafeMutablePointer<RenderPassRecordImpl>
-    
-    init(pass: RenderPass, passIndex: Int) {
-        self.type = RenderPassType(pass: pass)!
-        
-        self.storage = .allocate(capacity: 1)
-        
-#if SUBSTRATE_DISABLE_AUTOMATIC_LABELS
-        self.storage.initialize(to: .init(pass: pass, passIndex: passIndex, isActive: false))
-#else
-        self.storage.initialize(to: .init(name: pass.name, pass: pass, passIndex: passIndex, isActive: false))
-#endif
-    }
-    
-    @usableFromInline
-    static func ==(lhs: RenderPassRecord, rhs: RenderPassRecord) -> Bool {
-        return lhs.storage == rhs.storage
-    }
-    
-    func dispose() {
-        self.storage.deinitialize(count: 1)
-        self.storage.deallocate()
-    }
-    
-#if !SUBSTRATE_DISABLE_AUTOMATIC_LABELS
-    @usableFromInline var name : String {
-        get {
-            return self.storage.pointee.name
-        }
-    }
-#endif
-    
-    @usableFromInline var pass : RenderPass! {
-        get {
-            return self.storage.pointee.pass
-        }
-        nonmutating set {
-            self.storage.pointee.pass = newValue
-        }
-    }
-    
-    @usableFromInline var readResources : HashSet<Resource>! {
-        get {
-            return self.storage.pointee.readResources
-        }
-        nonmutating set {
-            self.storage.pointee.readResources = newValue
-        }
-    }
-    
-    @usableFromInline var writtenResources : HashSet<Resource>! {
-        get {
-            return self.storage.pointee.writtenResources
-        }
-        nonmutating set {
-            self.storage.pointee.writtenResources = newValue
-        }
-    }
-    
-    @usableFromInline /* internal(set) */ var passIndex : Int {
-        get {
-            return self.storage.pointee.passIndex
-        }
-        nonmutating set {
-            self.storage.pointee.passIndex = newValue
-        }
-    }
-    
-    @usableFromInline /* internal(set) */ var isActive : Bool {
-        get {
-            return self.storage.pointee.isActive
-        }
-        nonmutating set {
-            self.storage.pointee.isActive = newValue
-        }
-    }
-    
-    @usableFromInline /* internal(set) */ var usesWindowTexture : Bool {
-        get {
-            return self.storage.pointee.usesWindowTexture
-        }
-        nonmutating set {
-            self.storage.pointee.usesWindowTexture = newValue
-        }
-    }
-    
-    @usableFromInline /* internal(set) */ var hasSideEffects : Bool {
-        get {
-            return self.storage.pointee.hasSideEffects
-        }
-        nonmutating set {
-            self.storage.pointee.hasSideEffects = newValue
-        }
-    }
-}
-
-@usableFromInline enum DependencyType {
-    /// No dependency
-    case none
-    /// If the dependency is active, it must be executed first
-    case ordering
-    /// The dependency must always be executed
-    case execution
-    //    /// There is a transitive dependency by way of another pass
-    //    case transitive
-}
-
-final class RenderGraphExecutionResult {
-    let lock: SpinLock
-    public internal(set) var gpuStartTime: Double
-    public internal(set) var gpuEndTime: Double
-
-    public init() {
-        self.lock = SpinLock()
-        self.gpuStartTime = 0.0
-        self.gpuEndTime = 0.0
-    }
-    
-    public init(gpuStartTime: Double, gpuEndTime: Double) {
-        self.lock = SpinLock()
-        self.gpuStartTime = gpuStartTime
-        self.gpuEndTime = gpuEndTime
-    }
-    
-    deinit {
-        self.lock.deinit()
-    }
-    
-    public var gpuTime: Double {
-        return self.gpuEndTime - self.gpuStartTime
-    }
-    
-    func setGPUStartTime(to startTime: Double) {
-        self.lock.withLock {
-            self.gpuStartTime = startTime
-        }
-    }
-    
-    func setGPUEndTime(to endTime: Double) {
-        self.lock.withLock {
-            self.gpuEndTime = endTime
-        }
-    }
-}
-
-public struct RenderGraphSubmissionWaitToken: Sendable {
-    public let queue: Queue
-    public let submissionIndex: UInt64
-    
-    public func wait() async {
-        await self.queue.waitForCommandSubmission(self.submissionIndex)
-    }
-}
-
-public struct RenderGraphExecutionWaitToken: Sendable {
-    public var queue: Queue
-    public var executionIndex: UInt64
-    
-    public init(queue: Queue, executionIndex: UInt64) {
-        self.queue = queue
-        self.executionIndex = executionIndex
-    }
-    
-    public func wait() async {
-        guard self.queue.index < QueueRegistry.maxQueues else {
-            return
-        }
-        await self.queue.waitForCommandCompletion(self.executionIndex)
-    }
-}
-
-// _RenderGraphContext is an internal-only protocol to ensure dispatch gets optimised in whole-module optimisation mode.
-protocol _RenderGraphContext : Actor {
-    nonisolated var transientRegistryIndex : Int { get }
-    nonisolated var renderGraphQueue: Queue { get }
-    func executeRenderGraph(_ renderGraph: RenderGraph, renderPasses: [RenderPassRecord], onSwapchainPresented: (@Sendable (Texture, Result<OpaquePointer?, Error>) -> Void)?, onCompletion: @Sendable @escaping (RenderGraphExecutionResult) async -> Void) async -> RenderGraphExecutionWaitToken
-    func registerWindowTexture(for texture: Texture, swapchain: Any) async
-}
-
-@usableFromInline enum RenderGraphTagType : UInt64 {
-    static let renderGraphTag : UInt64 = 0xf9322463 // CRC-32 of "RenderGraph"
-    
-    /// Data that exists until the RenderGraph has been executed on the backend.
-    case renderGraphExecution
-    
-    /// Resource usage nodes – exists until the RenderGraph has been executed on the backend.
-    case resourceUsageNodes
-    
-    public var tag : TaggedHeap.Tag {
-        let tag = (RenderGraphTagType.renderGraphTag << 32) | (self.rawValue << 16)
-        return tag
-    }
-}
-
-/// Each RenderGraph executes on its own GPU queue, although executions are synchronised by submission order.
-public final class RenderGraph {
-    @TaskLocal public static var activeRenderGraph : RenderGraph? = nil
-    
-    private var renderPasses : [RenderPassRecord] = []
-    private let renderPassLock = SpinLock()
-    private var usedResources : Set<Resource> = []
-    
-    public static private(set) var globalSubmissionIndex : ManagedAtomic<UInt64> = .init(0)
-    
-    private let frameTimingLock = SpinLock()
-    private var previousFrameCompletionTime : UInt64 = 0
-    private var _lastGraphCPUTime = 1000.0 / 60.0
-    private var _lastGraphGPUTime = 1000.0 / 60.0
-    
-    var submissionNotifyQueue = [@Sendable () async -> Void]()
-    var completionNotifyQueue = [@Sendable () async -> Void]()
-    var presentationNotifyQueue = [@Sendable (Texture, Result<OpaquePointer?, Error>) -> Void]()
-    let context : _RenderGraphContext
-    let inflightFrameCount: Int
-    let currentInflightFrameCount: ManagedAtomic<Int> = .init(0)
-    
-    public let transientRegistryIndex : Int
-#if SUBSTRATE_ENABLE_SIGNPOSTER
-    static let signposter: Signposter = Signposter(subsystem: "com.substrate.rendergraph", category: "RenderGraph")
-#else
-    static let signposter: Signposter = .disabled
-#endif
-    private(set) var signpostID: SignpostID
-    
-    static let executionStream = TaskStream()
-    
-    /// Creates a new RenderGraph instance. There may only be up to eight RenderGraph's at any given time.
-    ///
-    /// - Parameter inflightFrameCount: The maximum number of render graph submission that may be executing on the GPU at any given time; if there are `inflightFrameCount` submissions still pending or executing on the GPU at the time
-    /// of a `RenderGraph.execute()` call, the CPU will wait until at least one of those submissions has completed.
-    /// Commonly two (for double buffering) or three (for triple buffering).
-    /// Note that each in-flight frame incurs a memory cost for any transient buffers that are shared with the CPU.
-    /// `inflightFrameCount` can be zero, in which case transient resources are disallowed for this render graph.
-    ///
-    /// - Parameter transientTextureCapacity: The maximum number of transient `Texture`s that can be used in a single `RenderGraph` submission.
-    ///
-    /// - Parameter transientBufferCapacity: The maximum number of transient `Buffer`s that can be used in a single `RenderGraph` submission.
-    ///
-    public init(inflightFrameCount: Int, transientBufferCapacity: Int = 16384, transientTextureCapacity: Int = 16384) {
-        // If inflightFrameCount is 0, no transient resources are allowed.
-        self.transientRegistryIndex = inflightFrameCount > 0 ? TransientRegistryManager.allocate() : -1
-        self.inflightFrameCount = max(inflightFrameCount, 1)
-        
-        if self.transientRegistryIndex >= 0 {
-            TransientBufferRegistry.instances[self.transientRegistryIndex].initialise(capacity: transientBufferCapacity)
-            TransientTextureRegistry.instances[self.transientRegistryIndex].initialise(capacity: transientTextureCapacity)
-        }
-        
-        switch RenderBackend._backend.api {
-        #if canImport(Metal)
-        case .metal:
-            self.context = RenderGraphContextImpl<MetalBackend>(backend: RenderBackend._backend as! MetalBackend, inflightFrameCount: inflightFrameCount, transientRegistryIndex: transientRegistryIndex)
-        #endif
-        #if canImport(Vulkan)
-        case .vulkan:
-            self.context = RenderGraphContextImpl<VulkanBackend>(backend: RenderBackend._backend as! VulkanBackend, inflightFrameCount: inflightFrameCount, transientRegistryIndex: transientRegistryIndex)
-        #endif
-        }
-        
-        self.signpostID = .invalid
-        self.signpostID = Self.signposter.makeSignpostID(from: self)
-    }
-    
-    deinit {
-        if self.transientRegistryIndex > 0 {
-            TransientRegistryManager.free(self.transientRegistryIndex)
-        }
-        self.renderPassLock.deinit()
-        self.frameTimingLock.deinit()
-    }
-    
-    /// The logical command queue corresponding to this render graph.
-    public nonisolated var queue: Queue {
-        return self.context.renderGraphQueue
-    }
-    
-    public nonisolated var activeRenderGraphMask: ActiveRenderGraphMask {
-        return 1 << self.queue.index
-    }
-    
-    /// - Returns: whether there are any passes scheduled for execution in the next `RenderGraph.execute` call.
-    public var hasEnqueuedPasses: Bool {
-        return !self.renderPasses.isEmpty
-    }
-    
-    public func lastGraphDurations() -> (cpuTime: Double, gpuTime: Double) {
-        return self.frameTimingLock.withLock { (self._lastGraphCPUTime, self._lastGraphGPUTime) }
-    }
-    
-    /// Enqueue `renderPass` for execution at the next `RenderGraph.execute` call on this render graph.
-    /// Passes will be executed by the GPU in the order they are enqueued, but may be executed out-of-order on the CPU if they
-    /// are not `CPURenderPass`es.
-    ///
-    /// - Parameter renderPass: The pass to enqueue.
-    public func addPass(_ renderPass: RenderPass) {
-        self.renderPassLock.withLock {
-            self.renderPasses.append(RenderPassRecord(pass: renderPass, passIndex: self.renderPasses.count))
-        }
-    }
-    
-    /// Enqueue the blit operations performed in `execute` for execution at the next `RenderGraph.execute` call on this render graph.
-    /// Passes will be executed by the GPU in the order they are enqueued, but may be executed out-of-order on the CPU.
-    ///
-    /// - Parameter execute: A closure to execute that will be passed a blit command encoder, where the caller can use the command
-    /// encoder to encode GPU blit commands.
-    @inlinable
-    public func addBlitCallbackPass(file: String = #fileID, line: Int = #line,
-                                    using resources: [ResourceUsage],
-                                    execute: @escaping @Sendable (BlitCommandEncoder) async -> Void) {
-        self.addPass(CallbackBlitRenderPass(name: "Anonymous Blit Pass at \(file):\(line)", resources: resources, execute: execute))
-    }
-    
-    /// Enqueue the blit operations performed in `execute` for execution at the next `RenderGraph.execute` call on this render graph.
-    /// Passes will be executed by the GPU in the order they are enqueued, but may be executed out-of-order on the CPU.
-    ///
-    /// - Parameter name: The name of the pass.
-    /// - Parameter execute: A closure to execute that will be passed a blit command encoder, where the caller can use the command
-    /// encoder to encode GPU blit commands.
-    public func addBlitCallbackPass(name: String,
-                                    using resources: [ResourceUsage],
-                                    execute: @escaping @Sendable (BlitCommandEncoder) async -> Void) {
-        self.addPass(CallbackBlitRenderPass(name: name, resources: resources, execute: execute))
-    }
-    
-    /// Enqueue a draw render pass that does nothing other than clear the passed-in render target according to the specified operations.
-    ///
-    /// - Parameter renderTargets: The render target descriptor for the render targets to clear.
-    /// - Parameter colorClearOperation: An array of color clear operations corresponding to the elements in `renderTarget`'s `colorAttachments` array.
-    /// - Parameter depthClearOperation: The operation to perform on the render target's depth attachment, if present.
-    /// - Parameter stencilClearOperation: The operation to perform on the render target's stencil attachment, if present.
-    @inlinable
-    public func addClearPass(file: String = #fileID, line: Int = #line,
-                             renderTargets: RenderTargetsDescriptor,
-                             colorClearOperations: [ColorClearOperation] = [],
-                             depthClearOperation: DepthClearOperation = .keep,
-                             stencilClearOperation: StencilClearOperation = .keep) {
-        var resources = [ResourceUsage]()
-        for clearOperation in colorClearOperations {
-            if case .clear = clearOperation, let attachment = renderTargets.colorAttachments[0] {
-                resources.append(
-                    attachment.texture.as(.colorAttachmentWrite,
-                                          slice: attachment.slice, mipLevel: attachment.level,
-                                          stages: .fragment)
-                )
-            }
-        }
-        
-        if case .clear = depthClearOperation, let attachment = renderTargets.depthAttachment {
-            resources.append(
-                attachment.texture.as(.depthStencilAttachmentWrite,
-                                      slice: attachment.slice, mipLevel: attachment.level,
-                                      stages: .fragment)
-            )
-        }
-        
-        if case .clear = stencilClearOperation, let attachment = renderTargets.stencilAttachment {
-            resources.append(
-                attachment.texture.as(.depthStencilAttachmentWrite,
-                                      slice: attachment.slice, mipLevel: attachment.level,
-                                      stages: .fragment)
-            )
-        }
-        
-        self.addPass(CallbackDrawRenderPass(name: "Clear Pass at \(file):\(line)", renderTargets: renderTargets,
-                                            colorClearOperations: colorClearOperations, depthClearOperation: depthClearOperation, stencilClearOperation: stencilClearOperation,
-                                            resources: resources,
-                                            execute: { _ in }))
-    }
-    
-    /// Enqueue a draw render pass comprised of the specified render operations in `execute` and the provided clear operations.
-    ///
-    /// - Parameter renderTargets: The render target descriptor for the render targets to clear.
-    /// - Parameter colorClearOperation: An array of color clear operations corresponding to the elements in `renderTarget`'s `colorAttachments` array.
-    /// - Parameter depthClearOperation: The operation to perform on the render target's depth attachment, if present.
-    /// - Parameter stencilClearOperation: The operation to perform on the render target's stencil attachment, if present.
-    /// - Parameter execute: A closure to execute that will be passed a render command encoder, where the caller can use the command
-    /// encoder to encode GPU rendering commands.
-    ///
-    /// - SeeAlso: `addDrawCallbackPass(file:line:renderTarget:colorClearOperations:depthClearOperation:stencilClearOperation:reflection:execute:)`
-    @inlinable
-    public func addDrawCallbackPass(file: String = #fileID, line: Int = #line,
-                                    renderTargets: RenderTargetsDescriptor,
-                                    colorClearOperations: [ColorClearOperation] = [],
-                                    depthClearOperation: DepthClearOperation = .keep,
-                                    stencilClearOperation: StencilClearOperation = .keep,
-                                    using resources: [ResourceUsage] = [],
-                                    execute: @escaping @Sendable (RenderCommandEncoder) async -> Void) {
-        self.addPass(CallbackDrawRenderPass(name: "Anonymous Draw Pass at \(file):\(line)", renderTargets: renderTargets,
-                                            colorClearOperations: colorClearOperations, depthClearOperation: depthClearOperation, stencilClearOperation: stencilClearOperation,
-                                            resources: resources,
-                                            execute: execute))
-    }
-    
-    /// Enqueue a draw render pass comprised of the specified render operations in `execute` and the provided clear operations.
-    ///
-    /// - Parameter name: The name of the pass.
-    /// - Parameter renderTargets: The render target descriptor for the render targets to clear.
-    /// - Parameter colorClearOperation: An array of color clear operations corresponding to the elements in `renderTarget`'s `colorAttachments` array.
-    /// - Parameter depthClearOperation: The operation to perform on the render target's depth attachment, if present.
-    /// - Parameter stencilClearOperation: The operation to perform on the render target's stencil attachment, if present.
-    /// - Parameter execute: A closure to execute that will be passed a render command encoder, where the caller can use the command
-    /// encoder to encode GPU rendering commands.
-    ///
-    /// - SeeAlso: `addDrawCallbackPass(name:renderTarget:colorClearOperations:depthClearOperation:stencilClearOperation:reflection:execute:)`
-    public func addDrawCallbackPass(name: String,
-                                    renderTargets: RenderTargetsDescriptor,
-                                    colorClearOperations: [ColorClearOperation] = [],
-                                    depthClearOperation: DepthClearOperation = .keep,
-                                    stencilClearOperation: StencilClearOperation = .keep,
-                                    using resources: [ResourceUsage] = [],
-                                    execute: @escaping @Sendable (RenderCommandEncoder) async -> Void) {
-        self.addPass(CallbackDrawRenderPass(name: name, renderTargets: renderTargets,
-                                            colorClearOperations: colorClearOperations, depthClearOperation: depthClearOperation, stencilClearOperation: stencilClearOperation,
-                                            resources: resources,
-                                            execute: execute))
-    }
-    
-    
-    /// Enqueue a draw render pass comprised of the specified render operations in `execute` and the provided clear operations.
-    ///
-    /// - Parameter renderTargets: The render targets descriptor for the render targets to clear.
-    /// - Parameter colorClearOperation: An array of color clear operations corresponding to the elements in `renderTarget`'s `colorAttachments` array.
-    /// - Parameter depthClearOperation: The operation to perform on the render target's depth attachment, if present.
-    /// - Parameter stencilClearOperation: The operation to perform on the render target's stencil attachment, if present.
-    /// - Parameter execute: A closure to execute that will be passed a render command encoder, where the caller can use the command
-    /// encoder to encode GPU rendering commands.
-    @inlinable
-    public func addDrawCallbackPass<R>(file: String = #fileID, line: Int = #line,
-                                       renderTargets: RenderTargetsDescriptor,
-                                       colorClearOperations: [ColorClearOperation] = [],
-                                       depthClearOperation: DepthClearOperation = .keep,
-                                       stencilClearOperation: StencilClearOperation = .keep,
-                                       using resources: [ResourceUsage] = [],
-                                       reflection: R.Type,
-                                       execute: @escaping @Sendable (TypedRenderCommandEncoder<R>) async -> Void) {
-        self.addPass(ReflectableCallbackDrawRenderPass(name: "Anonymous Draw Pass at \(file):\(line)", renderTargets: renderTargets,
-                                                       colorClearOperations: colorClearOperations, depthClearOperation: depthClearOperation, stencilClearOperation: stencilClearOperation,
-                                                       resources: resources,
-                                                       reflection: reflection, execute: execute))
-    }
-    
-    /// Enqueue a draw render pass comprised of the specified render operations in `execute` and the provided clear operations, using the render pass reflection specified in `reflection`.
-    ///
-    /// - Parameter name: The name of the pass.
-    /// - Parameter renderTargets: The render target descriptor for the render targets to clear.
-    /// - Parameter colorClearOperation: An array of color clear operations corresponding to the elements in `renderTarget`'s `colorAttachments` array.
-    /// - Parameter depthClearOperation: The operation to perform on the render target's depth attachment, if present.
-    /// - Parameter stencilClearOperation: The operation to perform on the render target's stencil attachment, if present.
-    /// - Parameter reflection: The generated shader reflection for this render pass.
-    /// - Parameter execute: A closure to execute that will be passed a render command encoder, where the caller can use the command
-    /// encoder to encode GPU rendering commands.
-    ///
-    /// - SeeAlso: `ReflectableDrawRenderPass`
-    public func addDrawCallbackPass<R>(name: String,
-                                       renderTargets: RenderTargetsDescriptor,
-                                       colorClearOperations: [ColorClearOperation] = [],
-                                       depthClearOperation: DepthClearOperation = .keep,
-                                       stencilClearOperation: StencilClearOperation = .keep,
-                                       using resources: [ResourceUsage] = [],
-                                       reflection: R.Type,
-                                       execute: @escaping @Sendable (TypedRenderCommandEncoder<R>) async -> Void) {
-        self.addPass(ReflectableCallbackDrawRenderPass(name: name, renderTargets: renderTargets,
-                                                       colorClearOperations: colorClearOperations, depthClearOperation: depthClearOperation, stencilClearOperation: stencilClearOperation,
-                                                       reflection: reflection, execute: execute))
-    }
-
-    /// Enqueue a compute render pass comprised of the specified compute/dispatch operations in `execute`.
-    ///
-    /// - Parameter execute: A closure to execute that will be passed a compute command encoder, where the caller can use the command
-    /// encoder to encode commands for the GPU's compute pipeline.
-    ///
-    /// - SeeAlso: `addComputeCallbackPass(reflection:_:)`
-    @inlinable
-    public func addComputeCallbackPass(file: String = #fileID, line: Int = #line,
-                                       resources: [ResourceUsage],
-                                       execute: @escaping @Sendable (ComputeCommandEncoder) async -> Void) {
-        self.addPass(CallbackComputeRenderPass(name: "Anonymous Compute Pass at \(file):\(line)", resources: resources, execute: execute))
-    }
-    
-    /// Enqueue a compute render pass comprised of the specified compute/dispatch operations in `execute`.
-    ///
-    /// - Parameter name: The name of the pass.
-    /// - Parameter execute: A closure to execute that will be passed a compute command encoder, where the caller can use the command
-    /// encoder to encode commands for the GPU's compute pipeline.
-    ///
-    /// - SeeAlso: `addComputeCallbackPass(name:reflection:_:)`
-    public func addComputeCallbackPass(name: String,
-                                       using resources: [ResourceUsage] = [],
-                                       execute: @escaping @Sendable (ComputeCommandEncoder) async -> Void) {
-        self.addPass(CallbackComputeRenderPass(name: name, resources: resources, execute: execute))
-    }
-
-    /// Enqueue a compute render pass comprised of the specified compute/dispatch operations in `execute`, using the render pass reflection specified in `reflection`.
-    ///
-    /// - Parameter reflection: The generated shader reflection for this render pass.
-    /// - Parameter execute: A closure to execute that will be passed a compute command encoder, where the caller can use the command
-    /// encoder to encode commands for the GPU's compute pipeline.
-    ///
-    /// - SeeAlso: `ReflectableComputeRenderPass`
-    @inlinable
-    public func addComputeCallbackPass<R>(file: String = #fileID, line: Int = #line,
-                                          using resources: [ResourceUsage] = [],
-                                          reflection: R.Type,
-                                          execute: @escaping @Sendable (TypedComputeCommandEncoder<R>) async -> Void) {
-        self.addPass(ReflectableCallbackComputeRenderPass(name: "Anonymous Compute Pass at \(file):\(line)", resources: resources, reflection: reflection, execute: execute))
-    }
-    
-    /// Enqueue a compute render pass comprised of the specified compute/dispatch operations in `execute`, using the render pass reflection specified in `reflection`.
-    ///
-    /// - Parameter name: The name of the pass.
-    /// - Parameter reflection: The generated shader reflection for this render pass.
-    /// - Parameter execute: A closure to execute that will be passed a compute command encoder, where the caller can use the command
-    /// encoder to encode commands for the GPU's compute pipeline.
-    ///
-    /// - SeeAlso: `ReflectableComputeRenderPass`
-    public func addComputeCallbackPass<R>(name: String,
-                                          using resources: [ResourceUsage] = [],
-                                          reflection: R.Type,
-                                          execute: @escaping @Sendable (TypedComputeCommandEncoder<R>) async -> Void) {
-        self.addPass(ReflectableCallbackComputeRenderPass(name: name, resources: resources, reflection: reflection, execute: execute))
-    }
-    
-    /// Enqueue a CPU render pass comprised of the operations in `execute`.
-    /// This enables you to access GPU resources such as transient buffers or textures associated with the render graph.
-    ///
-    /// - Parameter execute: A closure to execute during render graph execution.
-    @inlinable
-    public func addCPUCallbackPass(file: String = #fileID, line: Int = #line,
-                                   using resources: [ResourceUsage] = [],
-                                   execute: @escaping @Sendable () async -> Void) {
-        self.addPass(CallbackCPURenderPass(name: "Anonymous CPU Pass at \(file):\(line)", resources: resources, execute: execute))
-    }
-    
-    /// Enqueue a CPU render pass comprised of the operations in `execute`.
-    /// This enables you to access GPU resources such as transient buffers or textures associated with the render graph.
-    ///
-    /// - Parameter name: The name of the pass.
-    /// - Parameter execute: A closure to execute during render graph execution.
-    public func addCPUCallbackPass(name: String,
-                                   using resources: [ResourceUsage] = [],
-                                   execute: @escaping @Sendable () async -> Void) {
-        self.addPass(CallbackCPURenderPass(name: name, resources: resources, execute: execute))
-    }
-    
-    /// Enqueue an external render pass comprised of the GPU operations in `execute`.
-    /// External render passes allow you to directly encode commands to the underlying GPU command buffer.
-    ///
-    /// - Parameter execute: A closure to execute that will be passed a external command encoder, where the caller can use the command
-    /// encoder to encode commands directly to an underlying GPU command buffer.
-    @inlinable
-    public func addExternalCallbackPass(file: String = #fileID, line: Int = #line,
-                                        using resources: [ResourceUsage] = [],
-                                        execute: @escaping @Sendable (ExternalCommandEncoder) async -> Void) {
-        self.addPass(CallbackExternalRenderPass(name: "Anonymous External Encoder Pass at \(file):\(line)", resources: resources, execute: execute))
-    }
-    
-    /// Enqueue an external render pass comprised of the GPU operations in `execute`.
-    /// External render passes allow you to directly encode commands to the underlying GPU command buffer.
-    ///
-    /// - Parameter name: The name of the pass.
-    /// - Parameter execute: A closure to execute that will be passed a external command encoder, where the caller can use the command
-    /// encoder to encode commands directly to an underlying GPU command buffer.
-    public func addExternalCallbackPass(name: String,
-                                        using resources: [ResourceUsage] = [],
-                                        execute: @escaping @Sendable (ExternalCommandEncoder) async -> Void) {
-        self.addPass(CallbackExternalRenderPass(name: name, resources: resources, execute: execute))
-    }
-    
-    @available(macOS 11.0, iOS 14.0, *)
-    public func addAccelerationStructureCallbackPass(file: String = #fileID, line: Int = #line,
-                                                     using resources: [ResourceUsage] = [],
-                                        execute: @escaping @Sendable (AccelerationStructureCommandEncoder) -> Void) {
-        self.addPass(CallbackAccelerationStructureRenderPass(name: "Anonymous Acceleration Structure Encoder Pass at \(file):\(line)", resources: resources, execute: execute))
-    }
-    
-    @available(macOS 11.0, iOS 14.0, *)
-    public func addAccelerationStructureCallbackPass(name: String,
-                                                     using resources: [ResourceUsage] = [],
-                                        execute: @escaping @Sendable (AccelerationStructureCommandEncoder) -> Void) {
-        self.addPass(CallbackAccelerationStructureRenderPass(name: name, resources: resources, execute: execute))
-    }
-    
-    // When passes are added:
-    // Check pass.writtenResources. If not empty, add the pass to the deferred queue and record its resource usages.
-    // If it is empty, run the execute method eagerly and infer read/written resources from that.
-    // Cull render passes using a reference counting floodfill method.
-    // For any non-culled deferred passes, run the execute method and record the commands.
-    // Pass off the full, joined command list, list of all resources used, and a list of active passes to the backend.
-    // Backend will look over all resource usages and figure out necessary resource transitions and creation/destruction times (could be synced with command numbers e.g. before command 300, transition resource A to state X).
-    // Then, it will execute the command list.
-    
-    nonisolated func fillUsedResourcesFromPass(passRecord: RenderPassRecord, resourceUsageAllocator: TagAllocator) {
-        passRecord.readResources = .init(allocator: .tag(resourceUsageAllocator))
-        passRecord.writtenResources = .init(allocator: .tag(resourceUsageAllocator))
-        
-        let resources = (passRecord.pass as? DrawRenderPass)?.inferredResources ?? passRecord.pass.resources
-        
-        for resourceUsage in resources {
-            let resource = resourceUsage.resource
-            resource.markAsUsed(activeRenderGraphMask: 1 << self.queue.index)
-            if resourceUsage.type.isWrite {
-                passRecord.writtenResources.insert(resource.resourceForUsageTracking)
-            }
-            if resourceUsage.type.isRead {
-                passRecord.readResources.insert(resource.resourceForUsageTracking)
-            }
-        }
-    }
-    
-    func evaluateResourceUsages(renderPasses: [RenderPassRecord], executionAllocator: TagAllocator, resourceUsagesAllocator: TagAllocator) async {
-        let signpostState = Self.signposter.beginInterval("Evaluate Resource Usages")
-        defer { Self.signposter.endInterval("Evaluate Resource Usages", signpostState) }
-        
-        for passRecord in renderPasses {
-            // CPU render passes are guaranteed to be executed in order, and we have to execute acceleration structure passes in order since they may modify the AccelerationStructure's descriptor property.
-            // FIXME: This may actually cause issues if we update AccelerationStructures multiple times in a single RenderGraph and use it in between, since all other passes will depend only on the resources declared in the last-updated descriptor.
-            self.fillUsedResourcesFromPass(passRecord: passRecord, resourceUsageAllocator: executionAllocator)
-        }
-    }
-    
-    func markActive(passIndex i: Int, dependencyTable: DependencyTable<DependencyType>, renderPasses: [RenderPassRecord]) {
-        if !renderPasses[i].isActive {
-            renderPasses[i].isActive = true
-            
-            for j in (0..<i).reversed() where dependencyTable.dependency(from: i, on: j) == .execution {
-                markActive(passIndex: j, dependencyTable: dependencyTable, renderPasses: renderPasses)
-            }
-        }
-    }
-    
-    func computePassRenderTargetIndices(passes: [DrawRenderPass?]) -> [Int] {
-        var activeRenderTargets = [(index: Int, renderTargets: RenderTargetsDescriptor)]()
-        
-        var descriptorIndices = [Int](repeating: -1, count: passes.count)
-        var nextDescriptorIndex = 0
-        
-        passLoop: for (passIndex, pass) in passes.enumerated() {
-            guard let pass = pass else { continue }
-            
-            for i in activeRenderTargets.indices.reversed() {
-                if activeRenderTargets[i].renderTargets.tryMerge(withPass: pass) {
-                    descriptorIndices[passIndex] = activeRenderTargets[i].index
-                    continue passLoop
-                }
-            }
-            
-            activeRenderTargets.append((nextDescriptorIndex, pass.renderTargetsDescriptor))
-            descriptorIndices[passIndex] = nextDescriptorIndex
-            nextDescriptorIndex += 1
-        }
-        
-        return descriptorIndices
-    }
-    
-    func computeDependencyOrdering(passIndex i: Int, dependencyTable: DependencyTable<DependencyType>, renderPasses: [RenderPassRecord], passRenderTargetIndices: [Int], addedToList: inout [Bool], activePasses: inout [RenderPassRecord], allocator: AllocatorType) {
-        
-        // Ideally, we should reorder the passes into an optimal order according to some heuristics.
-        // For example:
-        // - Draw render passes that can share a render target should be placed alongside each other
-        // - We should try to minimise the number of resource transitions
-        // - Try to maximise the space between e.g. an updateFence and a waitForFence call.
-        //
-        // For now, only try to address the draw render pass issue
-        
-        if renderPasses[i].isActive, !addedToList[i] {
-            addedToList[i] = true
-            
-            if renderPasses[i].type == .draw {
-                var sharedRenderTargetPasses = ChunkArray<Int>()
-                
-                // First process all passes that can't share the same render target...
-                for j in (0..<i).reversed() where dependencyTable.dependency(from: i, on: j) != .none {
-                    if passRenderTargetIndices[j] == passRenderTargetIndices[i] {
-                        // If it _can_ share the same render target, add it to the sharedRenderTargetPasses list to process later...
-                        sharedRenderTargetPasses.append(j, allocator: allocator)
-                    } else {
-                        computeDependencyOrdering(passIndex: j, dependencyTable: dependencyTable, renderPasses: renderPasses, passRenderTargetIndices: passRenderTargetIndices, addedToList: &addedToList, activePasses: &activePasses, allocator: allocator)
-                    }
-                }
-                
-                // ... and then process those which can.
-                for j in sharedRenderTargetPasses {
-                    computeDependencyOrdering(passIndex: j, dependencyTable: dependencyTable, renderPasses: renderPasses, passRenderTargetIndices: passRenderTargetIndices, addedToList: &addedToList, activePasses: &activePasses, allocator: allocator)
-                }
-                
-            } else {
-                for j in (0..<i).reversed() where dependencyTable.dependency(from: i, on: j) != .none {
-                    computeDependencyOrdering(passIndex: j, dependencyTable: dependencyTable, renderPasses: renderPasses, passRenderTargetIndices: passRenderTargetIndices, addedToList: &addedToList, activePasses: &activePasses, allocator: allocator)
-                }
-            }
-            
-            activePasses.append(renderPasses[i])
-        }
-    }
-    
-    func compile(renderPasses: [RenderPassRecord]) async -> ([RenderPassRecord], DependencyTable<DependencyType>, Set<Resource>) {
-        let signpostState = Self.signposter.beginInterval("Compile RenderGraph")
-        defer { Self.signposter.endInterval("Compile RenderGraph", signpostState) }
-        
-        let resourceUsagesAllocator = TagAllocator(tag: RenderGraphTagType.resourceUsageNodes.tag)
-        let executionAllocator = TagAllocator(tag: RenderGraphTagType.renderGraphExecution.tag)
-        
-        for i in renderPasses.indices {
-            renderPasses[i].passIndex = i  // We may have inserted early blit passes, so we need to set the pass indices now.
-        }
-        
-        await self.evaluateResourceUsages(renderPasses: renderPasses, executionAllocator: executionAllocator, resourceUsagesAllocator: resourceUsagesAllocator)
-        
-        var dependencyTable = DependencyTable<DependencyType>(capacity: renderPasses.count, defaultValue: .none)
-        let passHasSideEffects = SubstrateUtilities.BitSet(capacity: renderPasses.count)
-        defer { passHasSideEffects.dispose() }
-
-        for (i, pass) in renderPasses.enumerated() {
-            for resource in pass.writtenResources {
-                assert(resource._usesPersistentRegistry || resource.transientRegistryIndex == self.transientRegistryIndex, "Transient resource \(resource) associated with another RenderGraph is being used in this RenderGraph.")
-                assert(resource.isValid, "Resource \(resource) is invalid but is used in the current frame.")
-                
-                if resource.flags.intersection([.persistent, .windowHandle, .historyBuffer, .externalOwnership]) != [] {
-                    passHasSideEffects[i] = true
-                }
-                
-                if resource.flags.contains(.windowHandle) {
-                    pass.usesWindowTexture = true
-                }
-                
-                for (j, otherPass) in renderPasses.enumerated().dropFirst(i + 1) {
-                    if otherPass.readResources.contains(resource) {
-                        dependencyTable.setDependency(from: j, on: i, to: .execution)
-                    }
-                    if otherPass.writtenResources.contains(resource), dependencyTable.dependency(from: j, on: i) != .execution {
-                        dependencyTable.setDependency(from: j, on: i, to: .ordering) // since the relative ordering of writes matters
-                    }
-                }
-            }
-            
-            if _isDebugAssertConfiguration() {
-                for resource in pass.readResources {
-                    assert(resource._usesPersistentRegistry || resource.transientRegistryIndex == self.transientRegistryIndex, "Transient resource \(resource) associated with another RenderGraph is being used in this RenderGraph.")
-                    assert(resource.isValid, "Resource \(resource) is invalid but is used in the current frame.")
-                }
-            }
-            
-            if pass.type == .external {
-                passHasSideEffects[i] = true
-            }
-        }
-        
-        for i in (0..<renderPasses.count).reversed() where passHasSideEffects[i] {
-            self.markActive(passIndex: i, dependencyTable: dependencyTable, renderPasses: renderPasses)
-        }
-        
-        let allocator = resourceUsagesAllocator
-        
-        var addedToList = [Bool](repeating: false, count: renderPasses.count)
-        var activePasses = [RenderPassRecord]()
-        let passRenderTargetIndices = self.computePassRenderTargetIndices(passes: renderPasses.map { $0.type == .draw ? ($0.pass! as! DrawRenderPass) : nil })
-        for i in (0..<renderPasses.count).reversed() where passHasSideEffects[i] {
-            self.computeDependencyOrdering(passIndex: i, dependencyTable: dependencyTable, renderPasses: renderPasses, passRenderTargetIndices: passRenderTargetIndices, addedToList: &addedToList, activePasses: &activePasses, allocator: AllocatorType(allocator))
-        }
-        
-        var i = 0
-        while i < activePasses.count {
-            let passRecord = activePasses[i]
-            if passRecord.type == .cpu {
-                await (passRecord.pass as! CPURenderPass).execute()
-            }
-            if passRecord.type == .cpu {
-                passRecord.isActive = false // We've definitely executed the pass now, so there's no more work to be done on it by the GPU backends.
-                activePasses.remove(at: i)
-            } else {
-                i += 1
-            }
-        }
-        
-        var activePassDependencies = DependencyTable<DependencyType>(capacity: activePasses.count, defaultValue: .none)
-        
-        for pass in (0..<activePasses.count).reversed() {
-            let passIndexOriginal = activePasses[pass].passIndex
-            
-            for possibleDependency in (0..<pass).reversed() {
-                let possibleDependencyIndexOriginal = activePasses[possibleDependency].passIndex
-                guard possibleDependencyIndexOriginal < passIndexOriginal else { continue }
-                
-                let dependency = dependencyTable.dependency(from: passIndexOriginal, on: possibleDependencyIndexOriginal)
-                activePassDependencies.setDependency(from: pass, on: possibleDependency, to: dependency)
-            }
-        }
-        
-        // Index the commands for each pass in a sequential manner for the entire frame.
-        for (i, passRecord) in activePasses.enumerated() {
-            precondition(passRecord.isActive)
-            
-            passRecord.passIndex = i
-            
-            let resources = (passRecord.pass as? DrawRenderPass)?.inferredResources ?? passRecord.pass.resources
-            for resourceUsage in resources where resourceUsage.stages != .cpuBeforeRender {
-                assert(resourceUsage.resource.isValid)
-                self.usedResources.insert(resourceUsage.resource)
-                
-                let recordedUsage = RecordedResourceUsage(passIndex: i, usage: resourceUsage, allocator: .tag(allocator), defaultStages: passRecord.type.allStages)
-                resourceUsage.resource.usages.append(recordedUsage, allocator: AllocatorType(allocator))
-            }
-        }
-        
-        return (activePasses, activePassDependencies, self.usedResources)
-    }
-    
-    @available(*, deprecated, renamed: "onSubmission")
-    public func waitForGPUSubmission(_ function: @Sendable @escaping () -> Void) {
-        self.renderPassLock.withLock {
-            self.submissionNotifyQueue.append(function)
-        }
-    }
-    
-    /// Enqueue `function` to be executed once the render graph is submitted to the GPU.
-    public func onSubmission(_ function: @Sendable @escaping () async -> Void) {
-        self.renderPassLock.withLock {
-            self.submissionNotifyQueue.append(function)
-        }
-    }
-    
-    /// Enqueue `function` to be executed once the render graph has completed on the GPU.
-    public func onGPUCompletion(_ function: @Sendable @escaping () async -> Void) {
-        self.renderPassLock.withLock {
-            self.completionNotifyQueue.append(function)
-        }
-    }
-    
-    /// Enqueue `function` to be executed once the render graph has completed on the GPU.
-    public func onSwapchainPresented(_ function: @Sendable @escaping (Texture, Result<OpaquePointer?, Error>) -> Void) {
-        self.renderPassLock.withLock {
-            self.presentationNotifyQueue.append(function)
-        }
-    }
-    
-    /// Returns true if this RenderGraph already has the maximum number of GPU frames in-flight, and would have to wait
-    /// for the ring buffers to become available before executing.
-    public var hasMaximumFrameCountInFlight: Bool {
-        return self.currentInflightFrameCount.load(ordering: .relaxed) >= self.inflightFrameCount
-    }
-    
-    private func didCompleteRender(_ result: RenderGraphExecutionResult) {
-        self.currentInflightFrameCount.wrappingDecrement(ordering: .relaxed)
-        
-        self.frameTimingLock.withLock {
-            self._lastGraphGPUTime = result.gpuTime
-            
-            let completionTime = DispatchTime.now().uptimeNanoseconds
-            let elapsed = completionTime - min(self.previousFrameCompletionTime, completionTime)
-            self.previousFrameCompletionTime = completionTime
-            self._lastGraphCPUTime = Double(elapsed) * 1e-6
-        }
-    }
-    
-    /// Process the render passes that have been enqueued on this render graph through calls to `addPass()` or similar by culling passes that don't produce
-    /// any read resources, calling `execute` on each pass, then submitting the encoded commands to the GPU for execution.
-    /// If there are any operations enqueued on the `GPUResourceUploader`, those will be processed before any passes in this render graph.
-    /// Only one render graph will execute at any given time, and operations between render graphs are synchronised in submission order.
-    ///
-    /// - Parameter onSubmission: an optional closure to execute once the render graph has been submitted to the GPU.
-    /// - Parameter onGPUCompletion: an optional closure to execute once the render graph has completed executing on the GPU.
-    @discardableResult
-    @_unsafeInheritExecutor // Don't force the RenderGraph to be executed on a global executor; submission should stay on the caller's executor. This means that execute() is effectively a synchronous method from an async context, which is what we want.
-    public func execute() async -> RenderGraphExecutionWaitToken {
-        precondition(Self.activeRenderGraph == nil, "Cannot call RenderGraph.execute() from within a render pass.")
-        
-        let signpostState = Self.signposter.beginInterval("Execute RenderGraph", id: self.signpostID)
-        defer { Self.signposter.endInterval("Execute RenderGraph", signpostState) }
-        
-        self.renderPassLock.lock()
-        
-        let renderPasses = self.renderPasses
-        let submissionNotifyQueue = self.submissionNotifyQueue
-        let completionNotifyQueue = self.completionNotifyQueue
-        let presentationNotifyQueue = self.presentationNotifyQueue
-        
-        self.renderPasses.removeAll()
-        self.completionNotifyQueue.removeAll()
-        self.submissionNotifyQueue.removeAll()
-        self.presentationNotifyQueue.removeAll()
-        
-        self.renderPassLock.unlock()
-        
-        defer {
-            if !submissionNotifyQueue.isEmpty {
-                Task.detached {
-                    for item in submissionNotifyQueue {
-                        await item()
-                    }
-                }
-            }
-        }
-        
-        guard !renderPasses.isEmpty else {
-            return RenderGraphExecutionWaitToken(queue: self.queue, executionIndex: self.queue.lastSubmittedCommand)
-        }
-        
-        self.currentInflightFrameCount.wrappingIncrement(ordering: .relaxed)
-        
-        var onSwapchainPresented: (@Sendable (Texture, Result<OpaquePointer?, Error>) -> Void)? = nil
-        if !presentationNotifyQueue.isEmpty {
-            if presentationNotifyQueue.count == 1 {
-                onSwapchainPresented = presentationNotifyQueue[0]
-            } else {
-                onSwapchainPresented = { (texture, swapchain) in
-                    for item in presentationNotifyQueue {
-                        item(texture, swapchain)
-                    }
-                }
-            }
-        }
-        
-        return await Self.executionStream.enqueueAndWait { [renderPasses, completionNotifyQueue, onSwapchainPresented] () -> RenderGraphExecutionWaitToken in // NOTE: if we decide not to have a global lock on RenderGraph execution, we need to handle resource usages on a per-render-graph basis.
-            
-            
-            let signpostState = Self.signposter.beginInterval("Execute RenderGraph on Context", id: self.signpostID)
-            let waitToken = await Self.$activeRenderGraph.withValue(self) {
-                return await self.context.executeRenderGraph(self, renderPasses: renderPasses, onSwapchainPresented: onSwapchainPresented, onCompletion: { executionResult in
-                    await self.didCompleteRender(executionResult)
-                    for item in completionNotifyQueue {
-                        await item()
-                    }
-                })
-            }
-            
-            Self.signposter.endInterval("Execute RenderGraph on Context", signpostState)
-            
-            // Make sure the RenderGraphCommands buffers are deinitialised before the tags are freed.
-            renderPasses.forEach {
-                $0.dispose()
-            }
-            
-            self.reset()
-            
-            RenderGraph.globalSubmissionIndex.wrappingIncrement(ordering: .relaxed)
-            
-            return waitToken
-        }
-    }
-    
-    private func reset() {
-        if transientRegistryIndex >= 0 {
-            TransientBufferRegistry.instances[transientRegistryIndex].clear()
-            TransientTextureRegistry.instances[transientRegistryIndex].clear()
-            TransientArgumentBufferRegistry.instances[transientRegistryIndex].clear()
-        }
-            
-        PersistentTextureRegistry.instance.clear(afterRenderGraph: self)
-        PersistentBufferRegistry.instance.clear(afterRenderGraph: self)
-        PersistentArgumentBufferRegistry.instance.clear(afterRenderGraph: self)
-        HeapRegistry.instance.clear(afterRenderGraph: self)
-        HazardTrackingGroupRegistry.instance.clear(afterRenderGraph: self)
-        
-        if #available(macOS 11.0, iOS 14.0, *) {
-            AccelerationStructureRegistry.instance.clear(afterRenderGraph: self)
-            VisibleFunctionTableRegistry.instance.clear(afterRenderGraph: self)
-            IntersectionFunctionTableRegistry.instance.clear(afterRenderGraph: self)
-        }
-        
-        self.usedResources.removeAll(keepingCapacity: true)
-        
-        TaggedHeap.free(tag: RenderGraphTagType.renderGraphExecution.tag)
-        TaggedHeap.free(tag: RenderGraphTagType.resourceUsageNodes.tag)
-    }
-}
+//
+//  RenderGraph.swift
+//  Substrate
+//
+//  Created by Thomas Roughton on 17/03/17.
+//
+//
+
+import Foundation
+import SubstrateUtilities
+import Atomics
+
+/// A render pass is the fundamental unit of work within Substrate. All GPU commands are submitted by enqueuing
+/// render passes on a `RenderGraph` and then executing that `RenderGraph`.
+///
+/// There are five sub-protocols of `RenderPass` that a render pass can conform to: `DrawRenderPass`,
+/// `ComputeRenderPass`, `CPURenderPass`, `BlitRenderPass`, and `ExternalRenderPass`.
+/// When implementing a render pass, you should declare a conformance to one of the subprotocols rather than to
+/// `RenderPass` directly.
+///
+/// Render passes are executed in a deferred manner. When you add a render pass to a render graph (via `RenderGraph.addPass()`,
+/// you are requesting that the render graph call the `execute` method on the render pass when `RenderGraph.execute`
+/// is called on the render graph. Passes may execute concurrently in any order, with the exception of `CPURenderPass` passes, which are
+/// always executed in the order they were submitted.
+///
+/// - SeeAlso: `RenderGraph`
+/// - SeeAlso: `DrawRenderPass`
+/// - SeeAlso: `ComputeRenderPass`
+/// - SeeAlso: `BlitRenderPass`
+/// - SeeAlso: `ExternalRenderPass`
+/// - SeeAlso: `CPURenderPass`
+///
+public protocol RenderPass : AnyObject {
+    /// The debug name for the pass.
+    var name : String { get }
+    
+    /// Render passes can optionally declare a list of resources that are read and written by the pass.
+    /// When `writtenResources` is non-empty, execution of the pass is delayed until it is determined
+    /// that some other pass has a dependency on a resource within `writtenResources`. If no other pass
+    /// reads from any of the resources this pass writes to, the pass' `execute` method will never be called.
+    /// This is useful for conditionally avoiding CPU work performed within the `execute` method.
+    ///
+    /// A pass can implicitly declare dependencies on other passes by including resources written by those passes within
+    /// its `readResources` list.
+    ///
+    /// If  `writtenResources` contains persistent or history-buffer resources, a pass that writes to them is never culled
+    /// even if no other pass reads from them within the same render graph.
+    ///
+    /// FIXME:  this documentation is out of date.
+    var resources : [ResourceUsage] { get }
+}
+
+extension RenderPass {
+    public var name: String {
+        return String(reflecting: type(of: self))
+    }
+}
+
+/// A `DrawRenderPass` is any pass that uses the GPU's raster pipeline to draw to some number of render targets.
+/// Typically, a `DrawRenderPass` would consist of setting a vertex and fragment shader, binding some number of shader resources,
+/// and then drawing some primitives.
+public protocol DrawRenderPass : RenderPass {
+    /// A description of the render target to render to for this render pass.
+    /// A render target consists of some number of colour attachments and zero or one depth and stencil attachments.
+    /// Each attachment may additionally specify a _resolve_ attachment for use in MSAA resolve.
+    ///
+    /// Passes that share compatible render target descriptors (with no conflicting attachments) may be merged by the render graph
+    /// to benefit performance, although this should have no observable change in behaviour.
+    ///
+    /// - SeeAlso: `RenderTargetDescriptor`
+    var renderTargetsDescriptor : RenderTargetsDescriptor { get }
+    
+    @available(*, deprecated, renamed: "renderTargetsDescriptor")
+    var renderTargetDescriptor : RenderTargetDescriptor { get }
+    
+    /// `execute` is called by the render graph to allow a `DrawRenderPass` to encode GPU work for the render pass.
+    /// It may be called concurrently with any other (non-CPU) render pass, but will be executed in submission order on the GPU.
+    ///
+    /// - Parameter renderCommandEncoder: A draw render pass uses the passed-in `RenderCommandEncoder`
+    /// to set GPU state and enqueue rendering commands.
+    ///
+    /// - SeeAlso: `RenderCommandEncoder`
+    func execute(renderCommandEncoder: RenderCommandEncoder) async
+    
+    /// The operation to perform on each render target attachment at the start of the render pass.
+    ///
+    /// - Parameter attachmentIndex: The index of the attachment (within the
+    /// `renderTargetsDescriptor`'s `colorAttachments`array) to return the operation for.
+    ///
+    /// - Returns: The operation to perform on attachment `attachmentIndex` at the start
+    /// of the render pass.
+    func colorClearOperation(attachmentIndex: Int) -> ColorClearOperation
+    
+    /// The operation to perform on the depth attachment at the start of the render pass.
+    /// Ignored if there is no depth attachment specified in the `renderTargetsDescriptor`.
+    var depthClearOperation: DepthClearOperation { get }
+    
+    /// The operation to perform on the stencil attachment at the start of the render pass.
+    /// Ignored if there is no depth attachment specified in the `renderTargetsDescriptor`.
+    var stencilClearOperation: StencilClearOperation { get }
+}
+
+extension DrawRenderPass {
+    @inlinable
+    public func colorClearOperation(attachmentIndex: Int) -> ColorClearOperation {
+        return .keep
+    }
+    
+    @inlinable
+    public var depthClearOperation : DepthClearOperation {
+        return .keep
+    }
+    
+    @inlinable
+    public var stencilClearOperation : StencilClearOperation {
+        return .keep
+    }
+    
+    @inlinable
+    public var renderTargetsDescriptor : RenderTargetDescriptor {
+        return self.renderTargetDescriptor
+    }
+    
+    @available(*, deprecated, renamed: "renderTargetsDescriptor")
+    @inlinable
+    public var renderTargetDescriptor : RenderTargetDescriptor {
+        return self.renderTargetsDescriptor
+    }
+    
+    public var resources: [ResourceUsage] {
+        return []
+    }
+    
+    public var inferredResources: [ResourceUsage] {
+        let declaredResources = self.resources.lazy.compactMap { resource in
+            (resource.resource, resource)
+        }
+        let resources = [Resource: ResourceUsage](declaredResources, uniquingKeysWith: { a, b in
+            var result = a
+            result.type.formUnion(b.type)
+            result.subresources.append(contentsOf: b.subresources)
+            return result
+        })
+        
+        var inferredResources = resources
+        
+        let renderTargets = self.renderTargetsDescriptor
+        for attachment in renderTargets.colorAttachments {
+            if let attachment = attachment, resources[Resource(attachment.texture)] == nil {
+                let subresource = TextureSubresourceRange(slice: attachment.slice, mipLevel: attachment.level)
+                
+                inferredResources[Resource(attachment.texture), default: attachment.texture.as(.colorAttachment, subresources: [], stages: .fragment)]
+                    .subresources.append(.textureSlices(subresource))
+            }
+        }
+        
+        if let attachment = renderTargets.depthAttachment, resources[Resource(attachment.texture)] == nil {
+            let subresource = TextureSubresourceRange(slice: attachment.slice, mipLevel: attachment.level)
+            
+            inferredResources[Resource(attachment.texture), default: attachment.texture.as(.depthStencilAttachment, subresources: [], stages: [.vertex, .fragment])]
+                .subresources.append(.textureSlices(subresource))
+        }
+        
+        if let attachment = renderTargets.stencilAttachment, resources[Resource(attachment.texture)] == nil {
+            let subresource = TextureSubresourceRange(slice: attachment.slice, mipLevel: attachment.level)
+            
+            inferredResources[Resource(attachment.texture), default: attachment.texture.as(.depthStencilAttachment, subresources: [], stages: [.vertex, .fragment])]
+                .subresources.append(.textureSlices(subresource))
+        }
+        return Array(inferredResources.values)
+    }
+    
+    func renderTargetsDescriptorForActiveAttachments(passIndex: Int) -> RenderTargetsDescriptor {
+        // Filter out any unused attachments.
+        var descriptor = self.renderTargetsDescriptor
+        
+        let isUsedAttachment: (Texture) -> Bool = { attachment in
+            return attachment.usages.contains(where: {
+                return $0.passIndex == passIndex && $0.usage.type.isRenderTarget
+            })
+        }
+        
+        for (i, colorAttachment) in descriptor.colorAttachments.enumerated() {
+            if let attachment = colorAttachment?.texture, case .keep = self.colorClearOperation(attachmentIndex: i), !isUsedAttachment(attachment) {
+                descriptor.colorAttachments[i] = nil
+            }
+        }
+        
+        if let attachment = descriptor.depthAttachment?.texture, case .keep = self.depthClearOperation, !isUsedAttachment(attachment) {
+            descriptor.depthAttachment = nil
+        }
+        
+        if let attachment = descriptor.stencilAttachment?.texture, case .keep = self.stencilClearOperation, !isUsedAttachment(attachment) {
+            descriptor.stencilAttachment = nil
+        }
+        
+        return descriptor
+    }
+}
+
+/// A `ComputeRenderPass` is any pass that uses the GPU's compute pipeline to perform arbitrary work through a series of sized dispatches.
+public protocol ComputeRenderPass : RenderPass {
+    /// `execute` is called by the render graph to allow a `ComputeRenderPass` to encode GPU work for the render pass.
+    /// It may be called concurrently with any other (non-CPU) render pass, but will be executed in submission order on the GPU.
+    ///
+    /// - Parameter computeCommandEncoder: A compute render pass uses the passed-in `ComputeCommandEncoder`
+    /// to set GPU state and enqueue dispatches.
+    ///
+    /// - SeeAlso: `ComputeCommandEncoder`
+    func execute(computeCommandEncoder: ComputeCommandEncoder) async
+}
+
+/// A `CPURenderPass` is a pass that does not encode any GPU work but may access GPU resources.
+/// For example, a `CPURenderPass` might fill GPU-visible `Buffer`s with CPU-generated data.
+public protocol CPURenderPass : RenderPass {
+    /// `execute` is called by the render graph to allow a `CPURenderPass` to perform work that accesses GPU resources.
+    /// It will be called in sequence order of the submission of `CPURenderPass` instances to the render graph.
+    func execute() async
+}
+
+/// A `BlitRenderPass` is a pass that uses GPU's blit/copy pipeline to copy data between GPU resources.
+public protocol BlitRenderPass : RenderPass {
+    /// `execute` is called by the render graph to allow a `BlitRenderPass` to encode GPU work for the render pass.
+    /// It may be called concurrently with any other (non-CPU) render pass, but will be executed in submission order on the GPU.
+    ///
+    /// - Parameter blitCommandEncoder: A blit render pass uses the passed-in `BlitCommandEncoder`
+    /// to copy data between GPU resources.
+    ///
+    /// - SeeAlso: `BlitCommandEncoder`
+    func execute(blitCommandEncoder: BlitCommandEncoder) async
+}
+
+/// An `ExternalRenderPass` is a pass that bypasses Substrate to encode directly to an underlying GPU command buffer.
+public protocol ExternalRenderPass : RenderPass {
+    /// `execute` is called by the render graph to allow an `ExternalRenderPass` to encode arbitrary GPU work for the render pass.
+    /// It may be called concurrently with any other (non-CPU) render pass, but will be executed in submission order on the GPU.
+    ///
+    /// - Parameter externalCommandEncoder: An external render pass uses the passed-in `ExternalCommandEncoder`
+    /// to encode arbitrary GPU work.
+    ///
+    /// - SeeAlso: `ExternalCommandEncoder`
+    func execute(externalCommandEncoder: ExternalCommandEncoder) async
+}
+
+/// An `AccelerationRenderPass` is a pass that can encode commands to build or modify acceleration structures on hardware that
+/// supports one of the GPU raytracing APIs.
+@available(macOS 11.0, iOS 14.0, *)
+public protocol AccelerationStructureRenderPass : RenderPass {
+    /// `execute` is called by the render graph to allow an `AccelerationStructureRenderPAss` to encode arbitrary acceleration structure commands for the render pass.
+    /// It may be called concurrently with any other (non-CPU) render pass, but will be executed in submission order on the GPU.
+    ///
+    /// - Parameter accelerationStructureCommandEncoder: An external render pass uses the passed-in `AccelerationStructureCommandEncoder`
+    /// to encode GPU work that builds or modifies an acceleration structure.
+    ///
+    /// - SeeAlso: `ExternalCommandEncoder`
+    func execute(accelerationStructureCommandEncoder: AccelerationStructureCommandEncoder)
+}
+
+/// A `ReflectableDrawRenderPass` is a `DrawRenderPass` that has an associated `RenderPassReflection` type.
+/// `RenderPassReflection` represents the reflection data from a compiled shader, and defines the resources,
+/// shader functions, and pipeline constants used by a particular render pass. Substrate's `ShaderTool` will automatically
+/// generate `RenderPassReflection`-conforming types for any shaders compiled using it.
+///
+/// `ReflectableRenderPass` instances are usually easier to write since much of the data that would normally need
+/// to be manually specified is instead inferred from the shader code. They're also less error-prone: for example, renaming a variable in a shader
+/// and then regenerating the `RenderPassReflection` (e.g. using `ShaderTool`) will result in compile-time errors in the Swift code,
+/// enabling you to easily find and correct the errors.
+///
+/// - SeeAlso: `DrawRenderPass`
+public protocol ReflectableDrawRenderPass : DrawRenderPass {
+    associatedtype Reflection : RenderPassReflection
+    
+    /// `execute` is called by the render graph to allow a `ReflectableDrawRenderPass` to encode GPU work for the render pass.
+    /// It may be called concurrently with any other (non-CPU) render pass.
+    /// For passes conforming to `ReflectableDrawRenderPass`, this method should be implemented instead
+    /// of `execute(renderCommandEncoder: RenderCommandEncoder)`.
+    ///
+    /// - Parameter renderCommandEncoder: A draw render pass uses the passed-in `RenderCommandEncoder`
+    /// to set GPU state and enqueue rendering commands, configured by the `ReflectableDrawRenderPass`' associated
+    /// `Reflection` type.
+    ///
+    /// - SeeAlso: `TypedRenderCommandEncoder`
+    /// - SeeAlso: `RenderPassReflection`
+    func execute(renderCommandEncoder: TypedRenderCommandEncoder<Reflection>) async
+}
+
+extension ReflectableDrawRenderPass {
+    @inlinable
+    public func execute(renderCommandEncoder: RenderCommandEncoder) async {
+        return await self.execute(renderCommandEncoder: TypedRenderCommandEncoder(encoder: renderCommandEncoder))
+    }
+}
+
+/// A `ReflectableComputeRenderPass` is a `ComputeRenderPass` that has an associated `RenderPassReflection` type.
+/// `RenderPassReflection` represents the reflection data from a compiled shader, and defines the resources,
+/// shader functions, and pipeline constants used by a particular render pass. Substrate's `ShaderTool` will automatically
+/// generate `RenderPassReflection`-conforming types for any shaders compiled using it.
+///
+/// `ReflectableRenderPass` instances are usually easier to write since much of the data that would normally need
+/// to be manually specified is instead inferred from the shader code. They're also less error-prone: for example, renaming a variable in a shader
+/// and then regenerating the `RenderPassReflection` (e.g. using `ShaderTool`) will result in compile-time errors in the Swift code,
+/// enabling you to easily find and correct the errors.
+///
+/// - SeeAlso: `ComputeRenderPass`
+public protocol ReflectableComputeRenderPass : ComputeRenderPass {
+    associatedtype Reflection : RenderPassReflection
+    
+    /// `execute` is called by the render graph to allow a `ReflectableDrawRenderPass` to encode GPU work for the render pass.
+    /// It may be called concurrently with any other (non-CPU) render pass.
+    /// For passes conforming to `ReflectableComputeRenderPass`, this method should be implemented instead
+    /// of `execute(computeCommandEncoder: ComputeCommandEncoder)`.
+    ///
+    /// - Parameter computeCommandEncoder: A compute render pass uses the passed-in `ComputeCommandEncoder`
+    /// to set GPU state and enqueue dispatches.
+    ///
+    /// - SeeAlso: `TypedComputeCommandEncoder`
+    /// - SeeAlso: `RenderPassReflection`
+    func execute(computeCommandEncoder: TypedComputeCommandEncoder<Reflection>) async
+}
+
+extension ReflectableComputeRenderPass {
+    @inlinable
+    public func execute(computeCommandEncoder: ComputeCommandEncoder) async {
+        return await self.execute(computeCommandEncoder: TypedComputeCommandEncoder(encoder: computeCommandEncoder))
+    }
+}
+
+@usableFromInline
+final class CallbackDrawRenderPass : DrawRenderPass {
+    public let name : String
+    public let renderTargetsDescriptor: RenderTargetsDescriptor
+    public let colorClearOperations: [ColorClearOperation]
+    public let depthClearOperation: DepthClearOperation
+    public let stencilClearOperation: StencilClearOperation
+    public let resources: [ResourceUsage]
+    public let executeFunc : (RenderCommandEncoder) async -> Void
+    
+    public init(name: String,
+                renderTargets: RenderTargetsDescriptor,
+                colorClearOperations: [ColorClearOperation],
+                depthClearOperation: DepthClearOperation,
+                stencilClearOperation: StencilClearOperation,
+                resources: [ResourceUsage] = [],
+                execute: @escaping @Sendable (RenderCommandEncoder) async -> Void) {
+        self.name = name
+        self.renderTargetsDescriptor = renderTargets
+        self.colorClearOperations = colorClearOperations
+        self.depthClearOperation = depthClearOperation
+        self.stencilClearOperation = stencilClearOperation
+        self.resources = resources
+        self.executeFunc = execute
+    }
+    
+    public func colorClearOperation(attachmentIndex: Int) -> ColorClearOperation {
+        if attachmentIndex < self.colorClearOperations.count {
+            return self.colorClearOperations[attachmentIndex]
+        }
+        return .keep
+    }
+    
+    public func execute(renderCommandEncoder: RenderCommandEncoder) async {
+        await self.executeFunc(renderCommandEncoder)
+    }
+}
+
+@usableFromInline
+final class ReflectableCallbackDrawRenderPass<R : RenderPassReflection> : ReflectableDrawRenderPass {
+    public let name : String
+    public let renderTargetsDescriptor: RenderTargetsDescriptor
+    public let colorClearOperations: [ColorClearOperation]
+    public let depthClearOperation: DepthClearOperation
+    public let stencilClearOperation: StencilClearOperation
+    public let resources: [ResourceUsage]
+    public let executeFunc : (TypedRenderCommandEncoder<R>) async -> Void
+    
+    public init(name: String, renderTargets: RenderTargetsDescriptor,
+                colorClearOperations: [ColorClearOperation],
+                depthClearOperation: DepthClearOperation,
+                stencilClearOperation: StencilClearOperation,
+                resources: [ResourceUsage] = [],
+                reflection: R.Type, execute: @escaping @Sendable (TypedRenderCommandEncoder<R>) async -> Void) {
+        self.name = name
+        self.renderTargetsDescriptor = renderTargets
+        self.colorClearOperations = colorClearOperations
+        self.depthClearOperation = depthClearOperation
+        self.stencilClearOperation = stencilClearOperation
+        self.resources = resources
+        self.executeFunc = execute
+    }
+    
+    public func colorClearOperation(attachmentIndex: Int) -> ColorClearOperation {
+        if attachmentIndex < self.colorClearOperations.count {
+            return self.colorClearOperations[attachmentIndex]
+        }
+        return .keep
+    }
+    
+    public func execute(renderCommandEncoder: TypedRenderCommandEncoder<R>) async {
+        await self.executeFunc(renderCommandEncoder)
+    }
+}
+
+@usableFromInline
+final class CallbackComputeRenderPass : ComputeRenderPass {
+    public let name : String
+    public let resources: [ResourceUsage]
+    public let executeFunc : (ComputeCommandEncoder) async -> Void
+    
+    public init(name: String,
+                resources: [ResourceUsage] = [],
+                execute: @escaping @Sendable (ComputeCommandEncoder) async -> Void) {
+        self.name = name
+        self.resources = resources
+        self.executeFunc = execute
+    }
+    
+    public func execute(computeCommandEncoder: ComputeCommandEncoder) async {
+        await self.executeFunc(computeCommandEncoder)
+    }
+}
+
+@usableFromInline
+final class ReflectableCallbackComputeRenderPass<R : RenderPassReflection> : ReflectableComputeRenderPass {
+    public let name : String
+    public let resources: [ResourceUsage]
+    public let executeFunc : (TypedComputeCommandEncoder<R>) async -> Void
+    
+    public init(name: String,
+                resources: [ResourceUsage] = [],
+                reflection: R.Type,
+                execute: @escaping @Sendable (TypedComputeCommandEncoder<R>) async -> Void) {
+        self.name = name
+        self.resources = resources
+        self.executeFunc = execute
+    }
+    
+    public func execute(computeCommandEncoder: TypedComputeCommandEncoder<R>) async {
+        await self.executeFunc(computeCommandEncoder)
+    }
+}
+
+@usableFromInline
+final class CallbackCPURenderPass : CPURenderPass {
+    public let name : String
+    public let resources: [ResourceUsage]
+    public let executeFunc : @Sendable () async -> Void
+    
+    public init(name: String,
+                resources: [ResourceUsage] = [],
+                execute: @escaping @Sendable () async -> Void) {
+        self.name = name
+        self.resources = resources
+        self.executeFunc = execute
+    }
+    
+    public func execute() async {
+        await self.executeFunc()
+    }
+}
+
+@usableFromInline
+final class CallbackBlitRenderPass : BlitRenderPass {
+    public let name : String
+    public let resources: [ResourceUsage]
+    public let executeFunc : (BlitCommandEncoder) async -> Void
+    
+    public init(name: String,
+                resources: [ResourceUsage],
+                execute: @escaping @Sendable (BlitCommandEncoder) async -> Void) {
+        self.name = name
+        self.resources = resources
+        self.executeFunc = execute
+    }
+    
+    public func execute(blitCommandEncoder: BlitCommandEncoder) async {
+        await self.executeFunc(blitCommandEncoder)
+    }
+}
+
+@usableFromInline
+final class CallbackExternalRenderPass : ExternalRenderPass {
+    public let name : String
+    public let resources: [ResourceUsage]
+    public let executeFunc : (ExternalCommandEncoder) async -> Void
+    
+    public init(name: String,
+                resources: [ResourceUsage],
+                execute: @escaping @Sendable (ExternalCommandEncoder) async -> Void) {
+        self.name = name
+        self.resources = resources
+        self.executeFunc = execute
+    }
+    
+    public func execute(externalCommandEncoder: ExternalCommandEncoder) async {
+        await self.executeFunc(externalCommandEncoder)
+    }
+}
+
+@available(macOS 11.0, iOS 14.0, *)
+final class CallbackAccelerationStructureRenderPass : AccelerationStructureRenderPass {
+    public let name : String
+    public let resources: [ResourceUsage]
+    public let executeFunc : (AccelerationStructureCommandEncoder) -> Void
+    
+    public init(name: String,
+                resources: [ResourceUsage],
+                execute: @escaping @Sendable (AccelerationStructureCommandEncoder) -> Void) {
+        self.name = name
+        self.resources = resources
+        self.executeFunc = execute
+    }
+    
+    public func execute(accelerationStructureCommandEncoder: AccelerationStructureCommandEncoder) {
+        self.executeFunc(accelerationStructureCommandEncoder)
+    }
+}
+
+@usableFromInline enum RenderPassType {
+    case cpu
+    case draw
+    case compute
+    case blit
+    case accelerationStructure
+    case external // Using things like Metal Performance Shaders.
+    
+    init?(pass: RenderPass) {
+        switch pass {
+        case is DrawRenderPass:
+            self = .draw
+        case is ComputeRenderPass:
+            self = .compute
+        case is BlitRenderPass:
+            self = .blit
+        case is ExternalRenderPass:
+            self = .external
+        case is CPURenderPass:
+            self = .cpu
+        default:
+            if #available(macOS 11.0, iOS 14.0, *), pass is AccelerationStructureRenderPass {
+                self = .accelerationStructure
+            } else {
+                return nil
+            }
+        }
+    }
+    
+    var allStages: RenderStages {
+        switch self {
+        case .cpu:
+            return .cpuBeforeRender
+        case .draw:
+            return [.vertex, .fragment, .mesh, .tile, .object]
+        case .compute:
+            return .compute
+        case .blit:
+            return .blit
+        case .accelerationStructure:
+            return .compute
+        case .external:
+            return []
+        }
+    }
+}
+
+@usableFromInline
+struct RenderPassRecordImpl {
+#if !SUBSTRATE_DISABLE_AUTOMATIC_LABELS
+    @usableFromInline let name: String
+#endif
+    @usableFromInline var pass : RenderPass!
+    @usableFromInline var readResources : HashSet<Resource>! = nil
+    @usableFromInline var writtenResources : HashSet<Resource>! = nil
+    @usableFromInline /* internal(set) */ var passIndex : Int
+    @usableFromInline /* internal(set) */ var isActive : Bool
+    @usableFromInline /* internal(set) */ var usesWindowTexture : Bool = false
+    @usableFromInline /* internal(set) */ var hasSideEffects : Bool = false
+}
+
+@usableFromInline
+struct RenderPassRecord: Equatable, @unchecked Sendable {
+    @usableFromInline let type: RenderPassType
+    @usableFromInline let storage: UnsafeMutablePointer<RenderPassRecordImpl>
+    
+    init(pass: RenderPass, passIndex: Int) {
+        self.type = RenderPassType(pass: pass)!
+        
+        self.storage = .allocate(capacity: 1)
+        
+#if SUBSTRATE_DISABLE_AUTOMATIC_LABELS
+        self.storage.initialize(to: .init(pass: pass, passIndex: passIndex, isActive: false))
+#else
+        self.storage.initialize(to: .init(name: pass.name, pass: pass, passIndex: passIndex, isActive: false))
+#endif
+    }
+    
+    @usableFromInline
+    static func ==(lhs: RenderPassRecord, rhs: RenderPassRecord) -> Bool {
+        return lhs.storage == rhs.storage
+    }
+    
+    func dispose() {
+        self.storage.deinitialize(count: 1)
+        self.storage.deallocate()
+    }
+    
+#if !SUBSTRATE_DISABLE_AUTOMATIC_LABELS
+    @usableFromInline var name : String {
+        get {
+            return self.storage.pointee.name
+        }
+    }
+#endif
+    
+    @usableFromInline var pass : RenderPass! {
+        get {
+            return self.storage.pointee.pass
+        }
+        nonmutating set {
+            self.storage.pointee.pass = newValue
+        }
+    }
+    
+    @usableFromInline var readResources : HashSet<Resource>! {
+        get {
+            return self.storage.pointee.readResources
+        }
+        nonmutating set {
+            self.storage.pointee.readResources = newValue
+        }
+    }
+    
+    @usableFromInline var writtenResources : HashSet<Resource>! {
+        get {
+            return self.storage.pointee.writtenResources
+        }
+        nonmutating set {
+            self.storage.pointee.writtenResources = newValue
+        }
+    }
+    
+    @usableFromInline /* internal(set) */ var passIndex : Int {
+        get {
+            return self.storage.pointee.passIndex
+        }
+        nonmutating set {
+            self.storage.pointee.passIndex = newValue
+        }
+    }
+    
+    @usableFromInline /* internal(set) */ var isActive : Bool {
+        get {
+            return self.storage.pointee.isActive
+        }
+        nonmutating set {
+            self.storage.pointee.isActive = newValue
+        }
+    }
+    
+    @usableFromInline /* internal(set) */ var usesWindowTexture : Bool {
+        get {
+            return self.storage.pointee.usesWindowTexture
+        }
+        nonmutating set {
+            self.storage.pointee.usesWindowTexture = newValue
+        }
+    }
+    
+    @usableFromInline /* internal(set) */ var hasSideEffects : Bool {
+        get {
+            return self.storage.pointee.hasSideEffects
+        }
+        nonmutating set {
+            self.storage.pointee.hasSideEffects = newValue
+        }
+    }
+}
+
+@usableFromInline enum DependencyType {
+    /// No dependency
+    case none
+    /// If the dependency is active, it must be executed first
+    case ordering
+    /// The dependency must always be executed
+    case execution
+    //    /// There is a transitive dependency by way of another pass
+    //    case transitive
+}
+
+final class RenderGraphExecutionResult {
+    let lock: SpinLock
+    public internal(set) var gpuStartTime: Double
+    public internal(set) var gpuEndTime: Double
+
+    public init() {
+        self.lock = SpinLock()
+        self.gpuStartTime = 0.0
+        self.gpuEndTime = 0.0
+    }
+    
+    public init(gpuStartTime: Double, gpuEndTime: Double) {
+        self.lock = SpinLock()
+        self.gpuStartTime = gpuStartTime
+        self.gpuEndTime = gpuEndTime
+    }
+    
+    deinit {
+        self.lock.deinit()
+    }
+    
+    public var gpuTime: Double {
+        return self.gpuEndTime - self.gpuStartTime
+    }
+    
+    func setGPUStartTime(to startTime: Double) {
+        self.lock.withLock {
+            self.gpuStartTime = startTime
+        }
+    }
+    
+    func setGPUEndTime(to endTime: Double) {
+        self.lock.withLock {
+            self.gpuEndTime = endTime
+        }
+    }
+}
+
+public struct RenderGraphSubmissionWaitToken: Sendable {
+    public let queue: Queue
+    public let submissionIndex: UInt64
+    
+    public func wait() async {
+        await self.queue.waitForCommandSubmission(self.submissionIndex)
+    }
+}
+
+public struct RenderGraphExecutionWaitToken: Sendable {
+    public var queue: Queue
+    public var executionIndex: UInt64
+    
+    public init(queue: Queue, executionIndex: UInt64) {
+        self.queue = queue
+        self.executionIndex = executionIndex
+    }
+    
+    public func wait() async {
+        guard self.queue.index < QueueRegistry.maxQueues else {
+            return
+        }
+        await self.queue.waitForCommandCompletion(self.executionIndex)
+    }
+}
+
+// _RenderGraphContext is an internal-only protocol to ensure dispatch gets optimised in whole-module optimisation mode.
+protocol _RenderGraphContext : Actor {
+    nonisolated var transientRegistryIndex : Int { get }
+    nonisolated var renderGraphQueue: Queue { get }
+    func executeRenderGraph(_ renderGraph: RenderGraph, renderPasses: [RenderPassRecord], onSwapchainPresented: (@Sendable (Texture, Result<OpaquePointer?, Error>) -> Void)?, onCompletion: @Sendable @escaping (RenderGraphExecutionResult) async -> Void) async -> RenderGraphExecutionWaitToken
+    func registerWindowTexture(for texture: Texture, swapchain: Any) async
+}
+
+@usableFromInline enum RenderGraphTagType : UInt64 {
+    static let renderGraphTag : UInt64 = 0xf9322463 // CRC-32 of "RenderGraph"
+    
+    /// Data that exists until the RenderGraph has been executed on the backend.
+    case renderGraphExecution
+    
+    /// Resource usage nodes – exists until the RenderGraph has been executed on the backend.
+    case resourceUsageNodes
+    
+    public var tag : TaggedHeap.Tag {
+        let tag = (RenderGraphTagType.renderGraphTag << 32) | (self.rawValue << 16)
+        return tag
+    }
+}
+
+/// Each RenderGraph executes on its own GPU queue, although executions are synchronised by submission order.
+public final class RenderGraph {
+    @TaskLocal public static var activeRenderGraph : RenderGraph? = nil
+    
+    private var renderPasses : [RenderPassRecord] = []
+    private let renderPassLock = SpinLock()
+    private var usedResources : Set<Resource> = []
+    
+    public static private(set) var globalSubmissionIndex : ManagedAtomic<UInt64> = .init(0)
+    
+    private let frameTimingLock = SpinLock()
+    private var previousFrameCompletionTime : UInt64 = 0
+    private var _lastGraphCPUTime = 1000.0 / 60.0
+    private var _lastGraphGPUTime = 1000.0 / 60.0
+    
+    var submissionNotifyQueue = [@Sendable () async -> Void]()
+    var completionNotifyQueue = [@Sendable () async -> Void]()
+    var presentationNotifyQueue = [@Sendable (Texture, Result<OpaquePointer?, Error>) -> Void]()
+    let context : _RenderGraphContext
+    let inflightFrameCount: Int
+    let currentInflightFrameCount: ManagedAtomic<Int> = .init(0)
+    
+    public let transientRegistryIndex : Int
+#if SUBSTRATE_ENABLE_SIGNPOSTER
+    static let signposter: Signposter = Signposter(subsystem: "com.substrate.rendergraph", category: "RenderGraph")
+#else
+    static let signposter: Signposter = .disabled
+#endif
+    private(set) var signpostID: SignpostID
+    
+    static let executionStream = TaskStream()
+    
+    /// Creates a new RenderGraph instance. There may only be up to eight RenderGraph's at any given time.
+    ///
+    /// - Parameter inflightFrameCount: The maximum number of render graph submission that may be executing on the GPU at any given time; if there are `inflightFrameCount` submissions still pending or executing on the GPU at the time
+    /// of a `RenderGraph.execute()` call, the CPU will wait until at least one of those submissions has completed.
+    /// Commonly two (for double buffering) or three (for triple buffering).
+    /// Note that each in-flight frame incurs a memory cost for any transient buffers that are shared with the CPU.
+    /// `inflightFrameCount` can be zero, in which case transient resources are disallowed for this render graph.
+    ///
+    /// - Parameter transientTextureCapacity: The maximum number of transient `Texture`s that can be used in a single `RenderGraph` submission.
+    ///
+    /// - Parameter transientBufferCapacity: The maximum number of transient `Buffer`s that can be used in a single `RenderGraph` submission.
+    ///
+    public init(inflightFrameCount: Int, transientBufferCapacity: Int = 16384, transientTextureCapacity: Int = 16384) {
+        // If inflightFrameCount is 0, no transient resources are allowed.
+        self.transientRegistryIndex = inflightFrameCount > 0 ? TransientRegistryManager.allocate() : -1
+        self.inflightFrameCount = max(inflightFrameCount, 1)
+        
+        if self.transientRegistryIndex >= 0 {
+            TransientBufferRegistry.instances[self.transientRegistryIndex].initialise(capacity: transientBufferCapacity)
+            TransientTextureRegistry.instances[self.transientRegistryIndex].initialise(capacity: transientTextureCapacity)
+        }
+        
+        switch RenderBackend._backend.api {
+        #if canImport(Metal)
+        case .metal:
+            self.context = RenderGraphContextImpl<MetalBackend>(backend: RenderBackend._backend as! MetalBackend, inflightFrameCount: inflightFrameCount, transientRegistryIndex: transientRegistryIndex)
+        #endif
+        #if canImport(Vulkan)
+        case .vulkan:
+            self.context = RenderGraphContextImpl<VulkanBackend>(backend: RenderBackend._backend as! VulkanBackend, inflightFrameCount: inflightFrameCount, transientRegistryIndex: transientRegistryIndex)
+        #endif
+        }
+        
+        self.signpostID = .invalid
+        self.signpostID = Self.signposter.makeSignpostID(from: self)
+    }
+    
+    deinit {
+        if self.transientRegistryIndex > 0 {
+            TransientRegistryManager.free(self.transientRegistryIndex)
+        }
+        self.renderPassLock.deinit()
+        self.frameTimingLock.deinit()
+    }
+    
+    /// The logical command queue corresponding to this render graph.
+    public nonisolated var queue: Queue {
+        return self.context.renderGraphQueue
+    }
+    
+    public nonisolated var activeRenderGraphMask: ActiveRenderGraphMask {
+        return 1 << self.queue.index
+    }
+    
+    /// - Returns: whether there are any passes scheduled for execution in the next `RenderGraph.execute` call.
+    public var hasEnqueuedPasses: Bool {
+        return !self.renderPasses.isEmpty
+    }
+    
+    public func lastGraphDurations() -> (cpuTime: Double, gpuTime: Double) {
+        return self.frameTimingLock.withLock { (self._lastGraphCPUTime, self._lastGraphGPUTime) }
+    }
+    
+    /// Enqueue `renderPass` for execution at the next `RenderGraph.execute` call on this render graph.
+    /// Passes will be executed by the GPU in the order they are enqueued, but may be executed out-of-order on the CPU if they
+    /// are not `CPURenderPass`es.
+    ///
+    /// - Parameter renderPass: The pass to enqueue.
+    public func addPass(_ renderPass: RenderPass) {
+        self.renderPassLock.withLock {
+            self.renderPasses.append(RenderPassRecord(pass: renderPass, passIndex: self.renderPasses.count))
+        }
+    }
+    
+    /// Enqueue the blit operations performed in `execute` for execution at the next `RenderGraph.execute` call on this render graph.
+    /// Passes will be executed by the GPU in the order they are enqueued, but may be executed out-of-order on the CPU.
+    ///
+    /// - Parameter execute: A closure to execute that will be passed a blit command encoder, where the caller can use the command
+    /// encoder to encode GPU blit commands.
+    @inlinable
+    public func addBlitCallbackPass(file: String = #fileID, line: Int = #line,
+                                    using resources: [ResourceUsage],
+                                    execute: @escaping @Sendable (BlitCommandEncoder) async -> Void) {
+        self.addPass(CallbackBlitRenderPass(name: "Anonymous Blit Pass at \(file):\(line)", resources: resources, execute: execute))
+    }
+    
+    /// Enqueue the blit operations performed in `execute` for execution at the next `RenderGraph.execute` call on this render graph.
+    /// Passes will be executed by the GPU in the order they are enqueued, but may be executed out-of-order on the CPU.
+    ///
+    /// - Parameter name: The name of the pass.
+    /// - Parameter execute: A closure to execute that will be passed a blit command encoder, where the caller can use the command
+    /// encoder to encode GPU blit commands.
+    public func addBlitCallbackPass(name: String,
+                                    using resources: [ResourceUsage],
+                                    execute: @escaping @Sendable (BlitCommandEncoder) async -> Void) {
+        self.addPass(CallbackBlitRenderPass(name: name, resources: resources, execute: execute))
+    }
+    
+    /// Enqueue a draw render pass that does nothing other than clear the passed-in render target according to the specified operations.
+    ///
+    /// - Parameter renderTargets: The render target descriptor for the render targets to clear.
+    /// - Parameter colorClearOperation: An array of color clear operations corresponding to the elements in `renderTarget`'s `colorAttachments` array.
+    /// - Parameter depthClearOperation: The operation to perform on the render target's depth attachment, if present.
+    /// - Parameter stencilClearOperation: The operation to perform on the render target's stencil attachment, if present.
+    @inlinable
+    public func addClearPass(file: String = #fileID, line: Int = #line,
+                             renderTargets: RenderTargetsDescriptor,
+                             colorClearOperations: [ColorClearOperation] = [],
+                             depthClearOperation: DepthClearOperation = .keep,
+                             stencilClearOperation: StencilClearOperation = .keep) {
+        var resources = [ResourceUsage]()
+        for clearOperation in colorClearOperations {
+            if case .clear = clearOperation, let attachment = renderTargets.colorAttachments[0] {
+                resources.append(
+                    attachment.texture.as(.colorAttachmentWrite,
+                                          slice: attachment.slice, mipLevel: attachment.level,
+                                          stages: .fragment)
+                )
+            }
+        }
+        
+        if case .clear = depthClearOperation, let attachment = renderTargets.depthAttachment {
+            resources.append(
+                attachment.texture.as(.depthStencilAttachmentWrite,
+                                      slice: attachment.slice, mipLevel: attachment.level,
+                                      stages: .fragment)
+            )
+        }
+        
+        if case .clear = stencilClearOperation, let attachment = renderTargets.stencilAttachment {
+            resources.append(
+                attachment.texture.as(.depthStencilAttachmentWrite,
+                                      slice: attachment.slice, mipLevel: attachment.level,
+                                      stages: .fragment)
+            )
+        }
+        
+        self.addPass(CallbackDrawRenderPass(name: "Clear Pass at \(file):\(line)", renderTargets: renderTargets,
+                                            colorClearOperations: colorClearOperations, depthClearOperation: depthClearOperation, stencilClearOperation: stencilClearOperation,
+                                            resources: resources,
+                                            execute: { _ in }))
+    }
+    
+    /// Enqueue a draw render pass comprised of the specified render operations in `execute` and the provided clear operations.
+    ///
+    /// - Parameter renderTargets: The render target descriptor for the render targets to clear.
+    /// - Parameter colorClearOperation: An array of color clear operations corresponding to the elements in `renderTarget`'s `colorAttachments` array.
+    /// - Parameter depthClearOperation: The operation to perform on the render target's depth attachment, if present.
+    /// - Parameter stencilClearOperation: The operation to perform on the render target's stencil attachment, if present.
+    /// - Parameter execute: A closure to execute that will be passed a render command encoder, where the caller can use the command
+    /// encoder to encode GPU rendering commands.
+    ///
+    /// - SeeAlso: `addDrawCallbackPass(file:line:renderTarget:colorClearOperations:depthClearOperation:stencilClearOperation:reflection:execute:)`
+    @inlinable
+    public func addDrawCallbackPass(file: String = #fileID, line: Int = #line,
+                                    renderTargets: RenderTargetsDescriptor,
+                                    colorClearOperations: [ColorClearOperation] = [],
+                                    depthClearOperation: DepthClearOperation = .keep,
+                                    stencilClearOperation: StencilClearOperation = .keep,
+                                    using resources: [ResourceUsage] = [],
+                                    execute: @escaping @Sendable (RenderCommandEncoder) async -> Void) {
+        self.addPass(CallbackDrawRenderPass(name: "Anonymous Draw Pass at \(file):\(line)", renderTargets: renderTargets,
+                                            colorClearOperations: colorClearOperations, depthClearOperation: depthClearOperation, stencilClearOperation: stencilClearOperation,
+                                            resources: resources,
+                                            execute: execute))
+    }
+    
+    /// Enqueue a draw render pass comprised of the specified render operations in `execute` and the provided clear operations.
+    ///
+    /// - Parameter name: The name of the pass.
+    /// - Parameter renderTargets: The render target descriptor for the render targets to clear.
+    /// - Parameter colorClearOperation: An array of color clear operations corresponding to the elements in `renderTarget`'s `colorAttachments` array.
+    /// - Parameter depthClearOperation: The operation to perform on the render target's depth attachment, if present.
+    /// - Parameter stencilClearOperation: The operation to perform on the render target's stencil attachment, if present.
+    /// - Parameter execute: A closure to execute that will be passed a render command encoder, where the caller can use the command
+    /// encoder to encode GPU rendering commands.
+    ///
+    /// - SeeAlso: `addDrawCallbackPass(name:renderTarget:colorClearOperations:depthClearOperation:stencilClearOperation:reflection:execute:)`
+    public func addDrawCallbackPass(name: String,
+                                    renderTargets: RenderTargetsDescriptor,
+                                    colorClearOperations: [ColorClearOperation] = [],
+                                    depthClearOperation: DepthClearOperation = .keep,
+                                    stencilClearOperation: StencilClearOperation = .keep,
+                                    using resources: [ResourceUsage] = [],
+                                    execute: @escaping @Sendable (RenderCommandEncoder) async -> Void) {
+        self.addPass(CallbackDrawRenderPass(name: name, renderTargets: renderTargets,
+                                            colorClearOperations: colorClearOperations, depthClearOperation: depthClearOperation, stencilClearOperation: stencilClearOperation,
+                                            resources: resources,
+                                            execute: execute))
+    }
+    
+    
+    /// Enqueue a draw render pass comprised of the specified render operations in `execute` and the provided clear operations.
+    ///
+    /// - Parameter renderTargets: The render targets descriptor for the render targets to clear.
+    /// - Parameter colorClearOperation: An array of color clear operations corresponding to the elements in `renderTarget`'s `colorAttachments` array.
+    /// - Parameter depthClearOperation: The operation to perform on the render target's depth attachment, if present.
+    /// - Parameter stencilClearOperation: The operation to perform on the render target's stencil attachment, if present.
+    /// - Parameter execute: A closure to execute that will be passed a render command encoder, where the caller can use the command
+    /// encoder to encode GPU rendering commands.
+    @inlinable
+    public func addDrawCallbackPass<R>(file: String = #fileID, line: Int = #line,
+                                       renderTargets: RenderTargetsDescriptor,
+                                       colorClearOperations: [ColorClearOperation] = [],
+                                       depthClearOperation: DepthClearOperation = .keep,
+                                       stencilClearOperation: StencilClearOperation = .keep,
+                                       using resources: [ResourceUsage] = [],
+                                       reflection: R.Type,
+                                       execute: @escaping @Sendable (TypedRenderCommandEncoder<R>) async -> Void) {
+        self.addPass(ReflectableCallbackDrawRenderPass(name: "Anonymous Draw Pass at \(file):\(line)", renderTargets: renderTargets,
+                                                       colorClearOperations: colorClearOperations, depthClearOperation: depthClearOperation, stencilClearOperation: stencilClearOperation,
+                                                       resources: resources,
+                                                       reflection: reflection, execute: execute))
+    }
+    
+    /// Enqueue a draw render pass comprised of the specified render operations in `execute` and the provided clear operations, using the render pass reflection specified in `reflection`.
+    ///
+    /// - Parameter name: The name of the pass.
+    /// - Parameter renderTargets: The render target descriptor for the render targets to clear.
+    /// - Parameter colorClearOperation: An array of color clear operations corresponding to the elements in `renderTarget`'s `colorAttachments` array.
+    /// - Parameter depthClearOperation: The operation to perform on the render target's depth attachment, if present.
+    /// - Parameter stencilClearOperation: The operation to perform on the render target's stencil attachment, if present.
+    /// - Parameter reflection: The generated shader reflection for this render pass.
+    /// - Parameter execute: A closure to execute that will be passed a render command encoder, where the caller can use the command
+    /// encoder to encode GPU rendering commands.
+    ///
+    /// - SeeAlso: `ReflectableDrawRenderPass`
+    public func addDrawCallbackPass<R>(name: String,
+                                       renderTargets: RenderTargetsDescriptor,
+                                       colorClearOperations: [ColorClearOperation] = [],
+                                       depthClearOperation: DepthClearOperation = .keep,
+                                       stencilClearOperation: StencilClearOperation = .keep,
+                                       using resources: [ResourceUsage] = [],
+                                       reflection: R.Type,
+                                       execute: @escaping @Sendable (TypedRenderCommandEncoder<R>) async -> Void) {
+        self.addPass(ReflectableCallbackDrawRenderPass(name: name, renderTargets: renderTargets,
+                                                       colorClearOperations: colorClearOperations, depthClearOperation: depthClearOperation, stencilClearOperation: stencilClearOperation,
+                                                       reflection: reflection, execute: execute))
+    }
+
+    /// Enqueue a compute render pass comprised of the specified compute/dispatch operations in `execute`.
+    ///
+    /// - Parameter execute: A closure to execute that will be passed a compute command encoder, where the caller can use the command
+    /// encoder to encode commands for the GPU's compute pipeline.
+    ///
+    /// - SeeAlso: `addComputeCallbackPass(reflection:_:)`
+    @inlinable
+    public func addComputeCallbackPass(file: String = #fileID, line: Int = #line,
+                                       resources: [ResourceUsage],
+                                       execute: @escaping @Sendable (ComputeCommandEncoder) async -> Void) {
+        self.addPass(CallbackComputeRenderPass(name: "Anonymous Compute Pass at \(file):\(line)", resources: resources, execute: execute))
+    }
+    
+    /// Enqueue a compute render pass comprised of the specified compute/dispatch operations in `execute`.
+    ///
+    /// - Parameter name: The name of the pass.
+    /// - Parameter execute: A closure to execute that will be passed a compute command encoder, where the caller can use the command
+    /// encoder to encode commands for the GPU's compute pipeline.
+    ///
+    /// - SeeAlso: `addComputeCallbackPass(name:reflection:_:)`
+    public func addComputeCallbackPass(name: String,
+                                       using resources: [ResourceUsage] = [],
+                                       execute: @escaping @Sendable (ComputeCommandEncoder) async -> Void) {
+        self.addPass(CallbackComputeRenderPass(name: name, resources: resources, execute: execute))
+    }
+
+    /// Enqueue a compute render pass comprised of the specified compute/dispatch operations in `execute`, using the render pass reflection specified in `reflection`.
+    ///
+    /// - Parameter reflection: The generated shader reflection for this render pass.
+    /// - Parameter execute: A closure to execute that will be passed a compute command encoder, where the caller can use the command
+    /// encoder to encode commands for the GPU's compute pipeline.
+    ///
+    /// - SeeAlso: `ReflectableComputeRenderPass`
+    @inlinable
+    public func addComputeCallbackPass<R>(file: String = #fileID, line: Int = #line,
+                                          using resources: [ResourceUsage] = [],
+                                          reflection: R.Type,
+                                          execute: @escaping @Sendable (TypedComputeCommandEncoder<R>) async -> Void) {
+        self.addPass(ReflectableCallbackComputeRenderPass(name: "Anonymous Compute Pass at \(file):\(line)", resources: resources, reflection: reflection, execute: execute))
+    }
+    
+    /// Enqueue a compute render pass comprised of the specified compute/dispatch operations in `execute`, using the render pass reflection specified in `reflection`.
+    ///
+    /// - Parameter name: The name of the pass.
+    /// - Parameter reflection: The generated shader reflection for this render pass.
+    /// - Parameter execute: A closure to execute that will be passed a compute command encoder, where the caller can use the command
+    /// encoder to encode commands for the GPU's compute pipeline.
+    ///
+    /// - SeeAlso: `ReflectableComputeRenderPass`
+    public func addComputeCallbackPass<R>(name: String,
+                                          using resources: [ResourceUsage] = [],
+                                          reflection: R.Type,
+                                          execute: @escaping @Sendable (TypedComputeCommandEncoder<R>) async -> Void) {
+        self.addPass(ReflectableCallbackComputeRenderPass(name: name, resources: resources, reflection: reflection, execute: execute))
+    }
+    
+    /// Enqueue a CPU render pass comprised of the operations in `execute`.
+    /// This enables you to access GPU resources such as transient buffers or textures associated with the render graph.
+    ///
+    /// - Parameter execute: A closure to execute during render graph execution.
+    @inlinable
+    public func addCPUCallbackPass(file: String = #fileID, line: Int = #line,
+                                   using resources: [ResourceUsage] = [],
+                                   execute: @escaping @Sendable () async -> Void) {
+        self.addPass(CallbackCPURenderPass(name: "Anonymous CPU Pass at \(file):\(line)", resources: resources, execute: execute))
+    }
+    
+    /// Enqueue a CPU render pass comprised of the operations in `execute`.
+    /// This enables you to access GPU resources such as transient buffers or textures associated with the render graph.
+    ///
+    /// - Parameter name: The name of the pass.
+    /// - Parameter execute: A closure to execute during render graph execution.
+    public func addCPUCallbackPass(name: String,
+                                   using resources: [ResourceUsage] = [],
+                                   execute: @escaping @Sendable () async -> Void) {
+        self.addPass(CallbackCPURenderPass(name: name, resources: resources, execute: execute))
+    }
+    
+    /// Enqueue an external render pass comprised of the GPU operations in `execute`.
+    /// External render passes allow you to directly encode commands to the underlying GPU command buffer.
+    ///
+    /// - Parameter execute: A closure to execute that will be passed a external command encoder, where the caller can use the command
+    /// encoder to encode commands directly to an underlying GPU command buffer.
+    @inlinable
+    public func addExternalCallbackPass(file: String = #fileID, line: Int = #line,
+                                        using resources: [ResourceUsage] = [],
+                                        execute: @escaping @Sendable (ExternalCommandEncoder) async -> Void) {
+        self.addPass(CallbackExternalRenderPass(name: "Anonymous External Encoder Pass at \(file):\(line)", resources: resources, execute: execute))
+    }
+    
+    /// Enqueue an external render pass comprised of the GPU operations in `execute`.
+    /// External render passes allow you to directly encode commands to the underlying GPU command buffer.
+    ///
+    /// - Parameter name: The name of the pass.
+    /// - Parameter execute: A closure to execute that will be passed a external command encoder, where the caller can use the command
+    /// encoder to encode commands directly to an underlying GPU command buffer.
+    public func addExternalCallbackPass(name: String,
+                                        using resources: [ResourceUsage] = [],
+                                        execute: @escaping @Sendable (ExternalCommandEncoder) async -> Void) {
+        self.addPass(CallbackExternalRenderPass(name: name, resources: resources, execute: execute))
+    }
+    
+    @available(macOS 11.0, iOS 14.0, *)
+    public func addAccelerationStructureCallbackPass(file: String = #fileID, line: Int = #line,
+                                                     using resources: [ResourceUsage] = [],
+                                        execute: @escaping @Sendable (AccelerationStructureCommandEncoder) -> Void) {
+        self.addPass(CallbackAccelerationStructureRenderPass(name: "Anonymous Acceleration Structure Encoder Pass at \(file):\(line)", resources: resources, execute: execute))
+    }
+    
+    @available(macOS 11.0, iOS 14.0, *)
+    public func addAccelerationStructureCallbackPass(name: String,
+                                                     using resources: [ResourceUsage] = [],
+                                        execute: @escaping @Sendable (AccelerationStructureCommandEncoder) -> Void) {
+        self.addPass(CallbackAccelerationStructureRenderPass(name: name, resources: resources, execute: execute))
+    }
+    
+    // When passes are added:
+    // Check pass.writtenResources. If not empty, add the pass to the deferred queue and record its resource usages.
+    // If it is empty, run the execute method eagerly and infer read/written resources from that.
+    // Cull render passes using a reference counting floodfill method.
+    // For any non-culled deferred passes, run the execute method and record the commands.
+    // Pass off the full, joined command list, list of all resources used, and a list of active passes to the backend.
+    // Backend will look over all resource usages and figure out necessary resource transitions and creation/destruction times (could be synced with command numbers e.g. before command 300, transition resource A to state X).
+    // Then, it will execute the command list.
+    
+    nonisolated func fillUsedResourcesFromPass(passRecord: RenderPassRecord, resourceUsageAllocator: TagAllocator) {
+        passRecord.readResources = .init(allocator: .tag(resourceUsageAllocator))
+        passRecord.writtenResources = .init(allocator: .tag(resourceUsageAllocator))
+        
+        let resources = (passRecord.pass as? DrawRenderPass)?.inferredResources ?? passRecord.pass.resources
+        
+        for resourceUsage in resources {
+            let resource = resourceUsage.resource
+            resource.markAsUsed(activeRenderGraphMask: 1 << self.queue.index)
+            if resourceUsage.type.isWrite {
+                passRecord.writtenResources.insert(resource.resourceForUsageTracking)
+            }
+            if resourceUsage.type.isRead {
+                passRecord.readResources.insert(resource.resourceForUsageTracking)
+            }
+        }
+    }
+    
+    func evaluateResourceUsages(renderPasses: [RenderPassRecord], executionAllocator: TagAllocator, resourceUsagesAllocator: TagAllocator) async {
+        let signpostState = Self.signposter.beginInterval("Evaluate Resource Usages")
+        defer { Self.signposter.endInterval("Evaluate Resource Usages", signpostState) }
+        
+        for passRecord in renderPasses {
+            // CPU render passes are guaranteed to be executed in order, and we have to execute acceleration structure passes in order since they may modify the AccelerationStructure's descriptor property.
+            // FIXME: This may actually cause issues if we update AccelerationStructures multiple times in a single RenderGraph and use it in between, since all other passes will depend only on the resources declared in the last-updated descriptor.
+            self.fillUsedResourcesFromPass(passRecord: passRecord, resourceUsageAllocator: executionAllocator)
+        }
+    }
+    
+    func markActive(passIndex i: Int, dependencyTable: DependencyTable<DependencyType>, renderPasses: [RenderPassRecord]) {
+        if !renderPasses[i].isActive {
+            renderPasses[i].isActive = true
+            
+            for j in (0..<i).reversed() where dependencyTable.dependency(from: i, on: j) == .execution {
+                markActive(passIndex: j, dependencyTable: dependencyTable, renderPasses: renderPasses)
+            }
+        }
+    }
+    
+    func computePassRenderTargetIndices(passes: [DrawRenderPass?]) -> [Int] {
+        var activeRenderTargets = [(index: Int, renderTargets: RenderTargetsDescriptor)]()
+        
+        var descriptorIndices = [Int](repeating: -1, count: passes.count)
+        var nextDescriptorIndex = 0
+        
+        passLoop: for (passIndex, pass) in passes.enumerated() {
+            guard let pass = pass else { continue }
+            
+            for i in activeRenderTargets.indices.reversed() {
+                if activeRenderTargets[i].renderTargets.tryMerge(withPass: pass) {
+                    descriptorIndices[passIndex] = activeRenderTargets[i].index
+                    continue passLoop
+                }
+            }
+            
+            activeRenderTargets.append((nextDescriptorIndex, pass.renderTargetsDescriptor))
+            descriptorIndices[passIndex] = nextDescriptorIndex
+            nextDescriptorIndex += 1
+        }
+        
+        return descriptorIndices
+    }
+    
+    func computeDependencyOrdering(passIndex i: Int, dependencyTable: DependencyTable<DependencyType>, renderPasses: [RenderPassRecord], passRenderTargetIndices: [Int], addedToList: inout [Bool], activePasses: inout [RenderPassRecord], allocator: AllocatorType) {
+        
+        // Ideally, we should reorder the passes into an optimal order according to some heuristics.
+        // For example:
+        // - Draw render passes that can share a render target should be placed alongside each other
+        // - We should try to minimise the number of resource transitions
+        // - Try to maximise the space between e.g. an updateFence and a waitForFence call.
+        //
+        // For now, only try to address the draw render pass issue
+        
+        if renderPasses[i].isActive, !addedToList[i] {
+            addedToList[i] = true
+            
+            if renderPasses[i].type == .draw {
+                var sharedRenderTargetPasses = ChunkArray<Int>()
+                
+                // First process all passes that can't share the same render target...
+                for j in (0..<i).reversed() where dependencyTable.dependency(from: i, on: j) != .none {
+                    if passRenderTargetIndices[j] == passRenderTargetIndices[i] {
+                        // If it _can_ share the same render target, add it to the sharedRenderTargetPasses list to process later...
+                        sharedRenderTargetPasses.append(j, allocator: allocator)
+                    } else {
+                        computeDependencyOrdering(passIndex: j, dependencyTable: dependencyTable, renderPasses: renderPasses, passRenderTargetIndices: passRenderTargetIndices, addedToList: &addedToList, activePasses: &activePasses, allocator: allocator)
+                    }
+                }
+                
+                // ... and then process those which can.
+                for j in sharedRenderTargetPasses {
+                    computeDependencyOrdering(passIndex: j, dependencyTable: dependencyTable, renderPasses: renderPasses, passRenderTargetIndices: passRenderTargetIndices, addedToList: &addedToList, activePasses: &activePasses, allocator: allocator)
+                }
+                
+            } else {
+                for j in (0..<i).reversed() where dependencyTable.dependency(from: i, on: j) != .none {
+                    computeDependencyOrdering(passIndex: j, dependencyTable: dependencyTable, renderPasses: renderPasses, passRenderTargetIndices: passRenderTargetIndices, addedToList: &addedToList, activePasses: &activePasses, allocator: allocator)
+                }
+            }
+            
+            activePasses.append(renderPasses[i])
+        }
+    }
+    
+    func compile(renderPasses: [RenderPassRecord]) async -> ([RenderPassRecord], DependencyTable<DependencyType>, Set<Resource>) {
+        let signpostState = Self.signposter.beginInterval("Compile RenderGraph")
+        defer { Self.signposter.endInterval("Compile RenderGraph", signpostState) }
+        
+        let resourceUsagesAllocator = TagAllocator(tag: RenderGraphTagType.resourceUsageNodes.tag)
+        let executionAllocator = TagAllocator(tag: RenderGraphTagType.renderGraphExecution.tag)
+        
+        for i in renderPasses.indices {
+            renderPasses[i].passIndex = i  // We may have inserted early blit passes, so we need to set the pass indices now.
+        }
+        
+        await self.evaluateResourceUsages(renderPasses: renderPasses, executionAllocator: executionAllocator, resourceUsagesAllocator: resourceUsagesAllocator)
+        
+        var dependencyTable = DependencyTable<DependencyType>(capacity: renderPasses.count, defaultValue: .none)
+        let passHasSideEffects = SubstrateUtilities.BitSet(capacity: renderPasses.count)
+        defer { passHasSideEffects.dispose() }
+
+        for (i, pass) in renderPasses.enumerated() {
+            for resource in pass.writtenResources {
+                assert(resource._usesPersistentRegistry || resource.transientRegistryIndex == self.transientRegistryIndex, "Transient resource \(resource) associated with another RenderGraph is being used in this RenderGraph.")
+                assert(resource.isValid, "Resource \(resource) is invalid but is used in the current frame.")
+                
+                if resource.flags.intersection([.persistent, .windowHandle, .historyBuffer, .externalOwnership]) != [] {
+                    passHasSideEffects[i] = true
+                }
+                
+                if resource.flags.contains(.windowHandle) {
+                    pass.usesWindowTexture = true
+                }
+                
+                for (j, otherPass) in renderPasses.enumerated().dropFirst(i + 1) {
+                    if otherPass.readResources.contains(resource) {
+                        dependencyTable.setDependency(from: j, on: i, to: .execution)
+                    }
+                    if otherPass.writtenResources.contains(resource), dependencyTable.dependency(from: j, on: i) != .execution {
+                        dependencyTable.setDependency(from: j, on: i, to: .ordering) // since the relative ordering of writes matters
+                    }
+                }
+            }
+            
+            if _isDebugAssertConfiguration() {
+                for resource in pass.readResources {
+                    assert(resource._usesPersistentRegistry || resource.transientRegistryIndex == self.transientRegistryIndex, "Transient resource \(resource) associated with another RenderGraph is being used in this RenderGraph.")
+                    assert(resource.isValid, "Resource \(resource) is invalid but is used in the current frame.")
+                }
+            }
+            
+            if pass.type == .external {
+                passHasSideEffects[i] = true
+            }
+        }
+        
+        for i in (0..<renderPasses.count).reversed() where passHasSideEffects[i] {
+            self.markActive(passIndex: i, dependencyTable: dependencyTable, renderPasses: renderPasses)
+        }
+        
+        let allocator = resourceUsagesAllocator
+        
+        var addedToList = [Bool](repeating: false, count: renderPasses.count)
+        var activePasses = [RenderPassRecord]()
+        let passRenderTargetIndices = self.computePassRenderTargetIndices(passes: renderPasses.map { $0.type == .draw ? ($0.pass! as! DrawRenderPass) : nil })
+        for i in (0..<renderPasses.count).reversed() where passHasSideEffects[i] {
+            self.computeDependencyOrdering(passIndex: i, dependencyTable: dependencyTable, renderPasses: renderPasses, passRenderTargetIndices: passRenderTargetIndices, addedToList: &addedToList, activePasses: &activePasses, allocator: AllocatorType(allocator))
+        }
+        
+        var i = 0
+        while i < activePasses.count {
+            let passRecord = activePasses[i]
+            if passRecord.type == .cpu {
+                await (passRecord.pass as! CPURenderPass).execute()
+            }
+            if passRecord.type == .cpu {
+                passRecord.isActive = false // We've definitely executed the pass now, so there's no more work to be done on it by the GPU backends.
+                activePasses.remove(at: i)
+            } else {
+                i += 1
+            }
+        }
+        
+        var activePassDependencies = DependencyTable<DependencyType>(capacity: activePasses.count, defaultValue: .none)
+        
+        for pass in (0..<activePasses.count).reversed() {
+            let passIndexOriginal = activePasses[pass].passIndex
+            
+            for possibleDependency in (0..<pass).reversed() {
+                let possibleDependencyIndexOriginal = activePasses[possibleDependency].passIndex
+                guard possibleDependencyIndexOriginal < passIndexOriginal else { continue }
+                
+                let dependency = dependencyTable.dependency(from: passIndexOriginal, on: possibleDependencyIndexOriginal)
+                activePassDependencies.setDependency(from: pass, on: possibleDependency, to: dependency)
+            }
+        }
+        
+        // Index the commands for each pass in a sequential manner for the entire frame.
+        for (i, passRecord) in activePasses.enumerated() {
+            precondition(passRecord.isActive)
+            
+            passRecord.passIndex = i
+            
+            let resources = (passRecord.pass as? DrawRenderPass)?.inferredResources ?? passRecord.pass.resources
+            for resourceUsage in resources where resourceUsage.stages != .cpuBeforeRender {
+                assert(resourceUsage.resource.isValid)
+                self.usedResources.insert(resourceUsage.resource)
+                
+                let recordedUsage = RecordedResourceUsage(passIndex: i, usage: resourceUsage, allocator: .tag(allocator), defaultStages: passRecord.type.allStages)
+                resourceUsage.resource.usages.append(recordedUsage, allocator: AllocatorType(allocator))
+            }
+        }
+        
+        return (activePasses, activePassDependencies, self.usedResources)
+    }
+    
+    @available(*, deprecated, renamed: "onSubmission")
+    public func waitForGPUSubmission(_ function: @Sendable @escaping () -> Void) {
+        self.renderPassLock.withLock {
+            self.submissionNotifyQueue.append(function)
+        }
+    }
+    
+    /// Enqueue `function` to be executed once the render graph is submitted to the GPU.
+    public func onSubmission(_ function: @Sendable @escaping () async -> Void) {
+        self.renderPassLock.withLock {
+            self.submissionNotifyQueue.append(function)
+        }
+    }
+    
+    /// Enqueue `function` to be executed once the render graph has completed on the GPU.
+    public func onGPUCompletion(_ function: @Sendable @escaping () async -> Void) {
+        self.renderPassLock.withLock {
+            self.completionNotifyQueue.append(function)
+        }
+    }
+    
+    /// Enqueue `function` to be executed once the render graph has completed on the GPU.
+    public func onSwapchainPresented(_ function: @Sendable @escaping (Texture, Result<OpaquePointer?, Error>) -> Void) {
+        self.renderPassLock.withLock {
+            self.presentationNotifyQueue.append(function)
+        }
+    }
+    
+    /// Returns true if this RenderGraph already has the maximum number of GPU frames in-flight, and would have to wait
+    /// for the ring buffers to become available before executing.
+    public var hasMaximumFrameCountInFlight: Bool {
+        return self.currentInflightFrameCount.load(ordering: .relaxed) >= self.inflightFrameCount
+    }
+    
+    private func didCompleteRender(_ result: RenderGraphExecutionResult) {
+        self.currentInflightFrameCount.wrappingDecrement(ordering: .relaxed)
+        
+        self.frameTimingLock.withLock {
+            self._lastGraphGPUTime = result.gpuTime
+            
+            let completionTime = DispatchTime.now().uptimeNanoseconds
+            let elapsed = completionTime - min(self.previousFrameCompletionTime, completionTime)
+            self.previousFrameCompletionTime = completionTime
+            self._lastGraphCPUTime = Double(elapsed) * 1e-6
+        }
+    }
+    
+    /// Process the render passes that have been enqueued on this render graph through calls to `addPass()` or similar by culling passes that don't produce
+    /// any read resources, calling `execute` on each pass, then submitting the encoded commands to the GPU for execution.
+    /// If there are any operations enqueued on the `GPUResourceUploader`, those will be processed before any passes in this render graph.
+    /// Only one render graph will execute at any given time, and operations between render graphs are synchronised in submission order.
+    ///
+    /// - Parameter onSubmission: an optional closure to execute once the render graph has been submitted to the GPU.
+    /// - Parameter onGPUCompletion: an optional closure to execute once the render graph has completed executing on the GPU.
+    @discardableResult
+    @_unsafeInheritExecutor // Don't force the RenderGraph to be executed on a global executor; submission should stay on the caller's executor. This means that execute() is effectively a synchronous method from an async context, which is what we want.
+    public func execute() async -> RenderGraphExecutionWaitToken {
+        precondition(Self.activeRenderGraph == nil, "Cannot call RenderGraph.execute() from within a render pass.")
+        
+        let signpostState = Self.signposter.beginInterval("Execute RenderGraph", id: self.signpostID)
+        defer { Self.signposter.endInterval("Execute RenderGraph", signpostState) }
+        
+        self.renderPassLock.lock()
+        
+        let renderPasses = self.renderPasses
+        let submissionNotifyQueue = self.submissionNotifyQueue
+        let completionNotifyQueue = self.completionNotifyQueue
+        let presentationNotifyQueue = self.presentationNotifyQueue
+        
+        self.renderPasses.removeAll()
+        self.completionNotifyQueue.removeAll()
+        self.submissionNotifyQueue.removeAll()
+        self.presentationNotifyQueue.removeAll()
+        
+        self.renderPassLock.unlock()
+        
+        defer {
+            if !submissionNotifyQueue.isEmpty {
+                Task.detached {
+                    for item in submissionNotifyQueue {
+                        await item()
+                    }
+                }
+            }
+        }
+        
+        guard !renderPasses.isEmpty else {
+            return RenderGraphExecutionWaitToken(queue: self.queue, executionIndex: self.queue.lastSubmittedCommand)
+        }
+        
+        self.currentInflightFrameCount.wrappingIncrement(ordering: .relaxed)
+        
+        var onSwapchainPresented: (@Sendable (Texture, Result<OpaquePointer?, Error>) -> Void)? = nil
+        if !presentationNotifyQueue.isEmpty {
+            if presentationNotifyQueue.count == 1 {
+                onSwapchainPresented = presentationNotifyQueue[0]
+            } else {
+                onSwapchainPresented = { (texture, swapchain) in
+                    for item in presentationNotifyQueue {
+                        item(texture, swapchain)
+                    }
+                }
+            }
+        }
+        
+        return await Self.executionStream.enqueueAndWait { [renderPasses, completionNotifyQueue, onSwapchainPresented] () -> RenderGraphExecutionWaitToken in // NOTE: if we decide not to have a global lock on RenderGraph execution, we need to handle resource usages on a per-render-graph basis.
+            
+            
+            let signpostState = Self.signposter.beginInterval("Execute RenderGraph on Context", id: self.signpostID)
+            let waitToken = await Self.$activeRenderGraph.withValue(self) {
+                return await self.context.executeRenderGraph(self, renderPasses: renderPasses, onSwapchainPresented: onSwapchainPresented, onCompletion: { executionResult in
+                    await self.didCompleteRender(executionResult)
+                    for item in completionNotifyQueue {
+                        await item()
+                    }
+                })
+            }
+            
+            Self.signposter.endInterval("Execute RenderGraph on Context", signpostState)
+            
+            // Make sure the RenderGraphCommands buffers are deinitialised before the tags are freed.
+            renderPasses.forEach {
+                $0.dispose()
+            }
+            
+            self.reset()
+            
+            RenderGraph.globalSubmissionIndex.wrappingIncrement(ordering: .relaxed)
+            
+            return waitToken
+        }
+    }
+    
+    private func reset() {
+        if transientRegistryIndex >= 0 {
+            TransientBufferRegistry.instances[transientRegistryIndex].clear()
+            TransientTextureRegistry.instances[transientRegistryIndex].clear()
+            TransientArgumentBufferRegistry.instances[transientRegistryIndex].clear()
+        }
+            
+        PersistentTextureRegistry.instance.clear(afterRenderGraph: self)
+        PersistentBufferRegistry.instance.clear(afterRenderGraph: self)
+        PersistentArgumentBufferRegistry.instance.clear(afterRenderGraph: self)
+        HeapRegistry.instance.clear(afterRenderGraph: self)
+        HazardTrackingGroupRegistry.instance.clear(afterRenderGraph: self)
+        
+        if #available(macOS 11.0, iOS 14.0, *) {
+            AccelerationStructureRegistry.instance.clear(afterRenderGraph: self)
+            VisibleFunctionTableRegistry.instance.clear(afterRenderGraph: self)
+            IntersectionFunctionTableRegistry.instance.clear(afterRenderGraph: self)
+        }
+        
+        self.usedResources.removeAll(keepingCapacity: true)
+        
+        TaggedHeap.free(tag: RenderGraphTagType.renderGraphExecution.tag)
+        TaggedHeap.free(tag: RenderGraphTagType.resourceUsageNodes.tag)
+    }
+}