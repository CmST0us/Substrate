//
//  RenderGraph.swift
//  Substrate
//
//  Created by Thomas Roughton on 17/03/17.
//
//

import Foundation
import SubstrateUtilities
import Atomics

/// A render pass is the fundamental unit of work within Substrate. All GPU commands are submitted by enqueuing
/// render passes on a `RenderGraph` and then executing that `RenderGraph`.
///
/// There are five sub-protocols of `RenderPass` that a render pass can conform to: `DrawRenderPass`,
/// `ComputeRenderPass`, `CPURenderPass`, `BlitRenderPass`, and `ExternalRenderPass`.
/// When implementing a render pass, you should declare a conformance to one of the subprotocols rather than to
/// `RenderPass` directly.
///
/// Render passes are executed in a deferred manner. When you add a render pass to a render graph (via `RenderGraph.addPass()`,
/// you are requesting that the render graph call the `execute` method on the render pass when `RenderGraph.execute`
/// is called on the render graph. Passes may execute concurrently in any order, with the exception of `CPURenderPass` passes, which are
/// always executed in the order they were submitted.
///
/// - SeeAlso: `RenderGraph`
/// - SeeAlso: `DrawRenderPass`
/// - SeeAlso: `ComputeRenderPass`
/// - SeeAlso: `BlitRenderPass`
/// - SeeAlso: `ExternalRenderPass`
/// - SeeAlso: `CPURenderPass`
///
public protocol RenderPass : AnyObject {
    /// The debug name for the pass.
    var name : String { get }
    
    /// Render passes can optionally declare a list of resources that are read and written by the pass.
    /// When `writtenResources` is non-empty, execution of the pass is delayed until it is determined
    /// that some other pass has a dependency on a resource within `writtenResources`. If no other pass
    /// reads from any of the resources this pass writes to, the pass' `execute` method will never be called.
    /// This is useful for conditionally avoiding CPU work performed within the `execute` method.
    ///
    /// A pass can implicitly declare dependencies on other passes by including resources written by those passes within
    /// its `readResources` list.
    ///
    /// If  `writtenResources` contains persistent or history-buffer resources, a pass that writes to them is never culled
    /// even if no other pass reads from them within the same render graph.
    ///
    /// `readResources` is ignored if `writtenResources` is empty.
    var readResources : [Resource] { get }
    
    /// Render passes can optionally declare a list of resources that are read and written by the pass.
    /// When `writtenResources` is non-empty, execution of the pass is delayed until it is determined
    /// that some other pass has a dependency on a resource within `writtenResources`. If no other pass
    /// reads from any of the resources this pass writes to, the pass' `execute` method will never be called.
    /// This is useful for conditionally avoiding CPU work performed within the `execute` method.
    ///
    /// If  `writtenResources` contains persistent or history-buffer resources, a pass that writes to them is never culled
    /// even if no other pass reads from them within the same render graph.
    var writtenResources : [Resource] { get }
}

extension RenderPass {
    public var name: String {
        return String(reflecting: type(of: self))
    }
    
    public var readResources : [Resource] { return [] }
    public var writtenResources : [Resource] { return [] }
}

/// A `DrawRenderPass` is any pass that uses the GPU's raster pipeline to draw to some number of render targets.
/// Typically, a `DrawRenderPass` would consist of setting a vertex and fragment shader, binding some number of shader resources,
/// and then drawing some primitives.
public protocol DrawRenderPass : RenderPass {
    /// A description of the render target to render to for this render pass.
    /// A render target consists of some number of colour attachments and zero or one depth and stencil attachments.
    /// Each attachment may additionally specify a _resolve_ attachment for use in MSAA resolve.
    ///
    /// Passes that share compatible render target descriptors (with no conflicting attachments) may be merged by the render graph
    /// to benefit performance, although this should have no observable change in behaviour.
    ///
    /// - SeeAlso: `RenderTargetDescriptor`
    var renderTargetDescriptor : RenderTargetDescriptor { get }
    
    /// `execute` is called by the render graph to allow a `DrawRenderPass` to encode GPU work for the render pass.
    /// It may be called concurrently with any other (non-CPU) render pass, but will be executed in submission order on the GPU.
    ///
    /// - Parameter renderCommandEncoder: A draw render pass uses the passed-in `RenderCommandEncoder`
    /// to set GPU state and enqueue rendering commands.
    ///
    /// - SeeAlso: `RenderCommandEncoder`
    func execute(renderCommandEncoder: RenderCommandEncoder) async
    
    /// The operation to perform on each render target attachment at the start of the render pass.
    ///
    /// - Parameter attachmentIndex: The index of the attachment (within the
    /// `renderTargetDescriptor`'s `colorAttachments`array) to return the operation for.
    ///
    /// - Returns: The operation to perform on attachment `attachmentIndex` at the start
    /// of the render pass.
    func colorClearOperation(attachmentIndex: Int) -> ColorClearOperation
    
    /// The operation to perform on the depth attachment at the start of the render pass.
    /// Ignored if there is no depth attachment specified in the `renderTargetDescriptor`.
    var depthClearOperation: DepthClearOperation { get }
    
    /// The operation to perform on the stencil attachment at the start of the render pass.
    /// Ignored if there is no depth attachment specified in the `renderTargetDescriptor`.
    var stencilClearOperation: StencilClearOperation { get }
}

extension DrawRenderPass {
    @inlinable
    public func colorClearOperation(attachmentIndex: Int) -> ColorClearOperation {
        return .keep
    }
    
    @inlinable
    public var depthClearOperation : DepthClearOperation {
        return .keep
    }
    
    @inlinable
    public var stencilClearOperation : StencilClearOperation {
        return .keep
    }
    
    var renderTargetDescriptorForActiveAttachments: RenderTargetDescriptor {
        // Filter out any unused attachments.
        var descriptor = self.renderTargetDescriptor
        
        let isUsedAttachment: (Texture) -> Bool = { attachment in
            return attachment.usages.contains(where: {
                return $0.renderPassRecord.pass === self && $0.type.isRenderTarget && $0.type != .unusedRenderTarget
            })
        }
        
        for (i, colorAttachment) in descriptor.colorAttachments.enumerated() {
            if let attachment = colorAttachment?.texture, case .keep = self.colorClearOperation(attachmentIndex: i), !isUsedAttachment(attachment) {
                descriptor.colorAttachments[i] = nil
            }
        }
        
        if let attachment = descriptor.depthAttachment?.texture, case .keep = self.depthClearOperation, !isUsedAttachment(attachment) {
            descriptor.depthAttachment = nil
        }
        
        if let attachment = descriptor.stencilAttachment?.texture, case .keep = self.stencilClearOperation, !isUsedAttachment(attachment) {
            descriptor.stencilAttachment = nil
        }
        
        return descriptor
    }
}

/// A `ComputeRenderPass` is any pass that uses the GPU's compute pipeline to perform arbitrary work through a series of sized dispatches.
public protocol ComputeRenderPass : RenderPass {
    /// `execute` is called by the render graph to allow a `ComputeRenderPass` to encode GPU work for the render pass.
    /// It may be called concurrently with any other (non-CPU) render pass, but will be executed in submission order on the GPU.
    ///
    /// - Parameter computeCommandEncoder: A compute render pass uses the passed-in `ComputeCommandEncoder`
    /// to set GPU state and enqueue dispatches.
    ///
    /// - SeeAlso: `ComputeCommandEncoder`
    func execute(computeCommandEncoder: ComputeCommandEncoder) async
}

/// A `CPURenderPass` is a pass that does not encode any GPU work but may access GPU resources.
/// For example, a `CPURenderPass` might fill GPU-visible `Buffer`s with CPU-generated data.
public protocol CPURenderPass : RenderPass {
    /// `execute` is called by the render graph to allow a `CPURenderPass` to perform work that accesses GPU resources.
    /// It will be called in sequence order of the submission of `CPURenderPass` instances to the render graph.
    func execute() async
}

/// A `BlitRenderPass` is a pass that uses GPU's blit/copy pipeline to copy data between GPU resources.
public protocol BlitRenderPass : RenderPass {
    /// `execute` is called by the render graph to allow a `BlitRenderPass` to encode GPU work for the render pass.
    /// It may be called concurrently with any other (non-CPU) render pass, but will be executed in submission order on the GPU.
    ///
    /// - Parameter blitCommandEncoder: A blit render pass uses the passed-in `BlitCommandEncoder`
    /// to copy data between GPU resources.
    ///
    /// - SeeAlso: `BlitCommandEncoder`
    func execute(blitCommandEncoder: BlitCommandEncoder) async
}

/// An `ExternalRenderPass` is a pass that bypasses Substrate to encode directly to an underlying GPU command buffer.
public protocol ExternalRenderPass : RenderPass {
    /// `execute` is called by the render graph to allow an `ExternalRenderPass` to encode arbitrary GPU work for the render pass.
    /// It may be called concurrently with any other (non-CPU) render pass, but will be executed in submission order on the GPU.
    ///
    /// - Parameter externalCommandEncoder: An external render pass uses the passed-in `ExternalCommandEncoder`
    /// to encode arbitrary GPU work.
    ///
    /// - SeeAlso: `ExternalCommandEncoder`
    func execute(externalCommandEncoder: ExternalCommandEncoder) async
}

/// An `AccelerationRenderPass` is a pass that can encode commands to build or modify acceleration structures on hardware that
/// supports one of the GPU raytracing APIs.
@available(macOS 11.0, iOS 14.0, *)
public protocol AccelerationStructureRenderPass : RenderPass {
    /// `execute` is called by the render graph to allow an `AccelerationStructureRenderPAss` to encode arbitrary acceleration structure commands for the render pass.
    /// It may be called concurrently with any other (non-CPU) render pass, but will be executed in submission order on the GPU.
    ///
    /// - Parameter accelerationStructureCommandEncoder: An external render pass uses the passed-in `AccelerationStructureCommandEncoder`
    /// to encode GPU work that builds or modifies an acceleration structure.
    ///
    /// - SeeAlso: `ExternalCommandEncoder`
    func execute(accelerationStructureCommandEncoder: AccelerationStructureCommandEncoder)
}

/// A `ReflectableDrawRenderPass` is a `DrawRenderPass` that has an associated `RenderPassReflection` type.
/// `RenderPassReflection` represents the reflection data from a compiled shader, and defines the resources,
/// shader functions, and pipeline constants used by a particular render pass. Substrate's `ShaderTool` will automatically
/// generate `RenderPassReflection`-conforming types for any shaders compiled using it.
///
/// `ReflectableRenderPass` instances are usually easier to write since much of the data that would normally need
/// to be manually specified is instead inferred from the shader code. They're also less error-prone: for example, renaming a variable in a shader
/// and then regenerating the `RenderPassReflection` (e.g. using `ShaderTool`) will result in compile-time errors in the Swift code,
/// enabling you to easily find and correct the errors.
///
/// - SeeAlso: `DrawRenderPass`
public protocol ReflectableDrawRenderPass : DrawRenderPass {
    associatedtype Reflection : RenderPassReflection
    
    /// `execute` is called by the render graph to allow a `ReflectableDrawRenderPass` to encode GPU work for the render pass.
    /// It may be called concurrently with any other (non-CPU) render pass.
    /// For passes conforming to `ReflectableDrawRenderPass`, this method should be implemented instead
    /// of `execute(renderCommandEncoder: RenderCommandEncoder)`.
    ///
    /// - Parameter renderCommandEncoder: A draw render pass uses the passed-in `RenderCommandEncoder`
    /// to set GPU state and enqueue rendering commands, configured by the `ReflectableDrawRenderPass`' associated
    /// `Reflection` type.
    ///
    /// - SeeAlso: `TypedRenderCommandEncoder`
    /// - SeeAlso: `RenderPassReflection`
    func execute(renderCommandEncoder: TypedRenderCommandEncoder<Reflection>) async
}

extension ReflectableDrawRenderPass {
    @inlinable
    public func execute(renderCommandEncoder: RenderCommandEncoder) async {
        return await self.execute(renderCommandEncoder: TypedRenderCommandEncoder(encoder: renderCommandEncoder))
    }
}

/// A `ReflectableComputeRenderPass` is a `ComputeRenderPass` that has an associated `RenderPassReflection` type.
/// `RenderPassReflection` represents the reflection data from a compiled shader, and defines the resources,
/// shader functions, and pipeline constants used by a particular render pass. Substrate's `ShaderTool` will automatically
/// generate `RenderPassReflection`-conforming types for any shaders compiled using it.
///
/// `ReflectableRenderPass` instances are usually easier to write since much of the data that would normally need
/// to be manually specified is instead inferred from the shader code. They're also less error-prone: for example, renaming a variable in a shader
/// and then regenerating the `RenderPassReflection` (e.g. using `ShaderTool`) will result in compile-time errors in the Swift code,
/// enabling you to easily find and correct the errors.
///
/// - SeeAlso: `ComputeRenderPass`
public protocol ReflectableComputeRenderPass : ComputeRenderPass {
    associatedtype Reflection : RenderPassReflection
    
    /// `execute` is called by the render graph to allow a `ReflectableDrawRenderPass` to encode GPU work for the render pass.
    /// It may be called concurrently with any other (non-CPU) render pass.
    /// For passes conforming to `ReflectableComputeRenderPass`, this method should be implemented instead
    /// of `execute(computeCommandEncoder: ComputeCommandEncoder)`.
    ///
    /// - Parameter computeCommandEncoder: A compute render pass uses the passed-in `ComputeCommandEncoder`
    /// to set GPU state and enqueue dispatches.
    ///
    /// - SeeAlso: `TypedComputeCommandEncoder`
    /// - SeeAlso: `RenderPassReflection`
    func execute(computeCommandEncoder: TypedComputeCommandEncoder<Reflection>) async
}

extension ReflectableComputeRenderPass {
    @inlinable
    public func execute(computeCommandEncoder: ComputeCommandEncoder) async {
        return await self.execute(computeCommandEncoder: TypedComputeCommandEncoder(encoder: computeCommandEncoder))
    }
}

@usableFromInline
final class CallbackDrawRenderPass : DrawRenderPass {
    public let name : String
    public let renderTargetDescriptor: RenderTargetDescriptor
    public let colorClearOperations: [ColorClearOperation]
    public let depthClearOperation: DepthClearOperation
    public let stencilClearOperation: StencilClearOperation
    public let executeFunc : (RenderCommandEncoder) async -> Void
    
    public init(name: String, renderTarget: RenderTargetDescriptor,
                colorClearOperations: [ColorClearOperation],
                depthClearOperation: DepthClearOperation,
                stencilClearOperation: StencilClearOperation,
                execute: @escaping @Sendable (RenderCommandEncoder) async -> Void) {
        self.name = name
        self.renderTargetDescriptor = renderTarget
        self.colorClearOperations = colorClearOperations
        self.depthClearOperation = depthClearOperation
        self.stencilClearOperation = stencilClearOperation
        self.executeFunc = execute
    }
    
    public func colorClearOperation(attachmentIndex: Int) -> ColorClearOperation {
        if attachmentIndex < self.colorClearOperations.count {
            return self.colorClearOperations[attachmentIndex]
        }
        return .keep
    }
    
    public func execute(renderCommandEncoder: RenderCommandEncoder) async {
        await self.executeFunc(renderCommandEncoder)
    }
}

@usableFromInline
final class ReflectableCallbackDrawRenderPass<R : RenderPassReflection> : ReflectableDrawRenderPass {
    public let name : String
    public let renderTargetDescriptor: RenderTargetDescriptor
    public let colorClearOperations: [ColorClearOperation]
    public let depthClearOperation: DepthClearOperation
    public let stencilClearOperation: StencilClearOperation
    public let executeFunc : (TypedRenderCommandEncoder<R>) async -> Void
    
    public init(name: String, renderTarget: RenderTargetDescriptor,
                colorClearOperations: [ColorClearOperation],
                depthClearOperation: DepthClearOperation,
                stencilClearOperation: StencilClearOperation,
                reflection: R.Type, execute: @escaping @Sendable (TypedRenderCommandEncoder<R>) async -> Void) {
        self.name = name
        self.renderTargetDescriptor = renderTarget
        self.colorClearOperations = colorClearOperations
        self.depthClearOperation = depthClearOperation
        self.stencilClearOperation = stencilClearOperation
        self.executeFunc = execute
    }
    
    public func colorClearOperation(attachmentIndex: Int) -> ColorClearOperation {
        if attachmentIndex < self.colorClearOperations.count {
            return self.colorClearOperations[attachmentIndex]
        }
        return .keep
    }
    
    public func execute(renderCommandEncoder: TypedRenderCommandEncoder<R>) async {
        await self.executeFunc(renderCommandEncoder)
    }
}

@usableFromInline
final class CallbackComputeRenderPass : ComputeRenderPass {
    public let name : String
    public let executeFunc : (ComputeCommandEncoder) async -> Void
    
    public init(name: String, execute: @escaping @Sendable (ComputeCommandEncoder) async -> Void) {
        self.name = name
        self.executeFunc = execute
    }
    
    public func execute(computeCommandEncoder: ComputeCommandEncoder) async {
        await self.executeFunc(computeCommandEncoder)
    }
}

@usableFromInline
final class ReflectableCallbackComputeRenderPass<R : RenderPassReflection> : ReflectableComputeRenderPass {
    public let name : String
    public let executeFunc : (TypedComputeCommandEncoder<R>) async -> Void
    
    public init(name: String, reflection: R.Type, execute: @escaping @Sendable (TypedComputeCommandEncoder<R>) async -> Void) {
        self.name = name
        self.executeFunc = execute
    }
    
    public func execute(computeCommandEncoder: TypedComputeCommandEncoder<R>) async {
        await self.executeFunc(computeCommandEncoder)
    }
}

@usableFromInline
final class CallbackCPURenderPass : CPURenderPass {
    public let name : String
    public let executeFunc : @Sendable () async -> Void
    
    public init(name: String, execute: @escaping @Sendable () async -> Void) {
        self.name = name
        self.executeFunc = execute
    }
    
    public func execute() async {
        await self.executeFunc()
    }
}

@usableFromInline
final class CallbackBlitRenderPass : BlitRenderPass {
    public let name : String
    public let executeFunc : (BlitCommandEncoder) async -> Void
    
    public init(name: String, execute: @escaping @Sendable (BlitCommandEncoder) async -> Void) {
        self.name = name
        self.executeFunc = execute
    }
    
    public func execute(blitCommandEncoder: BlitCommandEncoder) async {
        await self.executeFunc(blitCommandEncoder)
    }
}

@usableFromInline
final class CallbackExternalRenderPass : ExternalRenderPass {
    public let name : String
    public let executeFunc : (ExternalCommandEncoder) async -> Void
    
    public init(name: String, execute: @escaping @Sendable (ExternalCommandEncoder) async -> Void) {
        self.name = name
        self.executeFunc = execute
    }
    
    public func execute(externalCommandEncoder: ExternalCommandEncoder) async {
        await self.executeFunc(externalCommandEncoder)
    }
}

@available(macOS 11.0, iOS 14.0, *)
final class CallbackAccelerationStructureRenderPass : AccelerationStructureRenderPass {
    public let name : String
    public let executeFunc : (AccelerationStructureCommandEncoder) -> Void
    
    public init(name: String, execute: @escaping @Sendable (AccelerationStructureCommandEncoder) -> Void) {
        self.name = name
        self.executeFunc = execute
    }
    
    public func execute(accelerationStructureCommandEncoder: AccelerationStructureCommandEncoder) {
        self.executeFunc(accelerationStructureCommandEncoder)
    }
}

// A draw render pass that caches the properties of an actual DrawRenderPass
// but that doesn't retain any of the member variables.
@usableFromInline
final class ProxyDrawRenderPass: DrawRenderPass {
    @usableFromInline let name: String
    @usableFromInline let renderTargetDescriptor: RenderTargetDescriptor
    @usableFromInline let colorClearOperations: ColorAttachmentArray<ColorClearOperation>
    @usableFromInline let depthClearOperation: DepthClearOperation
    @usableFromInline let stencilClearOperation: StencilClearOperation
    
    init(_ renderPass: DrawRenderPass) {
        self.name = renderPass.name
        self.renderTargetDescriptor = renderPass.renderTargetDescriptor
        self.depthClearOperation = renderPass.depthClearOperation
        self.stencilClearOperation = renderPass.stencilClearOperation
        self.colorClearOperations = ColorAttachmentArray { i in
            renderPass.colorClearOperation(attachmentIndex: i)
        }
    }
    
    @usableFromInline func colorClearOperation(attachmentIndex: Int) -> ColorClearOperation {
        return self.colorClearOperations.dropFirst(attachmentIndex).first ?? .keep
    }
    
    @usableFromInline func execute(renderCommandEncoder: RenderCommandEncoder) {
        fatalError()
    }
}

@usableFromInline enum RenderPassType {
    case cpu
    case draw
    case compute
    case blit
    case accelerationStructure
    case external // Using things like Metal Performance Shaders.
    
    init?(pass: RenderPass) {
        switch pass {
        case is DrawRenderPass:
            self = .draw
        case is ComputeRenderPass:
            self = .compute
        case is BlitRenderPass:
            self = .blit
        case is ExternalRenderPass:
            self = .external
        case is CPURenderPass:
            self = .cpu
        default:
            if #available(macOS 11.0, iOS 14.0, *), pass is AccelerationStructureRenderPass {
                self = .accelerationStructure
            } else {
                return nil
            }
        }
    }
}

@usableFromInline
struct RenderPassRecordImpl {
#if !SUBSTRATE_DISABLE_AUTOMATIC_LABELS
    @usableFromInline let name: String
#endif
    @usableFromInline var pass : RenderPass!
    @usableFromInline var commands : ChunkArray<RenderGraphCommand>! = nil
    @usableFromInline var readResources : HashSet<Resource>! = nil
    @usableFromInline var writtenResources : HashSet<Resource>! = nil
    @usableFromInline var resourceUsages : ChunkArray<(Resource, ResourceUsage)>! = nil
    @usableFromInline var unmanagedReferences : ChunkArray<Unmanaged<AnyObject>>! = nil
    @usableFromInline /* internal(set) */ var commandRange : Range<Int>?
    @usableFromInline /* internal(set) */ var passIndex : Int
    @usableFromInline /* internal(set) */ var isActive : Bool
    @usableFromInline /* internal(set) */ var usesWindowTexture : Bool = false
    @usableFromInline /* internal(set) */ var hasSideEffects : Bool = false
}

@usableFromInline
struct RenderPassRecord: Equatable, @unchecked Sendable {
    @usableFromInline let type: RenderPassType
    @usableFromInline let storage: UnsafeMutablePointer<RenderPassRecordImpl>
    
    init(pass: RenderPass, passIndex: Int) {
        self.type = RenderPassType(pass: pass)!
        
        self.storage = .allocate(capacity: 1)
        
#if SUBSTRATE_DISABLE_AUTOMATIC_LABELS
        self.storage.initialize(to: .init(pass: pass, passIndex: passIndex, isActive: false))
#else
        self.storage.initialize(to: .init(name: pass.name, pass: pass, passIndex: passIndex, isActive: false))
#endif
    }
    
    @usableFromInline
    static func ==(lhs: RenderPassRecord, rhs: RenderPassRecord) -> Bool {
        return lhs.storage == rhs.storage
    }
    
    func dispose() {
        self.commands = nil
        self.unmanagedReferences?.forEach {
            $0.release()
        }
        self.storage.deinitialize(count: 1)
        self.storage.deallocate()
    }
    
#if !SUBSTRATE_DISABLE_AUTOMATIC_LABELS
    @usableFromInline var name : String {
        get {
            return self.storage.pointee.name
        }
    }
#endif
    
    @usableFromInline var pass : RenderPass! {
        get {
            return self.storage.pointee.pass
        }
        nonmutating set {
            self.storage.pointee.pass = newValue
        }
    }
    
    @usableFromInline var commands : ChunkArray<RenderGraphCommand>! {
        get {
            return self.storage.pointee.commands
        }
        nonmutating set {
            self.storage.pointee.commands = newValue
        }
    }
    
    @usableFromInline var readResources : HashSet<Resource>! {
        get {
            return self.storage.pointee.readResources
        }
        nonmutating set {
            self.storage.pointee.readResources = newValue
        }
    }
    
    @usableFromInline var writtenResources : HashSet<Resource>! {
        get {
            return self.storage.pointee.writtenResources
        }
        nonmutating set {
            self.storage.pointee.writtenResources = newValue
        }
    }
    
    @usableFromInline var resourceUsages : ChunkArray<(Resource, ResourceUsage)>! {
        get {
            return self.storage.pointee.resourceUsages
        }
        nonmutating set {
            self.storage.pointee.resourceUsages = newValue
        }
    }
    
    @usableFromInline var unmanagedReferences : ChunkArray<Unmanaged<AnyObject>>! {
        get {
            return self.storage.pointee.unmanagedReferences
        }
        nonmutating set {
            self.storage.pointee.unmanagedReferences = newValue
        }
    }
    
    @usableFromInline /* internal(set) */ var commandRange : Range<Int>? {
        get {
            return self.storage.pointee.commandRange
        }
        nonmutating set {
            self.storage.pointee.commandRange = newValue
        }
    }
    
    @usableFromInline /* internal(set) */ var passIndex : Int {
        get {
            return self.storage.pointee.passIndex
        }
        nonmutating set {
            self.storage.pointee.passIndex = newValue
        }
    }
    
    @usableFromInline /* internal(set) */ var isActive : Bool {
        get {
            return self.storage.pointee.isActive
        }
        nonmutating set {
            self.storage.pointee.isActive = newValue
        }
    }
    
    @usableFromInline /* internal(set) */ var usesWindowTexture : Bool {
        get {
            return self.storage.pointee.usesWindowTexture
        }
        nonmutating set {
            self.storage.pointee.usesWindowTexture = newValue
        }
    }
    
    @usableFromInline /* internal(set) */ var hasSideEffects : Bool {
        get {
            return self.storage.pointee.hasSideEffects
        }
        nonmutating set {
            self.storage.pointee.hasSideEffects = newValue
        }
    }
}

@usableFromInline enum DependencyType {
    /// No dependency
    case none
    /// If the dependency is active, it must be executed first
    case ordering
    /// The dependency must always be executed
    case execution
    //    /// There is a transitive dependency by way of another pass
    //    case transitive
}

actor RenderGraphExecutionResult {
    public internal(set) var gpuStartTime: Double
    public internal(set) var gpuEndTime: Double

    public init() {
        self.gpuStartTime = 0.0
        self.gpuEndTime = 0.0
    }
    
    public init(gpuStartTime: Double, gpuEndTime: Double) {
        self.gpuStartTime = gpuStartTime
        self.gpuEndTime = gpuEndTime
    }
    
    public var gpuTime: Double {
        return self.gpuEndTime - self.gpuStartTime
    }
    
    func setGPUStartTime(to startTime: Double) {
        self.gpuStartTime = startTime
    }
    
    func setGPUEndTime(to endTime: Double) {
        self.gpuEndTime = endTime
    }
}

public struct RenderGraphSubmissionWaitToken: Sendable {
    public let queue: Queue
    public let submissionIndex: UInt64
    
    public func wait() async {
        await self.queue.waitForCommandSubmission(self.submissionIndex)
    }
}

public struct RenderGraphExecutionWaitToken: Sendable {
    public let queue: Queue
    public let executionIndex: UInt64
    
    public func wait() async {
        await self.queue.waitForCommandCompletion(self.executionIndex)
    }
}

// _RenderGraphContext is an internal-only protocol to ensure dispatch gets optimised in whole-module optimisation mode.
protocol _RenderGraphContext : Actor {
    nonisolated var transientRegistryIndex : Int { get }
    nonisolated var renderGraphQueue: Queue { get }
    func executeRenderGraph(_ executeFunc: @escaping () async -> (passes: [RenderPassRecord], usedResources: Set<Resource>), onCompletion: @Sendable @escaping (RenderGraphExecutionResult) async -> Void) async
    func registerWindowTexture(for texture: Texture, swapchain: Any) async
}

@usableFromInline enum RenderGraphTagType : UInt64 {
    static let renderGraphTag : UInt64 = 0xf9322463 // CRC-32 of "RenderGraph"
    
    /// Scratch data that exists only while a render pass is being executed.
    case renderPassExecution
    
    /// Data that exists while the RenderGraph is being compiled.
    case renderGraphCompilation
    
    /// Data that exists until the RenderGraph has been executed on the backend.
    case renderGraphExecution
    
    /// Resource usage nodes – exists until the RenderGraph has been executed on the backend.
    case resourceUsageNodes
    
    public static func renderPassExecutionTag(passIndex: Int) -> TaggedHeap.Tag {
        return (RenderGraphTagType.renderGraphTag << 32) | (RenderGraphTagType.renderPassExecution.rawValue << 16) | TaggedHeap.Tag(passIndex)
    }
    
    public var tag : TaggedHeap.Tag {
        assert(self != .renderPassExecution)
        let tag = (RenderGraphTagType.renderGraphTag << 32) | (self.rawValue << 16)
        return tag
    }
}

/// Each RenderGraph executes on its own GPU queue, although executions are synchronised by submission order.
public final class RenderGraph {
    @TaskLocal public static var activeRenderGraph : RenderGraph? = nil
    
    private var renderPasses : [RenderPassRecord] = []
    private var renderPassLock = SpinLock()
    private var usedResources : Set<Resource> = []
    
    public static private(set) var globalSubmissionIndex : ManagedAtomic<UInt64> = .init(0)
    private var previousFrameCompletionTime : UInt64 = 0
    private var _lastGraphCPUTime = 1000.0 / 60.0
    private var _lastGraphGPUTime = 1000.0 / 60.0
    
    var submissionNotifyQueue = [@Sendable () async -> Void]()
    var completionNotifyQueue = [@Sendable () async -> Void]()
    let context : _RenderGraphContext
    
    public let transientRegistryIndex : Int
#if SUBSTRATE_ENABLE_SIGNPOSTER
    static let signposter: Signposter = Signposter(subsystem: "com.substrate.rendergraph", category: "RenderGraph")
#else
    static let signposter: Signposter = .disabled
#endif
    private(set) var signpostID: SignpostID
    
    static let executionStream = TaskStream()
    
    /// Creates a new RenderGraph instance. There may only be up to eight RenderGraph's at any given time.
    ///
    /// - Parameter inflightFrameCount: The maximum number of render graph submission that may be executing on the GPU at any given time; if there are `inflightFrameCount` submissions still pending or executing on the GPU at the time
    /// of a `RenderGraph.execute()` call, the CPU will wait until at least one of those submissions has completed.
    /// Commonly two (for double buffering) or three (for triple buffering).
    /// Note that each in-flight frame incurs a memory cost for any transient buffers that are shared with the CPU.
    /// `inflightFrameCount` can be zero, in which case transient resources are disallowed for this render graph.
    ///
    /// - Parameter transientTextureCapacity: The maximum number of transient `Texture`s that can be used in a single `RenderGraph` submission.
    ///
    /// - Parameter transientBufferCapacity: The maximum number of transient `Buffer`s that can be used in a single `RenderGraph` submission.
    ///
    /// - Parameter transientArgumentBufferArrayCapacity: The maximum number of transient `ArgumentBufferArray`s that can be used in a single `RenderGraph` submission.
    public init(inflightFrameCount: Int, transientBufferCapacity: Int = 16384, transientTextureCapacity: Int = 16384, transientArgumentBufferArrayCapacity: Int = 1024) {
        // If inflightFrameCount is 0, no transient resources are allowed.
        self.transientRegistryIndex = inflightFrameCount > 0 ? TransientRegistryManager.allocate() : -1
        
        if self.transientRegistryIndex >= 0 {
            TransientBufferRegistry.instances[self.transientRegistryIndex].initialise(capacity: transientBufferCapacity)
            TransientTextureRegistry.instances[self.transientRegistryIndex].initialise(capacity: transientTextureCapacity)
            TransientArgumentBufferArrayRegistry.instances[self.transientRegistryIndex].initialise(capacity: transientArgumentBufferArrayCapacity)
        }
        
        switch RenderBackend._backend.api {
        #if canImport(Metal)
        case .metal:
            self.context = RenderGraphContextImpl<MetalBackend>(backend: RenderBackend._backend as! MetalBackend, inflightFrameCount: inflightFrameCount, transientRegistryIndex: transientRegistryIndex)
        #endif
        #if canImport(Vulkan)
        case .vulkan:
            self.context = RenderGraphContextImpl<VulkanBackend>(backend: RenderBackend._backend as! VulkanBackend, inflightFrameCount: inflightFrameCount, transientRegistryIndex: transientRegistryIndex)
        #endif
        }
        
        self.signpostID = .invalid
        self.signpostID = Self.signposter.makeSignpostID(from: self)
    }
    
    deinit {
        if self.transientRegistryIndex > 0 {
            TransientRegistryManager.free(self.transientRegistryIndex)
        }
        self.renderPassLock.deinit()
    }
    
    /// The logical command queue corresponding to this render graph.
    public nonisolated var queue: Queue {
        return self.context.renderGraphQueue
    }
    
    public nonisolated var activeRenderGraphMask: ActiveRenderGraphMask {
        return 1 << self.queue.index
    }
    
    /// - Returns: whether there are any passes scheduled for execution in the next `RenderGraph.execute` call.
    public var hasEnqueuedPasses: Bool {
        return !self.renderPasses.isEmpty
    }
    
    public func lastGraphDurations() async -> (cpuTime: Double, gpuTime: Double) {
        return (self._lastGraphCPUTime, self._lastGraphGPUTime)
    }
    
    /// Enqueue `renderPass` for execution at the next `RenderGraph.execute` call on this render graph.
    /// Passes will be executed by the GPU in the order they are enqueued, but may be executed out-of-order on the CPU if they
    /// are not `CPURenderPass`es.
    ///
    /// - Parameter renderPass: The pass to enqueue.
    public func addPass(_ renderPass: RenderPass) {
        self.renderPassLock.withLock {
            self.renderPasses.append(RenderPassRecord(pass: renderPass, passIndex: self.renderPasses.count))
        }
    }
    
    /// Enqueue the blit operations performed in `execute` for execution at the next `RenderGraph.execute` call on this render graph.
    /// Passes will be executed by the GPU in the order they are enqueued, but may be executed out-of-order on the CPU.
    ///
    /// - Parameter execute: A closure to execute that will be passed a blit command encoder, where the caller can use the command
    /// encoder to encode GPU blit commands.
    @inlinable
    public func addBlitCallbackPass(file: String = #fileID, line: Int = #line,
                                    _ execute: @escaping @Sendable (BlitCommandEncoder) async -> Void) {
        self.addPass(CallbackBlitRenderPass(name: "Anonymous Blit Pass at \(file):\(line)", execute: execute))
    }
    
    /// Enqueue the blit operations performed in `execute` for execution at the next `RenderGraph.execute` call on this render graph.
    /// Passes will be executed by the GPU in the order they are enqueued, but may be executed out-of-order on the CPU.
    ///
    /// - Parameter name: The name of the pass.
    /// - Parameter execute: A closure to execute that will be passed a blit command encoder, where the caller can use the command
    /// encoder to encode GPU blit commands.
    public func addBlitCallbackPass(name: String,
                                    _ execute: @escaping @Sendable (BlitCommandEncoder) async -> Void) {
        self.addPass(CallbackBlitRenderPass(name: name, execute: execute))
    }
    
    /// Enqueue a draw render pass that does nothing other than clear the passed-in render target according to the specified operations.
    ///
    /// - Parameter renderTarget: The render target descriptor for the render targets to clear.
    /// - Parameter colorClearOperation: An array of color clear operations corresponding to the elements in `renderTarget`'s `colorAttachments` array.
    /// - Parameter depthClearOperation: The operation to perform on the render target's depth attachment, if present.
    /// - Parameter stencilClearOperation: The operation to perform on the render target's stencil attachment, if present.
    @inlinable
    public func addClearPass(file: String = #fileID, line: Int = #line,
                             renderTarget: RenderTargetDescriptor,
                             colorClearOperations: [ColorClearOperation] = [],
                             depthClearOperation: DepthClearOperation = .keep,
                             stencilClearOperation: StencilClearOperation = .keep) {
        self.addPass(CallbackDrawRenderPass(name: "Clear Pass at \(file):\(line)", renderTarget: renderTarget,
                                            colorClearOperations: colorClearOperations, depthClearOperation: depthClearOperation, stencilClearOperation: stencilClearOperation,
                                            execute: { _ in }))
    }
    
    /// Enqueue a draw render pass comprised of the specified render operations in `execute` and the provided clear operations.
    ///
    /// - Parameter renderTarget: The render target descriptor for the render targets to clear.
    /// - Parameter colorClearOperation: An array of color clear operations corresponding to the elements in `renderTarget`'s `colorAttachments` array.
    /// - Parameter depthClearOperation: The operation to perform on the render target's depth attachment, if present.
    /// - Parameter stencilClearOperation: The operation to perform on the render target's stencil attachment, if present.
    /// - Parameter execute: A closure to execute that will be passed a render command encoder, where the caller can use the command
    /// encoder to encode GPU rendering commands.
    ///
    /// - SeeAlso: `addDrawCallbackPass(file:line:renderTarget:colorClearOperations:depthClearOperation:stencilClearOperation:reflection:execute:)`
    @inlinable
    public func addDrawCallbackPass(file: String = #fileID, line: Int = #line,
                                    renderTarget: RenderTargetDescriptor,
                                    colorClearOperations: [ColorClearOperation] = [],
                                    depthClearOperation: DepthClearOperation = .keep,
                                    stencilClearOperation: StencilClearOperation = .keep,
                                    _ execute: @escaping @Sendable (RenderCommandEncoder) async -> Void) {
        self.addPass(CallbackDrawRenderPass(name: "Anonymous Draw Pass at \(file):\(line)", renderTarget: renderTarget,
                                            colorClearOperations: colorClearOperations, depthClearOperation: depthClearOperation, stencilClearOperation: stencilClearOperation,
                                            execute: execute))
    }
    
    @available(*, deprecated, renamed:"addDrawCallbackPass(file:line:renderTarget:colorClearOperations:depthClearOperation:stencilClearOperation:execute:)")
    public func addDrawCallbackPass(file: String = #fileID, line: Int = #line,
                                    descriptor: RenderTargetDescriptor,
                                    colorClearOperations: [ColorClearOperation] = [],
                                    depthClearOperation: DepthClearOperation = .keep,
                                    stencilClearOperation: StencilClearOperation = .keep,
                                    _ execute: @escaping @Sendable (RenderCommandEncoder) async -> Void) {
        self.addDrawCallbackPass(file: file, line: line, renderTarget: descriptor, colorClearOperations: colorClearOperations, depthClearOperation: depthClearOperation, stencilClearOperation: stencilClearOperation, execute)
    }
    
    /// Enqueue a draw render pass comprised of the specified render operations in `execute` and the provided clear operations.
    ///
    /// - Parameter name: The name of the pass.
    /// - Parameter renderTarget: The render target descriptor for the render targets to clear.
    /// - Parameter colorClearOperation: An array of color clear operations corresponding to the elements in `renderTarget`'s `colorAttachments` array.
    /// - Parameter depthClearOperation: The operation to perform on the render target's depth attachment, if present.
    /// - Parameter stencilClearOperation: The operation to perform on the render target's stencil attachment, if present.
    /// - Parameter execute: A closure to execute that will be passed a render command encoder, where the caller can use the command
    /// encoder to encode GPU rendering commands.
    ///
    /// - SeeAlso: `addDrawCallbackPass(name:renderTarget:colorClearOperations:depthClearOperation:stencilClearOperation:reflection:execute:)`
    public func addDrawCallbackPass(name: String,
                                    renderTarget: RenderTargetDescriptor,
                                    colorClearOperations: [ColorClearOperation] = [],
                                    depthClearOperation: DepthClearOperation = .keep,
                                    stencilClearOperation: StencilClearOperation = .keep,
                                    _ execute: @escaping @Sendable (RenderCommandEncoder) async -> Void) {
        self.addPass(CallbackDrawRenderPass(name: name, renderTarget: renderTarget,
                                            colorClearOperations: colorClearOperations, depthClearOperation: depthClearOperation, stencilClearOperation: stencilClearOperation,
                                            execute: execute))
    }
    
    @available(*, deprecated, renamed:"addDrawCallbackPass(name:renderTarget:colorClearOperations:depthClearOperation:stencilClearOperation:execute:)")
    public func addDrawCallbackPass(name: String,
                                    descriptor: RenderTargetDescriptor,
                                    colorClearOperations: [ColorClearOperation] = [],
                                    depthClearOperation: DepthClearOperation = .keep,
                                    stencilClearOperation: StencilClearOperation = .keep,
                                    _ execute: @escaping @Sendable (RenderCommandEncoder) async -> Void) {
        self.addDrawCallbackPass(name: name, renderTarget: descriptor, colorClearOperations: colorClearOperations, depthClearOperation: depthClearOperation, stencilClearOperation: stencilClearOperation, execute)
    }
    
    
    /// Enqueue a draw render pass comprised of the specified render operations in `execute` and the provided clear operations.
    ///
    /// - Parameter renderTarget: The render target descriptor for the render targets to clear.
    /// - Parameter colorClearOperation: An array of color clear operations corresponding to the elements in `renderTarget`'s `colorAttachments` array.
    /// - Parameter depthClearOperation: The operation to perform on the render target's depth attachment, if present.
    /// - Parameter stencilClearOperation: The operation to perform on the render target's stencil attachment, if present.
    /// - Parameter execute: A closure to execute that will be passed a render command encoder, where the caller can use the command
    /// encoder to encode GPU rendering commands.
    @inlinable
    public func addDrawCallbackPass<R>(file: String = #fileID, line: Int = #line,
                                       renderTarget: RenderTargetDescriptor,
                                       colorClearOperations: [ColorClearOperation] = [],
                                       depthClearOperation: DepthClearOperation = .keep,
                                       stencilClearOperation: StencilClearOperation = .keep,
                                       reflection: R.Type,
                                       _ execute: @escaping @Sendable (TypedRenderCommandEncoder<R>) async -> Void) {
        self.addPass(ReflectableCallbackDrawRenderPass(name: "Anonymous Draw Pass at \(file):\(line)", renderTarget: renderTarget,
                                                       colorClearOperations: colorClearOperations, depthClearOperation: depthClearOperation, stencilClearOperation: stencilClearOperation,
                                                       reflection: reflection, execute: execute))
    }
    
    @available(*, deprecated, renamed:"addDrawCallbackPass(file:line:renderTarget:colorClearOperations:depthClearOperation:stencilClearOperation:reflection:execute:)")
    public func addDrawCallbackPass<R>(file: String = #fileID, line: Int = #line,
                                       descriptor: RenderTargetDescriptor,
                                       colorClearOperations: [ColorClearOperation] = [],
                                       depthClearOperation: DepthClearOperation = .keep,
                                       stencilClearOperation: StencilClearOperation = .keep,
                                       reflection: R.Type,
                                       _ execute: @escaping @Sendable (TypedRenderCommandEncoder<R>) async -> Void) {
        self.addDrawCallbackPass(file: file, line: line, renderTarget: descriptor, colorClearOperations: colorClearOperations, depthClearOperation: depthClearOperation, stencilClearOperation: stencilClearOperation, reflection: reflection, execute)
    }
    
    /// Enqueue a draw render pass comprised of the specified render operations in `execute` and the provided clear operations, using the render pass reflection specified in `reflection`.
    ///
    /// - Parameter name: The name of the pass.
    /// - Parameter renderTarget: The render target descriptor for the render targets to clear.
    /// - Parameter colorClearOperation: An array of color clear operations corresponding to the elements in `renderTarget`'s `colorAttachments` array.
    /// - Parameter depthClearOperation: The operation to perform on the render target's depth attachment, if present.
    /// - Parameter stencilClearOperation: The operation to perform on the render target's stencil attachment, if present.
    /// - Parameter reflection: The generated shader reflection for this render pass.
    /// - Parameter execute: A closure to execute that will be passed a render command encoder, where the caller can use the command
    /// encoder to encode GPU rendering commands.
    ///
    /// - SeeAlso: `ReflectableDrawRenderPass`
    public func addDrawCallbackPass<R>(name: String,
                                       renderTarget: RenderTargetDescriptor,
                                       colorClearOperations: [ColorClearOperation] = [],
                                       depthClearOperation: DepthClearOperation = .keep,
                                       stencilClearOperation: StencilClearOperation = .keep,
                                       reflection: R.Type,
                                       _ execute: @escaping @Sendable (TypedRenderCommandEncoder<R>) async -> Void) {
        self.addPass(ReflectableCallbackDrawRenderPass(name: name, renderTarget: renderTarget,
                                                       colorClearOperations: colorClearOperations, depthClearOperation: depthClearOperation, stencilClearOperation: stencilClearOperation,
                                                       reflection: reflection, execute: execute))
    }
    
    @available(*, deprecated, renamed:"addDrawCallbackPass(name:renderTarget:colorClearOperations:depthClearOperation:stencilClearOperation:reflection:execute:)")
    public func addDrawCallbackPass<R>(name: String,
                                       descriptor: RenderTargetDescriptor,
                                       colorClearOperations: [ColorClearOperation] = [],
                                       depthClearOperation: DepthClearOperation = .keep,
                                       stencilClearOperation: StencilClearOperation = .keep,
                                       reflection: R.Type,
                                       _ execute: @escaping @Sendable (TypedRenderCommandEncoder<R>) async -> Void) {
        self.addDrawCallbackPass(name: name, renderTarget: descriptor, colorClearOperations: colorClearOperations, depthClearOperation: depthClearOperation, stencilClearOperation: stencilClearOperation, reflection: reflection, execute)
    }

    /// Enqueue a compute render pass comprised of the specified compute/dispatch operations in `execute`.
    ///
    /// - Parameter execute: A closure to execute that will be passed a compute command encoder, where the caller can use the command
    /// encoder to encode commands for the GPU's compute pipeline.
    ///
    /// - SeeAlso: `addComputeCallbackPass(reflection:_:)`
    @inlinable
    public func addComputeCallbackPass(file: String = #fileID, line: Int = #line,
                                       _ execute: @escaping @Sendable (ComputeCommandEncoder) async -> Void) {
        self.addPass(CallbackComputeRenderPass(name: "Anonymous Compute Pass at \(file):\(line)", execute: execute))
    }
    
    /// Enqueue a compute render pass comprised of the specified compute/dispatch operations in `execute`.
    ///
    /// - Parameter name: The name of the pass.
    /// - Parameter execute: A closure to execute that will be passed a compute command encoder, where the caller can use the command
    /// encoder to encode commands for the GPU's compute pipeline.
    ///
    /// - SeeAlso: `addComputeCallbackPass(name:reflection:_:)`
    public func addComputeCallbackPass(name: String,
                                       _ execute: @escaping @Sendable (ComputeCommandEncoder) async -> Void) {
        self.addPass(CallbackComputeRenderPass(name: name, execute: execute))
    }

    /// Enqueue a compute render pass comprised of the specified compute/dispatch operations in `execute`, using the render pass reflection specified in `reflection`.
    ///
    /// - Parameter reflection: The generated shader reflection for this render pass.
    /// - Parameter execute: A closure to execute that will be passed a compute command encoder, where the caller can use the command
    /// encoder to encode commands for the GPU's compute pipeline.
    ///
    /// - SeeAlso: `ReflectableComputeRenderPass`
    @inlinable
    public func addComputeCallbackPass<R>(file: String = #fileID, line: Int = #line,
                                          reflection: R.Type,
                                          _ execute: @escaping @Sendable (TypedComputeCommandEncoder<R>) async -> Void) {
        self.addPass(ReflectableCallbackComputeRenderPass(name: "Anonymous Compute Pass at \(file):\(line)", reflection: reflection, execute: execute))
    }
    
    /// Enqueue a compute render pass comprised of the specified compute/dispatch operations in `execute`, using the render pass reflection specified in `reflection`.
    ///
    /// - Parameter name: The name of the pass.
    /// - Parameter reflection: The generated shader reflection for this render pass.
    /// - Parameter execute: A closure to execute that will be passed a compute command encoder, where the caller can use the command
    /// encoder to encode commands for the GPU's compute pipeline.
    ///
    /// - SeeAlso: `ReflectableComputeRenderPass`
    public func addComputeCallbackPass<R>(name: String,
                                          reflection: R.Type,
                                          _ execute: @escaping @Sendable (TypedComputeCommandEncoder<R>) async -> Void) {
        self.addPass(ReflectableCallbackComputeRenderPass(name: name, reflection: reflection, execute: execute))
    }
    
    /// Enqueue a CPU render pass comprised of the operations in `execute`.
    /// This enables you to access GPU resources such as transient buffers or textures associated with the render graph.
    ///
    /// - Parameter execute: A closure to execute during render graph execution.
    @inlinable
    public func addCPUCallbackPass(file: String = #fileID, line: Int = #line,
                                   _ execute: @escaping @Sendable () async -> Void) {
        self.addPass(CallbackCPURenderPass(name: "Anonymous CPU Pass at \(file):\(line)", execute: execute))
    }
    
    /// Enqueue a CPU render pass comprised of the operations in `execute`.
    /// This enables you to access GPU resources such as transient buffers or textures associated with the render graph.
    ///
    /// - Parameter name: The name of the pass.
    /// - Parameter execute: A closure to execute during render graph execution.
    public func addCPUCallbackPass(name: String,
                                   _ execute: @escaping @Sendable () async -> Void) {
        self.addPass(CallbackCPURenderPass(name: name, execute: execute))
    }
    
    /// Enqueue an external render pass comprised of the GPU operations in `execute`.
    /// External render passes allow you to directly encode commands to the underlying GPU command buffer.
    ///
    /// - Parameter execute: A closure to execute that will be passed a external command encoder, where the caller can use the command
    /// encoder to encode commands directly to an underlying GPU command buffer.
    @inlinable
    public func addExternalCallbackPass(file: String = #fileID, line: Int = #line,
                                        _ execute: @escaping @Sendable (ExternalCommandEncoder) async -> Void) {
        self.addPass(CallbackExternalRenderPass(name: "Anonymous External Encoder Pass at \(file):\(line)", execute: execute))
    }
    
    /// Enqueue an external render pass comprised of the GPU operations in `execute`.
    /// External render passes allow you to directly encode commands to the underlying GPU command buffer.
    ///
    /// - Parameter name: The name of the pass.
    /// - Parameter execute: A closure to execute that will be passed a external command encoder, where the caller can use the command
    /// encoder to encode commands directly to an underlying GPU command buffer.
    public func addExternalCallbackPass(name: String,
                                        _ execute: @escaping @Sendable (ExternalCommandEncoder) async -> Void) {
        self.addPass(CallbackExternalRenderPass(name: name, execute: execute))
    }
    
    @available(macOS 11.0, iOS 14.0, *)
    public func addAccelerationStructureCallbackPass(file: String = #fileID, line: Int = #line,
                                        _ execute: @escaping @Sendable (AccelerationStructureCommandEncoder) -> Void) {
        self.addPass(CallbackAccelerationStructureRenderPass(name: "Anonymous Acceleration Structure Encoder Pass at \(file):\(line)", execute: execute))
    }
    
    @available(macOS 11.0, iOS 14.0, *)
    public func addAccelerationStructureCallbackPass(name: String,
                                        _ execute: @escaping @Sendable (AccelerationStructureCommandEncoder) -> Void) {
        self.addPass(CallbackAccelerationStructureRenderPass(name: name, execute: execute))
    }
    
    // When passes are added:
    // Check pass.writtenResources. If not empty, add the pass to the deferred queue and record its resource usages.
    // If it is empty, run the execute method eagerly and infer read/written resources from that.
    // Cull render passes using a reference counting floodfill method.
    // For any non-culled deferred passes, run the execute method and record the commands.
    // Pass off the full, joined command list, list of all resources used, and a list of active passes to the backend.
    // Backend will look over all resource usages and figure out necessary resource transitions and creation/destruction times (could be synced with command numbers e.g. before command 300, transition resource A to state X).
    // Then, it will execute the command list.
    
    func executePass(_ passRecord: RenderPassRecord, executionAllocator: TagAllocator, resourceUsageAllocator: TagAllocator) async {
        let signpostID = Self.signposter.makeSignpostID()
        let signpostState = Self.signposter.beginInterval("Execute RenderGraph Pass", id: signpostID, "Executing \(passRecord.name)")
        defer { Self.signposter.endInterval("Execute RenderGraph Pass", signpostState, "Finished executing \(passRecord.name)")}
        
        let renderPassScratchTag = RenderGraphTagType.renderPassExecutionTag(passIndex: passRecord.passIndex)
        
        let commandRecorder = RenderGraphCommandRecorder(renderGraphTransientRegistryIndex: self.transientRegistryIndex,
                                                         renderGraphQueue: self.queue,
                                                         renderPassScratchAllocator: ThreadLocalTagAllocator(tag: renderPassScratchTag),
                                                         renderGraphExecutionAllocator: executionAllocator,
                                                         resourceUsageAllocator: resourceUsageAllocator)
        
        
        
        switch passRecord.pass {
        case let drawPass as DrawRenderPass:
            let rce = RenderCommandEncoder(commandRecorder: commandRecorder, renderPass: drawPass, passRecord: passRecord)
            await drawPass.execute(renderCommandEncoder: rce)
            rce.endEncoding()
            
        case let computePass as ComputeRenderPass:
            let cce = ComputeCommandEncoder(commandRecorder: commandRecorder, renderPass: computePass, passRecord: passRecord)
            await computePass.execute(computeCommandEncoder: cce)
            cce.endEncoding()
            
        case let blitPass as BlitRenderPass:
            let bce = BlitCommandEncoder(commandRecorder: commandRecorder, renderPass: blitPass, passRecord: passRecord)
            await blitPass.execute(blitCommandEncoder: bce)
            bce.endEncoding()
            
        case let externalPass as ExternalRenderPass:
            let ece = ExternalCommandEncoder(commandRecorder: commandRecorder, renderPass: externalPass, passRecord: passRecord)
            await externalPass.execute(externalCommandEncoder: ece)
            ece.endEncoding()
            
        case let cpuPass as CPURenderPass:
            await cpuPass.execute()
            
        default:
            if #available(macOS 11.0, iOS 14.0, *), let accelerationStructurePass = passRecord.pass as? AccelerationStructureRenderPass {
                let asce = AccelerationStructureCommandEncoder(commandRecorder: commandRecorder, accelerationStructureRenderPass: accelerationStructurePass, passRecord: passRecord)
                accelerationStructurePass.execute(accelerationStructureCommandEncoder: asce)
                asce.endEncoding()
            } else {
                fatalError("Unknown pass type for pass \(passRecord)")
            }
        }
        
        passRecord.commands = commandRecorder.commands
        passRecord.commandRange = 0..<passRecord.commands.count
        passRecord.readResources = commandRecorder.readResources
        passRecord.writtenResources = commandRecorder.writtenResources
        passRecord.resourceUsages = commandRecorder.resourceUsages
        passRecord.unmanagedReferences = commandRecorder.unmanagedReferences
        
        // Remove our reference to the render pass once we've executed it so it can
        // release any references to member variables.
        if passRecord.type == .draw {
            passRecord.pass = ProxyDrawRenderPass(passRecord.pass as! DrawRenderPass)
        } else {
            passRecord.pass = nil
        }
        
        TaggedHeap.free(tag: renderPassScratchTag)
    }
    
    nonisolated func fillUsedResourcesFromPass(passRecord: RenderPassRecord, resourceUsageAllocator: TagAllocator) {
        passRecord.readResources = .init(allocator: .tag(resourceUsageAllocator))
        passRecord.writtenResources = .init(allocator: .tag(resourceUsageAllocator))
        
        for resource in passRecord.pass.writtenResources {
            resource.markAsUsed(activeRenderGraphMask: 1 << self.queue.index)
            passRecord.writtenResources.insert(resource.resourceForUsageTracking)
        }
        for resource in passRecord.pass.readResources {
            resource.markAsUsed(activeRenderGraphMask: 1 << self.queue.index)
            passRecord.readResources.insert(resource.resourceForUsageTracking)
        }
    }
    
    func evaluateResourceUsages(renderPasses: [RenderPassRecord], executionAllocator: TagAllocator, resourceUsagesAllocator: TagAllocator) async {
        let signpostState = Self.signposter.beginInterval("Evaluate Resource Usages")
        defer { Self.signposter.endInterval("Evaluate Resource Usages", signpostState) }
        
        for passRecord in renderPasses where passRecord.type == .cpu || passRecord.type == .accelerationStructure {
            // CPU render passes are guaranteed to be executed in order, and we have to execute acceleration structure passes in order since they may modify the AccelerationStructure's descriptor property.
            // FIXME: This may actually cause issues if we update AccelerationStructures multiple times in a single RenderGraph and use it in between, since all other passes will depend only on the resources declared in the last-updated descriptor.
            if passRecord.pass.writtenResources.isEmpty {
                await self.executePass(passRecord,
                                       executionAllocator: executionAllocator,
                                       resourceUsageAllocator: executionAllocator)
            } else {
                self.fillUsedResourcesFromPass(passRecord: passRecord, resourceUsageAllocator: executionAllocator)
            }
        }
        
        await withTaskGroup(of: Void.self) { group async -> Void in
            for passRecord in renderPasses where passRecord.type != .cpu && passRecord.type != .accelerationStructure {
                _ = await group.add { () async in
                    if passRecord.pass.writtenResources.isEmpty {
                        await self.executePass(passRecord,
                                               executionAllocator: executionAllocator,
                                               resourceUsageAllocator: executionAllocator)
                    } else {
                        self.fillUsedResourcesFromPass(passRecord: passRecord, resourceUsageAllocator: executionAllocator)
                    }
                }
            }
        }
    }
    
    func markActive(passIndex i: Int, dependencyTable: DependencyTable<DependencyType>, renderPasses: [RenderPassRecord]) {
        if !renderPasses[i].isActive {
            renderPasses[i].isActive = true
            
            for j in (0..<i).reversed() where dependencyTable.dependency(from: i, on: j) == .execution {
                markActive(passIndex: j, dependencyTable: dependencyTable, renderPasses: renderPasses)
            }
        }
    }
    
<<<<<<< HEAD
    func computeDependencyOrdering(passIndex i: Int, dependencyTable: DependencyTable<DependencyType>, renderPasses: [RenderPassRecord], addedToList: inout [Bool], activePasses: inout [RenderPassRecord], allocator: AllocatorType) {
        let signpostState = Self.signposter.beginInterval("Compute Dependency Ordering")
        defer { Self.signposter.endInterval("Compute Dependency Ordering", signpostState) }
=======
    func computePassRenderTargetIndices(passes: [ProxyDrawRenderPass?]) -> [Int] {
        var activeRenderTargets = [(index: Int, renderTargets: RenderTargetDescriptor)]()
        
        var descriptorIndices = [Int](repeating: -1, count: passes.count)
        var nextDescriptorIndex = 0
        
        passLoop: for (passIndex, pass) in passes.enumerated() {
            guard let pass = pass else { continue }
            
            for i in activeRenderTargets.indices.reversed() {
                if activeRenderTargets[i].renderTargets.tryMerge(withPass: pass) {
                    descriptorIndices[passIndex] = activeRenderTargets[i].index
                    continue passLoop
                }
            }
            
            activeRenderTargets.append((nextDescriptorIndex, pass.renderTargetDescriptor))
            nextDescriptorIndex += 1
        }
        
        return descriptorIndices
    }
    
    func computeDependencyOrdering(passIndex i: Int, dependencyTable: DependencyTable<DependencyType>, renderPasses: [RenderPassRecord], passRenderTargetIndices: [Int], addedToList: inout [Bool], activePasses: inout [RenderPassRecord], allocator: AllocatorType) {
>>>>>>> c4ba4b9d
        
        // Ideally, we should reorder the passes into an optimal order according to some heuristics.
        // For example:
        // - Draw render passes that can share a render target should be placed alongside each other
        // - We should try to minimise the number of resource transitions
        // - Try to maximise the space between e.g. an updateFence and a waitForFence call.
        //
        // For now, only try to address the draw render pass issue
        
        if renderPasses[i].isActive, !addedToList[i] {
            addedToList[i] = true
            
            if renderPasses[i].type == .draw {
                var sharedRenderTargetPasses = ChunkArray<Int>()
                
                // First process all passes that can't share the same render target...
                for j in (0..<i).reversed() where dependencyTable.dependency(from: i, on: j) != .none {
                    if passRenderTargetIndices[j] == passRenderTargetIndices[i] {
                        // If it _can_ share the same render target, add it to the sharedRenderTargetPasses list to process later...
                        sharedRenderTargetPasses.append(j, allocator: allocator)
                    } else {
                        computeDependencyOrdering(passIndex: j, dependencyTable: dependencyTable, renderPasses: renderPasses, passRenderTargetIndices: passRenderTargetIndices, addedToList: &addedToList, activePasses: &activePasses, allocator: allocator)
                    }
                }
                
                // ... and then process those which can.
                for j in sharedRenderTargetPasses {
                    computeDependencyOrdering(passIndex: j, dependencyTable: dependencyTable, renderPasses: renderPasses, passRenderTargetIndices: passRenderTargetIndices, addedToList: &addedToList, activePasses: &activePasses, allocator: allocator)
                }
                
            } else {
                for j in (0..<i).reversed() where dependencyTable.dependency(from: i, on: j) != .none {
                    computeDependencyOrdering(passIndex: j, dependencyTable: dependencyTable, renderPasses: renderPasses, passRenderTargetIndices: passRenderTargetIndices, addedToList: &addedToList, activePasses: &activePasses, allocator: allocator)
                }
            }
            
            activePasses.append(renderPasses[i])
        }
    }
    
    func compile(renderPasses: [RenderPassRecord]) async -> ([RenderPassRecord], DependencyTable<DependencyType>, Set<Resource>) {
        let signpostState = Self.signposter.beginInterval("Compile RenderGraph")
        defer { Self.signposter.endInterval("Compile RenderGraph", signpostState) }
        
        let resourceUsagesAllocator = TagAllocator(tag: RenderGraphTagType.resourceUsageNodes.tag)
        let executionAllocator = TagAllocator(tag: RenderGraphTagType.renderGraphExecution.tag)
        
        for i in renderPasses.indices {
            renderPasses[i].passIndex = i  // We may have inserted early blit passes, so we need to set the pass indices now.
        }
        
        await self.evaluateResourceUsages(renderPasses: renderPasses, executionAllocator: executionAllocator, resourceUsagesAllocator: resourceUsagesAllocator)
        
        var dependencyTable = DependencyTable<DependencyType>(capacity: renderPasses.count, defaultValue: .none)
        let passHasSideEffects = SubstrateUtilities.BitSet(capacity: renderPasses.count)
        defer { passHasSideEffects.dispose() }

        for (i, pass) in renderPasses.enumerated() {
            for resource in pass.writtenResources {
                assert(resource._usesPersistentRegistry || resource.transientRegistryIndex == self.transientRegistryIndex, "Transient resource \(resource) associated with another RenderGraph is being used in this RenderGraph.")
                assert(resource.isValid, "Resource \(resource) is invalid but is used in the current frame.")
                
                if resource.flags.intersection([.persistent, .windowHandle, .historyBuffer, .externalOwnership]) != [] {
                    passHasSideEffects[i] = true
                }
                
                if resource.flags.contains(.windowHandle) {
                    pass.usesWindowTexture = true
                }
                
                for (j, otherPass) in renderPasses.enumerated().dropFirst(i + 1) {
                    if otherPass.readResources.contains(resource) {
                        dependencyTable.setDependency(from: j, on: i, to: .execution)
                    }
                    if otherPass.writtenResources.contains(resource), dependencyTable.dependency(from: j, on: i) != .execution {
                        dependencyTable.setDependency(from: j, on: i, to: .ordering) // since the relative ordering of writes matters
                    }
                }
            }
            
            if _isDebugAssertConfiguration() {
                for resource in pass.readResources {
                    assert(resource._usesPersistentRegistry || resource.transientRegistryIndex == self.transientRegistryIndex, "Transient resource \(resource) associated with another RenderGraph is being used in this RenderGraph.")
                    assert(resource.isValid, "Resource \(resource) is invalid but is used in the current frame.")
                }
            }
            
            if pass.type == .external {
                passHasSideEffects[i] = true
            }
        }
        
        for i in (0..<renderPasses.count).reversed() where passHasSideEffects[i] {
            self.markActive(passIndex: i, dependencyTable: dependencyTable, renderPasses: renderPasses)
        }
        
        let allocator = resourceUsagesAllocator
        
        var addedToList = [Bool](repeating: false, count: renderPasses.count)
        var activePasses = [RenderPassRecord]()
        let passRenderTargetIndices = self.computePassRenderTargetIndices(passes: renderPasses.map { $0.type == .draw ? ($0.pass! as! ProxyDrawRenderPass) : nil })
        for i in (0..<renderPasses.count).reversed() where passHasSideEffects[i] {
            self.computeDependencyOrdering(passIndex: i, dependencyTable: dependencyTable, renderPasses: renderPasses, passRenderTargetIndices: passRenderTargetIndices, addedToList: &addedToList, activePasses: &activePasses, allocator: AllocatorType(allocator))
        }
        
        var i = 0
        while i < activePasses.count {
            let passRecord = activePasses[i]
            if passRecord.commandRange == nil {
                await self.executePass(passRecord,
                                       executionAllocator: executionAllocator,
                                       resourceUsageAllocator: executionAllocator)
            }
            if passRecord.type == .cpu || passRecord.commandRange!.count == 0 {
                passRecord.isActive = false // We've definitely executed the pass now, so there's no more work to be done on it by the GPU backends.
                activePasses.remove(at: i)
            } else {
                i += 1
            }
        }
        
        var activePassDependencies = DependencyTable<DependencyType>(capacity: activePasses.count, defaultValue: .none)
        
        for pass in (0..<activePasses.count).reversed() {
            let passIndexOriginal = activePasses[pass].passIndex
            
            for possibleDependency in (0..<pass).reversed() {
                let possibleDependencyIndexOriginal = activePasses[possibleDependency].passIndex
                guard possibleDependencyIndexOriginal < passIndexOriginal else { continue }
                
                let dependency = dependencyTable.dependency(from: passIndexOriginal, on: possibleDependencyIndexOriginal)
                activePassDependencies.setDependency(from: pass, on: possibleDependency, to: dependency)
            }
        }
        
        // Index the commands for each pass in a sequential manner for the entire frame.
        var commandCount = 0
        for (i, passRecord) in activePasses.enumerated() {
            precondition(passRecord.isActive)
            
            let startCommandIndex = commandCount
            commandCount += passRecord.commands.count
            
            passRecord.passIndex = i
            passRecord.commandRange = startCommandIndex..<commandCount
            assert(passRecord.commandRange!.count > 0)
            
            let randomAccessCommandView = passRecord.commands.makeRandomAccessView(allocator: .init(allocator))
            
            for (resource, resourceUsage) in passRecord.resourceUsages where resourceUsage.stages != .cpuBeforeRender {
                assert(resource.isValid)
                self.usedResources.insert(resource)
                if resourceUsage.resource != resource {
                    self.usedResources.insert(resourceUsage.resource)
                }
                
                var resourceUsage = resourceUsage
                resourceUsage.commandRange = Range(uncheckedBounds: (resourceUsage.commandRange.lowerBound + startCommandIndex, resourceUsage.commandRange.upperBound + startCommandIndex))
                resource.usages.mergeOrAppendUsage(resourceUsage, resource: resource, allocator: allocator, passCommands: randomAccessCommandView, passCommandOffset: startCommandIndex)
            }
            
            passRecord.resourceUsages = nil
        }
        
        // Compilation is finished, so reset that tag.
        TaggedHeap.free(tag: RenderGraphTagType.renderGraphCompilation.tag)
        
        return (activePasses, activePassDependencies, self.usedResources)
    }
    
    @available(*, deprecated, renamed: "onSubmission")
    public func waitForGPUSubmission(_ function: @Sendable @escaping () -> Void) async {
        self.renderPassLock.withLock {
            self.submissionNotifyQueue.append(function)
        }
    }
    
    /// Enqueue `function` to be executed once the render graph is submitted to the GPU.
    public func onSubmission(_ function: @Sendable @escaping () async -> Void) async {
        self.renderPassLock.withLock {
            self.submissionNotifyQueue.append(function)
        }
    }
    
    /// Enqueue `function` to be executed once the render graph has completed on the GPU.
    public func onGPUCompletion(_ function: @Sendable @escaping () async -> Void) async {
        self.renderPassLock.withLock {
            self.completionNotifyQueue.append(function)
        }
    }
    
    /// Returns true if this RenderGraph already has the maximum number of GPU frames in-flight, and would have to wait
    /// for the ring buffers to become available before executing.
    // FIXME: should be expressed by waiting on the render graph with a timeout
//    public var hasMaximumFrameCountInFlight: Bool {
//
//    }
    
    private func didCompleteRender(_ result: RenderGraphExecutionResult) async {
        self._lastGraphGPUTime = await result.gpuTime
        
        let completionTime = DispatchTime.now().uptimeNanoseconds
        let elapsed = completionTime - min(self.previousFrameCompletionTime, completionTime)
        self.previousFrameCompletionTime = completionTime
        self._lastGraphCPUTime = Double(elapsed) * 1e-6
        //            print("Frame \(currentFrameIndex) completed in \(self.lastGraphCPUTime)ms.")
    }
    
    /// Process the render passes that have been enqueued on this render graph through calls to `addPass()` or similar by culling passes that don't produce
    /// any read resources, calling `execute` on each pass, then submitting the encoded commands to the GPU for execution.
    /// If there are any operations enqueued on the `GPUResourceUploader`, those will be processed before any passes in this render graph.
    /// Only one render graph will execute at any given time, and operations between render graphs are synchronised in submission order.
    ///
    /// - Parameter onSubmission: an optional closure to execute once the render graph has been submitted to the GPU.
    /// - Parameter onGPUCompletion: an optional closure to execute once the render graph has completed executing on the GPU.
    @discardableResult
    public func execute() async -> RenderGraphExecutionWaitToken {
        precondition(Self.activeRenderGraph == nil, "Cannot call RenderGraph.execute() from within a render pass.")
        
        let signpostState = Self.signposter.beginInterval("Execute RenderGraph", id: self.signpostID)
        defer { Self.signposter.endInterval("Execute RenderGraph", signpostState) }
        
        return await Self.executionStream.enqueueAndWait { () -> RenderGraphExecutionWaitToken in // NOTE: if we decide not to have a global lock on RenderGraph execution, we need to handle resource usages on a per-render-graph basis.
            
            self.renderPassLock.lock()
            defer {
                self.renderPassLock.unlock()
            }
            
            let renderPasses = self.renderPasses
            let submissionNotifyQueue = self.submissionNotifyQueue
            let completionNotifyQueue = self.completionNotifyQueue
            
            self.renderPasses.removeAll(keepingCapacity: true)
            self.completionNotifyQueue.removeAll()
            self.submissionNotifyQueue.removeAll(keepingCapacity: true)
            
            defer {
                if !submissionNotifyQueue.isEmpty {
                    Task.detached {
                        for item in submissionNotifyQueue {
                            await item()
                        }
                    }
                }
            }
            
            guard !renderPasses.isEmpty else {
                return RenderGraphExecutionWaitToken(queue: self.queue, executionIndex: self.queue.lastSubmittedCommand)
            }
            
            let signpostState = Self.signposter.beginInterval("Execute RenderGraph on Context", id: self.signpostID)
            await self.context.executeRenderGraph {
                return await Self.$activeRenderGraph.withValue(self) {
                    let (passes, _, usedResources) = await self.compile(renderPasses: renderPasses)
                    return (passes, usedResources)
                }
            } onCompletion: { executionResult in
                await self.didCompleteRender(executionResult)
                for item in completionNotifyQueue {
                    await item()
                }
            }
            Self.signposter.endInterval("Execute RenderGraph on Context", signpostState)
            
            // Make sure the RenderGraphCommands buffers are deinitialised before the tags are freed.
            renderPasses.forEach {
                $0.dispose()
            }
            
            self.reset()
            
            RenderGraph.globalSubmissionIndex.wrappingIncrement(ordering: .relaxed)
            
            return RenderGraphExecutionWaitToken(queue: self.queue, executionIndex: self.queue.lastSubmittedCommand)
        }
    }
    
    private func reset() {
        if transientRegistryIndex >= 0 {
            TransientBufferRegistry.instances[transientRegistryIndex].clear()
            TransientTextureRegistry.instances[transientRegistryIndex].clear()
            TransientArgumentBufferRegistry.instances[transientRegistryIndex].clear()
            TransientArgumentBufferArrayRegistry.instances[transientRegistryIndex].clear()
        }
            
        PersistentTextureRegistry.instance.clear(afterRenderGraph: self)
        PersistentBufferRegistry.instance.clear(afterRenderGraph: self)
        PersistentArgumentBufferRegistry.instance.clear(afterRenderGraph: self)
        PersistentArgumentBufferArrayRegistry.instance.clear(afterRenderGraph: self)
        HeapRegistry.instance.clear(afterRenderGraph: self)
        HazardTrackingGroupRegistry.instance.clear(afterRenderGraph: self)
        
        if #available(macOS 11.0, iOS 14.0, *) {
            AccelerationStructureRegistry.instance.clear(afterRenderGraph: self)
            VisibleFunctionTableRegistry.instance.clear(afterRenderGraph: self)
            IntersectionFunctionTableRegistry.instance.clear(afterRenderGraph: self)
        }
        
        self.renderPasses.removeAll(keepingCapacity: true)
        self.usedResources.removeAll(keepingCapacity: true)
        
        TaggedHeap.free(tag: RenderGraphTagType.renderGraphExecution.tag)
        TaggedHeap.free(tag: RenderGraphTagType.resourceUsageNodes.tag)
    }
}
<|MERGE_RESOLUTION|>--- conflicted
+++ resolved
@@ -1,1592 +1,1586 @@
-//
-//  RenderGraph.swift
-//  Substrate
-//
-//  Created by Thomas Roughton on 17/03/17.
-//
-//
-
-import Foundation
-import SubstrateUtilities
-import Atomics
-
-/// A render pass is the fundamental unit of work within Substrate. All GPU commands are submitted by enqueuing
-/// render passes on a `RenderGraph` and then executing that `RenderGraph`.
-///
-/// There are five sub-protocols of `RenderPass` that a render pass can conform to: `DrawRenderPass`,
-/// `ComputeRenderPass`, `CPURenderPass`, `BlitRenderPass`, and `ExternalRenderPass`.
-/// When implementing a render pass, you should declare a conformance to one of the subprotocols rather than to
-/// `RenderPass` directly.
-///
-/// Render passes are executed in a deferred manner. When you add a render pass to a render graph (via `RenderGraph.addPass()`,
-/// you are requesting that the render graph call the `execute` method on the render pass when `RenderGraph.execute`
-/// is called on the render graph. Passes may execute concurrently in any order, with the exception of `CPURenderPass` passes, which are
-/// always executed in the order they were submitted.
-///
-/// - SeeAlso: `RenderGraph`
-/// - SeeAlso: `DrawRenderPass`
-/// - SeeAlso: `ComputeRenderPass`
-/// - SeeAlso: `BlitRenderPass`
-/// - SeeAlso: `ExternalRenderPass`
-/// - SeeAlso: `CPURenderPass`
-///
-public protocol RenderPass : AnyObject {
-    /// The debug name for the pass.
-    var name : String { get }
-    
-    /// Render passes can optionally declare a list of resources that are read and written by the pass.
-    /// When `writtenResources` is non-empty, execution of the pass is delayed until it is determined
-    /// that some other pass has a dependency on a resource within `writtenResources`. If no other pass
-    /// reads from any of the resources this pass writes to, the pass' `execute` method will never be called.
-    /// This is useful for conditionally avoiding CPU work performed within the `execute` method.
-    ///
-    /// A pass can implicitly declare dependencies on other passes by including resources written by those passes within
-    /// its `readResources` list.
-    ///
-    /// If  `writtenResources` contains persistent or history-buffer resources, a pass that writes to them is never culled
-    /// even if no other pass reads from them within the same render graph.
-    ///
-    /// `readResources` is ignored if `writtenResources` is empty.
-    var readResources : [Resource] { get }
-    
-    /// Render passes can optionally declare a list of resources that are read and written by the pass.
-    /// When `writtenResources` is non-empty, execution of the pass is delayed until it is determined
-    /// that some other pass has a dependency on a resource within `writtenResources`. If no other pass
-    /// reads from any of the resources this pass writes to, the pass' `execute` method will never be called.
-    /// This is useful for conditionally avoiding CPU work performed within the `execute` method.
-    ///
-    /// If  `writtenResources` contains persistent or history-buffer resources, a pass that writes to them is never culled
-    /// even if no other pass reads from them within the same render graph.
-    var writtenResources : [Resource] { get }
-}
-
-extension RenderPass {
-    public var name: String {
-        return String(reflecting: type(of: self))
-    }
-    
-    public var readResources : [Resource] { return [] }
-    public var writtenResources : [Resource] { return [] }
-}
-
-/// A `DrawRenderPass` is any pass that uses the GPU's raster pipeline to draw to some number of render targets.
-/// Typically, a `DrawRenderPass` would consist of setting a vertex and fragment shader, binding some number of shader resources,
-/// and then drawing some primitives.
-public protocol DrawRenderPass : RenderPass {
-    /// A description of the render target to render to for this render pass.
-    /// A render target consists of some number of colour attachments and zero or one depth and stencil attachments.
-    /// Each attachment may additionally specify a _resolve_ attachment for use in MSAA resolve.
-    ///
-    /// Passes that share compatible render target descriptors (with no conflicting attachments) may be merged by the render graph
-    /// to benefit performance, although this should have no observable change in behaviour.
-    ///
-    /// - SeeAlso: `RenderTargetDescriptor`
-    var renderTargetDescriptor : RenderTargetDescriptor { get }
-    
-    /// `execute` is called by the render graph to allow a `DrawRenderPass` to encode GPU work for the render pass.
-    /// It may be called concurrently with any other (non-CPU) render pass, but will be executed in submission order on the GPU.
-    ///
-    /// - Parameter renderCommandEncoder: A draw render pass uses the passed-in `RenderCommandEncoder`
-    /// to set GPU state and enqueue rendering commands.
-    ///
-    /// - SeeAlso: `RenderCommandEncoder`
-    func execute(renderCommandEncoder: RenderCommandEncoder) async
-    
-    /// The operation to perform on each render target attachment at the start of the render pass.
-    ///
-    /// - Parameter attachmentIndex: The index of the attachment (within the
-    /// `renderTargetDescriptor`'s `colorAttachments`array) to return the operation for.
-    ///
-    /// - Returns: The operation to perform on attachment `attachmentIndex` at the start
-    /// of the render pass.
-    func colorClearOperation(attachmentIndex: Int) -> ColorClearOperation
-    
-    /// The operation to perform on the depth attachment at the start of the render pass.
-    /// Ignored if there is no depth attachment specified in the `renderTargetDescriptor`.
-    var depthClearOperation: DepthClearOperation { get }
-    
-    /// The operation to perform on the stencil attachment at the start of the render pass.
-    /// Ignored if there is no depth attachment specified in the `renderTargetDescriptor`.
-    var stencilClearOperation: StencilClearOperation { get }
-}
-
-extension DrawRenderPass {
-    @inlinable
-    public func colorClearOperation(attachmentIndex: Int) -> ColorClearOperation {
-        return .keep
-    }
-    
-    @inlinable
-    public var depthClearOperation : DepthClearOperation {
-        return .keep
-    }
-    
-    @inlinable
-    public var stencilClearOperation : StencilClearOperation {
-        return .keep
-    }
-    
-    var renderTargetDescriptorForActiveAttachments: RenderTargetDescriptor {
-        // Filter out any unused attachments.
-        var descriptor = self.renderTargetDescriptor
-        
-        let isUsedAttachment: (Texture) -> Bool = { attachment in
-            return attachment.usages.contains(where: {
-                return $0.renderPassRecord.pass === self && $0.type.isRenderTarget && $0.type != .unusedRenderTarget
-            })
-        }
-        
-        for (i, colorAttachment) in descriptor.colorAttachments.enumerated() {
-            if let attachment = colorAttachment?.texture, case .keep = self.colorClearOperation(attachmentIndex: i), !isUsedAttachment(attachment) {
-                descriptor.colorAttachments[i] = nil
-            }
-        }
-        
-        if let attachment = descriptor.depthAttachment?.texture, case .keep = self.depthClearOperation, !isUsedAttachment(attachment) {
-            descriptor.depthAttachment = nil
-        }
-        
-        if let attachment = descriptor.stencilAttachment?.texture, case .keep = self.stencilClearOperation, !isUsedAttachment(attachment) {
-            descriptor.stencilAttachment = nil
-        }
-        
-        return descriptor
-    }
-}
-
-/// A `ComputeRenderPass` is any pass that uses the GPU's compute pipeline to perform arbitrary work through a series of sized dispatches.
-public protocol ComputeRenderPass : RenderPass {
-    /// `execute` is called by the render graph to allow a `ComputeRenderPass` to encode GPU work for the render pass.
-    /// It may be called concurrently with any other (non-CPU) render pass, but will be executed in submission order on the GPU.
-    ///
-    /// - Parameter computeCommandEncoder: A compute render pass uses the passed-in `ComputeCommandEncoder`
-    /// to set GPU state and enqueue dispatches.
-    ///
-    /// - SeeAlso: `ComputeCommandEncoder`
-    func execute(computeCommandEncoder: ComputeCommandEncoder) async
-}
-
-/// A `CPURenderPass` is a pass that does not encode any GPU work but may access GPU resources.
-/// For example, a `CPURenderPass` might fill GPU-visible `Buffer`s with CPU-generated data.
-public protocol CPURenderPass : RenderPass {
-    /// `execute` is called by the render graph to allow a `CPURenderPass` to perform work that accesses GPU resources.
-    /// It will be called in sequence order of the submission of `CPURenderPass` instances to the render graph.
-    func execute() async
-}
-
-/// A `BlitRenderPass` is a pass that uses GPU's blit/copy pipeline to copy data between GPU resources.
-public protocol BlitRenderPass : RenderPass {
-    /// `execute` is called by the render graph to allow a `BlitRenderPass` to encode GPU work for the render pass.
-    /// It may be called concurrently with any other (non-CPU) render pass, but will be executed in submission order on the GPU.
-    ///
-    /// - Parameter blitCommandEncoder: A blit render pass uses the passed-in `BlitCommandEncoder`
-    /// to copy data between GPU resources.
-    ///
-    /// - SeeAlso: `BlitCommandEncoder`
-    func execute(blitCommandEncoder: BlitCommandEncoder) async
-}
-
-/// An `ExternalRenderPass` is a pass that bypasses Substrate to encode directly to an underlying GPU command buffer.
-public protocol ExternalRenderPass : RenderPass {
-    /// `execute` is called by the render graph to allow an `ExternalRenderPass` to encode arbitrary GPU work for the render pass.
-    /// It may be called concurrently with any other (non-CPU) render pass, but will be executed in submission order on the GPU.
-    ///
-    /// - Parameter externalCommandEncoder: An external render pass uses the passed-in `ExternalCommandEncoder`
-    /// to encode arbitrary GPU work.
-    ///
-    /// - SeeAlso: `ExternalCommandEncoder`
-    func execute(externalCommandEncoder: ExternalCommandEncoder) async
-}
-
-/// An `AccelerationRenderPass` is a pass that can encode commands to build or modify acceleration structures on hardware that
-/// supports one of the GPU raytracing APIs.
-@available(macOS 11.0, iOS 14.0, *)
-public protocol AccelerationStructureRenderPass : RenderPass {
-    /// `execute` is called by the render graph to allow an `AccelerationStructureRenderPAss` to encode arbitrary acceleration structure commands for the render pass.
-    /// It may be called concurrently with any other (non-CPU) render pass, but will be executed in submission order on the GPU.
-    ///
-    /// - Parameter accelerationStructureCommandEncoder: An external render pass uses the passed-in `AccelerationStructureCommandEncoder`
-    /// to encode GPU work that builds or modifies an acceleration structure.
-    ///
-    /// - SeeAlso: `ExternalCommandEncoder`
-    func execute(accelerationStructureCommandEncoder: AccelerationStructureCommandEncoder)
-}
-
-/// A `ReflectableDrawRenderPass` is a `DrawRenderPass` that has an associated `RenderPassReflection` type.
-/// `RenderPassReflection` represents the reflection data from a compiled shader, and defines the resources,
-/// shader functions, and pipeline constants used by a particular render pass. Substrate's `ShaderTool` will automatically
-/// generate `RenderPassReflection`-conforming types for any shaders compiled using it.
-///
-/// `ReflectableRenderPass` instances are usually easier to write since much of the data that would normally need
-/// to be manually specified is instead inferred from the shader code. They're also less error-prone: for example, renaming a variable in a shader
-/// and then regenerating the `RenderPassReflection` (e.g. using `ShaderTool`) will result in compile-time errors in the Swift code,
-/// enabling you to easily find and correct the errors.
-///
-/// - SeeAlso: `DrawRenderPass`
-public protocol ReflectableDrawRenderPass : DrawRenderPass {
-    associatedtype Reflection : RenderPassReflection
-    
-    /// `execute` is called by the render graph to allow a `ReflectableDrawRenderPass` to encode GPU work for the render pass.
-    /// It may be called concurrently with any other (non-CPU) render pass.
-    /// For passes conforming to `ReflectableDrawRenderPass`, this method should be implemented instead
-    /// of `execute(renderCommandEncoder: RenderCommandEncoder)`.
-    ///
-    /// - Parameter renderCommandEncoder: A draw render pass uses the passed-in `RenderCommandEncoder`
-    /// to set GPU state and enqueue rendering commands, configured by the `ReflectableDrawRenderPass`' associated
-    /// `Reflection` type.
-    ///
-    /// - SeeAlso: `TypedRenderCommandEncoder`
-    /// - SeeAlso: `RenderPassReflection`
-    func execute(renderCommandEncoder: TypedRenderCommandEncoder<Reflection>) async
-}
-
-extension ReflectableDrawRenderPass {
-    @inlinable
-    public func execute(renderCommandEncoder: RenderCommandEncoder) async {
-        return await self.execute(renderCommandEncoder: TypedRenderCommandEncoder(encoder: renderCommandEncoder))
-    }
-}
-
-/// A `ReflectableComputeRenderPass` is a `ComputeRenderPass` that has an associated `RenderPassReflection` type.
-/// `RenderPassReflection` represents the reflection data from a compiled shader, and defines the resources,
-/// shader functions, and pipeline constants used by a particular render pass. Substrate's `ShaderTool` will automatically
-/// generate `RenderPassReflection`-conforming types for any shaders compiled using it.
-///
-/// `ReflectableRenderPass` instances are usually easier to write since much of the data that would normally need
-/// to be manually specified is instead inferred from the shader code. They're also less error-prone: for example, renaming a variable in a shader
-/// and then regenerating the `RenderPassReflection` (e.g. using `ShaderTool`) will result in compile-time errors in the Swift code,
-/// enabling you to easily find and correct the errors.
-///
-/// - SeeAlso: `ComputeRenderPass`
-public protocol ReflectableComputeRenderPass : ComputeRenderPass {
-    associatedtype Reflection : RenderPassReflection
-    
-    /// `execute` is called by the render graph to allow a `ReflectableDrawRenderPass` to encode GPU work for the render pass.
-    /// It may be called concurrently with any other (non-CPU) render pass.
-    /// For passes conforming to `ReflectableComputeRenderPass`, this method should be implemented instead
-    /// of `execute(computeCommandEncoder: ComputeCommandEncoder)`.
-    ///
-    /// - Parameter computeCommandEncoder: A compute render pass uses the passed-in `ComputeCommandEncoder`
-    /// to set GPU state and enqueue dispatches.
-    ///
-    /// - SeeAlso: `TypedComputeCommandEncoder`
-    /// - SeeAlso: `RenderPassReflection`
-    func execute(computeCommandEncoder: TypedComputeCommandEncoder<Reflection>) async
-}
-
-extension ReflectableComputeRenderPass {
-    @inlinable
-    public func execute(computeCommandEncoder: ComputeCommandEncoder) async {
-        return await self.execute(computeCommandEncoder: TypedComputeCommandEncoder(encoder: computeCommandEncoder))
-    }
-}
-
-@usableFromInline
-final class CallbackDrawRenderPass : DrawRenderPass {
-    public let name : String
-    public let renderTargetDescriptor: RenderTargetDescriptor
-    public let colorClearOperations: [ColorClearOperation]
-    public let depthClearOperation: DepthClearOperation
-    public let stencilClearOperation: StencilClearOperation
-    public let executeFunc : (RenderCommandEncoder) async -> Void
-    
-    public init(name: String, renderTarget: RenderTargetDescriptor,
-                colorClearOperations: [ColorClearOperation],
-                depthClearOperation: DepthClearOperation,
-                stencilClearOperation: StencilClearOperation,
-                execute: @escaping @Sendable (RenderCommandEncoder) async -> Void) {
-        self.name = name
-        self.renderTargetDescriptor = renderTarget
-        self.colorClearOperations = colorClearOperations
-        self.depthClearOperation = depthClearOperation
-        self.stencilClearOperation = stencilClearOperation
-        self.executeFunc = execute
-    }
-    
-    public func colorClearOperation(attachmentIndex: Int) -> ColorClearOperation {
-        if attachmentIndex < self.colorClearOperations.count {
-            return self.colorClearOperations[attachmentIndex]
-        }
-        return .keep
-    }
-    
-    public func execute(renderCommandEncoder: RenderCommandEncoder) async {
-        await self.executeFunc(renderCommandEncoder)
-    }
-}
-
-@usableFromInline
-final class ReflectableCallbackDrawRenderPass<R : RenderPassReflection> : ReflectableDrawRenderPass {
-    public let name : String
-    public let renderTargetDescriptor: RenderTargetDescriptor
-    public let colorClearOperations: [ColorClearOperation]
-    public let depthClearOperation: DepthClearOperation
-    public let stencilClearOperation: StencilClearOperation
-    public let executeFunc : (TypedRenderCommandEncoder<R>) async -> Void
-    
-    public init(name: String, renderTarget: RenderTargetDescriptor,
-                colorClearOperations: [ColorClearOperation],
-                depthClearOperation: DepthClearOperation,
-                stencilClearOperation: StencilClearOperation,
-                reflection: R.Type, execute: @escaping @Sendable (TypedRenderCommandEncoder<R>) async -> Void) {
-        self.name = name
-        self.renderTargetDescriptor = renderTarget
-        self.colorClearOperations = colorClearOperations
-        self.depthClearOperation = depthClearOperation
-        self.stencilClearOperation = stencilClearOperation
-        self.executeFunc = execute
-    }
-    
-    public func colorClearOperation(attachmentIndex: Int) -> ColorClearOperation {
-        if attachmentIndex < self.colorClearOperations.count {
-            return self.colorClearOperations[attachmentIndex]
-        }
-        return .keep
-    }
-    
-    public func execute(renderCommandEncoder: TypedRenderCommandEncoder<R>) async {
-        await self.executeFunc(renderCommandEncoder)
-    }
-}
-
-@usableFromInline
-final class CallbackComputeRenderPass : ComputeRenderPass {
-    public let name : String
-    public let executeFunc : (ComputeCommandEncoder) async -> Void
-    
-    public init(name: String, execute: @escaping @Sendable (ComputeCommandEncoder) async -> Void) {
-        self.name = name
-        self.executeFunc = execute
-    }
-    
-    public func execute(computeCommandEncoder: ComputeCommandEncoder) async {
-        await self.executeFunc(computeCommandEncoder)
-    }
-}
-
-@usableFromInline
-final class ReflectableCallbackComputeRenderPass<R : RenderPassReflection> : ReflectableComputeRenderPass {
-    public let name : String
-    public let executeFunc : (TypedComputeCommandEncoder<R>) async -> Void
-    
-    public init(name: String, reflection: R.Type, execute: @escaping @Sendable (TypedComputeCommandEncoder<R>) async -> Void) {
-        self.name = name
-        self.executeFunc = execute
-    }
-    
-    public func execute(computeCommandEncoder: TypedComputeCommandEncoder<R>) async {
-        await self.executeFunc(computeCommandEncoder)
-    }
-}
-
-@usableFromInline
-final class CallbackCPURenderPass : CPURenderPass {
-    public let name : String
-    public let executeFunc : @Sendable () async -> Void
-    
-    public init(name: String, execute: @escaping @Sendable () async -> Void) {
-        self.name = name
-        self.executeFunc = execute
-    }
-    
-    public func execute() async {
-        await self.executeFunc()
-    }
-}
-
-@usableFromInline
-final class CallbackBlitRenderPass : BlitRenderPass {
-    public let name : String
-    public let executeFunc : (BlitCommandEncoder) async -> Void
-    
-    public init(name: String, execute: @escaping @Sendable (BlitCommandEncoder) async -> Void) {
-        self.name = name
-        self.executeFunc = execute
-    }
-    
-    public func execute(blitCommandEncoder: BlitCommandEncoder) async {
-        await self.executeFunc(blitCommandEncoder)
-    }
-}
-
-@usableFromInline
-final class CallbackExternalRenderPass : ExternalRenderPass {
-    public let name : String
-    public let executeFunc : (ExternalCommandEncoder) async -> Void
-    
-    public init(name: String, execute: @escaping @Sendable (ExternalCommandEncoder) async -> Void) {
-        self.name = name
-        self.executeFunc = execute
-    }
-    
-    public func execute(externalCommandEncoder: ExternalCommandEncoder) async {
-        await self.executeFunc(externalCommandEncoder)
-    }
-}
-
-@available(macOS 11.0, iOS 14.0, *)
-final class CallbackAccelerationStructureRenderPass : AccelerationStructureRenderPass {
-    public let name : String
-    public let executeFunc : (AccelerationStructureCommandEncoder) -> Void
-    
-    public init(name: String, execute: @escaping @Sendable (AccelerationStructureCommandEncoder) -> Void) {
-        self.name = name
-        self.executeFunc = execute
-    }
-    
-    public func execute(accelerationStructureCommandEncoder: AccelerationStructureCommandEncoder) {
-        self.executeFunc(accelerationStructureCommandEncoder)
-    }
-}
-
-// A draw render pass that caches the properties of an actual DrawRenderPass
-// but that doesn't retain any of the member variables.
-@usableFromInline
-final class ProxyDrawRenderPass: DrawRenderPass {
-    @usableFromInline let name: String
-    @usableFromInline let renderTargetDescriptor: RenderTargetDescriptor
-    @usableFromInline let colorClearOperations: ColorAttachmentArray<ColorClearOperation>
-    @usableFromInline let depthClearOperation: DepthClearOperation
-    @usableFromInline let stencilClearOperation: StencilClearOperation
-    
-    init(_ renderPass: DrawRenderPass) {
-        self.name = renderPass.name
-        self.renderTargetDescriptor = renderPass.renderTargetDescriptor
-        self.depthClearOperation = renderPass.depthClearOperation
-        self.stencilClearOperation = renderPass.stencilClearOperation
-        self.colorClearOperations = ColorAttachmentArray { i in
-            renderPass.colorClearOperation(attachmentIndex: i)
-        }
-    }
-    
-    @usableFromInline func colorClearOperation(attachmentIndex: Int) -> ColorClearOperation {
-        return self.colorClearOperations.dropFirst(attachmentIndex).first ?? .keep
-    }
-    
-    @usableFromInline func execute(renderCommandEncoder: RenderCommandEncoder) {
-        fatalError()
-    }
-}
-
-@usableFromInline enum RenderPassType {
-    case cpu
-    case draw
-    case compute
-    case blit
-    case accelerationStructure
-    case external // Using things like Metal Performance Shaders.
-    
-    init?(pass: RenderPass) {
-        switch pass {
-        case is DrawRenderPass:
-            self = .draw
-        case is ComputeRenderPass:
-            self = .compute
-        case is BlitRenderPass:
-            self = .blit
-        case is ExternalRenderPass:
-            self = .external
-        case is CPURenderPass:
-            self = .cpu
-        default:
-            if #available(macOS 11.0, iOS 14.0, *), pass is AccelerationStructureRenderPass {
-                self = .accelerationStructure
-            } else {
-                return nil
-            }
-        }
-    }
-}
-
-@usableFromInline
-struct RenderPassRecordImpl {
-#if !SUBSTRATE_DISABLE_AUTOMATIC_LABELS
-    @usableFromInline let name: String
-#endif
-    @usableFromInline var pass : RenderPass!
-    @usableFromInline var commands : ChunkArray<RenderGraphCommand>! = nil
-    @usableFromInline var readResources : HashSet<Resource>! = nil
-    @usableFromInline var writtenResources : HashSet<Resource>! = nil
-    @usableFromInline var resourceUsages : ChunkArray<(Resource, ResourceUsage)>! = nil
-    @usableFromInline var unmanagedReferences : ChunkArray<Unmanaged<AnyObject>>! = nil
-    @usableFromInline /* internal(set) */ var commandRange : Range<Int>?
-    @usableFromInline /* internal(set) */ var passIndex : Int
-    @usableFromInline /* internal(set) */ var isActive : Bool
-    @usableFromInline /* internal(set) */ var usesWindowTexture : Bool = false
-    @usableFromInline /* internal(set) */ var hasSideEffects : Bool = false
-}
-
-@usableFromInline
-struct RenderPassRecord: Equatable, @unchecked Sendable {
-    @usableFromInline let type: RenderPassType
-    @usableFromInline let storage: UnsafeMutablePointer<RenderPassRecordImpl>
-    
-    init(pass: RenderPass, passIndex: Int) {
-        self.type = RenderPassType(pass: pass)!
-        
-        self.storage = .allocate(capacity: 1)
-        
-#if SUBSTRATE_DISABLE_AUTOMATIC_LABELS
-        self.storage.initialize(to: .init(pass: pass, passIndex: passIndex, isActive: false))
-#else
-        self.storage.initialize(to: .init(name: pass.name, pass: pass, passIndex: passIndex, isActive: false))
-#endif
-    }
-    
-    @usableFromInline
-    static func ==(lhs: RenderPassRecord, rhs: RenderPassRecord) -> Bool {
-        return lhs.storage == rhs.storage
-    }
-    
-    func dispose() {
-        self.commands = nil
-        self.unmanagedReferences?.forEach {
-            $0.release()
-        }
-        self.storage.deinitialize(count: 1)
-        self.storage.deallocate()
-    }
-    
-#if !SUBSTRATE_DISABLE_AUTOMATIC_LABELS
-    @usableFromInline var name : String {
-        get {
-            return self.storage.pointee.name
-        }
-    }
-#endif
-    
-    @usableFromInline var pass : RenderPass! {
-        get {
-            return self.storage.pointee.pass
-        }
-        nonmutating set {
-            self.storage.pointee.pass = newValue
-        }
-    }
-    
-    @usableFromInline var commands : ChunkArray<RenderGraphCommand>! {
-        get {
-            return self.storage.pointee.commands
-        }
-        nonmutating set {
-            self.storage.pointee.commands = newValue
-        }
-    }
-    
-    @usableFromInline var readResources : HashSet<Resource>! {
-        get {
-            return self.storage.pointee.readResources
-        }
-        nonmutating set {
-            self.storage.pointee.readResources = newValue
-        }
-    }
-    
-    @usableFromInline var writtenResources : HashSet<Resource>! {
-        get {
-            return self.storage.pointee.writtenResources
-        }
-        nonmutating set {
-            self.storage.pointee.writtenResources = newValue
-        }
-    }
-    
-    @usableFromInline var resourceUsages : ChunkArray<(Resource, ResourceUsage)>! {
-        get {
-            return self.storage.pointee.resourceUsages
-        }
-        nonmutating set {
-            self.storage.pointee.resourceUsages = newValue
-        }
-    }
-    
-    @usableFromInline var unmanagedReferences : ChunkArray<Unmanaged<AnyObject>>! {
-        get {
-            return self.storage.pointee.unmanagedReferences
-        }
-        nonmutating set {
-            self.storage.pointee.unmanagedReferences = newValue
-        }
-    }
-    
-    @usableFromInline /* internal(set) */ var commandRange : Range<Int>? {
-        get {
-            return self.storage.pointee.commandRange
-        }
-        nonmutating set {
-            self.storage.pointee.commandRange = newValue
-        }
-    }
-    
-    @usableFromInline /* internal(set) */ var passIndex : Int {
-        get {
-            return self.storage.pointee.passIndex
-        }
-        nonmutating set {
-            self.storage.pointee.passIndex = newValue
-        }
-    }
-    
-    @usableFromInline /* internal(set) */ var isActive : Bool {
-        get {
-            return self.storage.pointee.isActive
-        }
-        nonmutating set {
-            self.storage.pointee.isActive = newValue
-        }
-    }
-    
-    @usableFromInline /* internal(set) */ var usesWindowTexture : Bool {
-        get {
-            return self.storage.pointee.usesWindowTexture
-        }
-        nonmutating set {
-            self.storage.pointee.usesWindowTexture = newValue
-        }
-    }
-    
-    @usableFromInline /* internal(set) */ var hasSideEffects : Bool {
-        get {
-            return self.storage.pointee.hasSideEffects
-        }
-        nonmutating set {
-            self.storage.pointee.hasSideEffects = newValue
-        }
-    }
-}
-
-@usableFromInline enum DependencyType {
-    /// No dependency
-    case none
-    /// If the dependency is active, it must be executed first
-    case ordering
-    /// The dependency must always be executed
-    case execution
-    //    /// There is a transitive dependency by way of another pass
-    //    case transitive
-}
-
-actor RenderGraphExecutionResult {
-    public internal(set) var gpuStartTime: Double
-    public internal(set) var gpuEndTime: Double
-
-    public init() {
-        self.gpuStartTime = 0.0
-        self.gpuEndTime = 0.0
-    }
-    
-    public init(gpuStartTime: Double, gpuEndTime: Double) {
-        self.gpuStartTime = gpuStartTime
-        self.gpuEndTime = gpuEndTime
-    }
-    
-    public var gpuTime: Double {
-        return self.gpuEndTime - self.gpuStartTime
-    }
-    
-    func setGPUStartTime(to startTime: Double) {
-        self.gpuStartTime = startTime
-    }
-    
-    func setGPUEndTime(to endTime: Double) {
-        self.gpuEndTime = endTime
-    }
-}
-
-public struct RenderGraphSubmissionWaitToken: Sendable {
-    public let queue: Queue
-    public let submissionIndex: UInt64
-    
-    public func wait() async {
-        await self.queue.waitForCommandSubmission(self.submissionIndex)
-    }
-}
-
-public struct RenderGraphExecutionWaitToken: Sendable {
-    public let queue: Queue
-    public let executionIndex: UInt64
-    
-    public func wait() async {
-        await self.queue.waitForCommandCompletion(self.executionIndex)
-    }
-}
-
-// _RenderGraphContext is an internal-only protocol to ensure dispatch gets optimised in whole-module optimisation mode.
-protocol _RenderGraphContext : Actor {
-    nonisolated var transientRegistryIndex : Int { get }
-    nonisolated var renderGraphQueue: Queue { get }
-    func executeRenderGraph(_ executeFunc: @escaping () async -> (passes: [RenderPassRecord], usedResources: Set<Resource>), onCompletion: @Sendable @escaping (RenderGraphExecutionResult) async -> Void) async
-    func registerWindowTexture(for texture: Texture, swapchain: Any) async
-}
-
-@usableFromInline enum RenderGraphTagType : UInt64 {
-    static let renderGraphTag : UInt64 = 0xf9322463 // CRC-32 of "RenderGraph"
-    
-    /// Scratch data that exists only while a render pass is being executed.
-    case renderPassExecution
-    
-    /// Data that exists while the RenderGraph is being compiled.
-    case renderGraphCompilation
-    
-    /// Data that exists until the RenderGraph has been executed on the backend.
-    case renderGraphExecution
-    
-    /// Resource usage nodes – exists until the RenderGraph has been executed on the backend.
-    case resourceUsageNodes
-    
-    public static func renderPassExecutionTag(passIndex: Int) -> TaggedHeap.Tag {
-        return (RenderGraphTagType.renderGraphTag << 32) | (RenderGraphTagType.renderPassExecution.rawValue << 16) | TaggedHeap.Tag(passIndex)
-    }
-    
-    public var tag : TaggedHeap.Tag {
-        assert(self != .renderPassExecution)
-        let tag = (RenderGraphTagType.renderGraphTag << 32) | (self.rawValue << 16)
-        return tag
-    }
-}
-
-/// Each RenderGraph executes on its own GPU queue, although executions are synchronised by submission order.
-public final class RenderGraph {
-    @TaskLocal public static var activeRenderGraph : RenderGraph? = nil
-    
-    private var renderPasses : [RenderPassRecord] = []
-    private var renderPassLock = SpinLock()
-    private var usedResources : Set<Resource> = []
-    
-    public static private(set) var globalSubmissionIndex : ManagedAtomic<UInt64> = .init(0)
-    private var previousFrameCompletionTime : UInt64 = 0
-    private var _lastGraphCPUTime = 1000.0 / 60.0
-    private var _lastGraphGPUTime = 1000.0 / 60.0
-    
-    var submissionNotifyQueue = [@Sendable () async -> Void]()
-    var completionNotifyQueue = [@Sendable () async -> Void]()
-    let context : _RenderGraphContext
-    
-    public let transientRegistryIndex : Int
-#if SUBSTRATE_ENABLE_SIGNPOSTER
-    static let signposter: Signposter = Signposter(subsystem: "com.substrate.rendergraph", category: "RenderGraph")
-#else
-    static let signposter: Signposter = .disabled
-#endif
-    private(set) var signpostID: SignpostID
-    
-    static let executionStream = TaskStream()
-    
-    /// Creates a new RenderGraph instance. There may only be up to eight RenderGraph's at any given time.
-    ///
-    /// - Parameter inflightFrameCount: The maximum number of render graph submission that may be executing on the GPU at any given time; if there are `inflightFrameCount` submissions still pending or executing on the GPU at the time
-    /// of a `RenderGraph.execute()` call, the CPU will wait until at least one of those submissions has completed.
-    /// Commonly two (for double buffering) or three (for triple buffering).
-    /// Note that each in-flight frame incurs a memory cost for any transient buffers that are shared with the CPU.
-    /// `inflightFrameCount` can be zero, in which case transient resources are disallowed for this render graph.
-    ///
-    /// - Parameter transientTextureCapacity: The maximum number of transient `Texture`s that can be used in a single `RenderGraph` submission.
-    ///
-    /// - Parameter transientBufferCapacity: The maximum number of transient `Buffer`s that can be used in a single `RenderGraph` submission.
-    ///
-    /// - Parameter transientArgumentBufferArrayCapacity: The maximum number of transient `ArgumentBufferArray`s that can be used in a single `RenderGraph` submission.
-    public init(inflightFrameCount: Int, transientBufferCapacity: Int = 16384, transientTextureCapacity: Int = 16384, transientArgumentBufferArrayCapacity: Int = 1024) {
-        // If inflightFrameCount is 0, no transient resources are allowed.
-        self.transientRegistryIndex = inflightFrameCount > 0 ? TransientRegistryManager.allocate() : -1
-        
-        if self.transientRegistryIndex >= 0 {
-            TransientBufferRegistry.instances[self.transientRegistryIndex].initialise(capacity: transientBufferCapacity)
-            TransientTextureRegistry.instances[self.transientRegistryIndex].initialise(capacity: transientTextureCapacity)
-            TransientArgumentBufferArrayRegistry.instances[self.transientRegistryIndex].initialise(capacity: transientArgumentBufferArrayCapacity)
-        }
-        
-        switch RenderBackend._backend.api {
-        #if canImport(Metal)
-        case .metal:
-            self.context = RenderGraphContextImpl<MetalBackend>(backend: RenderBackend._backend as! MetalBackend, inflightFrameCount: inflightFrameCount, transientRegistryIndex: transientRegistryIndex)
-        #endif
-        #if canImport(Vulkan)
-        case .vulkan:
-            self.context = RenderGraphContextImpl<VulkanBackend>(backend: RenderBackend._backend as! VulkanBackend, inflightFrameCount: inflightFrameCount, transientRegistryIndex: transientRegistryIndex)
-        #endif
-        }
-        
-        self.signpostID = .invalid
-        self.signpostID = Self.signposter.makeSignpostID(from: self)
-    }
-    
-    deinit {
-        if self.transientRegistryIndex > 0 {
-            TransientRegistryManager.free(self.transientRegistryIndex)
-        }
-        self.renderPassLock.deinit()
-    }
-    
-    /// The logical command queue corresponding to this render graph.
-    public nonisolated var queue: Queue {
-        return self.context.renderGraphQueue
-    }
-    
-    public nonisolated var activeRenderGraphMask: ActiveRenderGraphMask {
-        return 1 << self.queue.index
-    }
-    
-    /// - Returns: whether there are any passes scheduled for execution in the next `RenderGraph.execute` call.
-    public var hasEnqueuedPasses: Bool {
-        return !self.renderPasses.isEmpty
-    }
-    
-    public func lastGraphDurations() async -> (cpuTime: Double, gpuTime: Double) {
-        return (self._lastGraphCPUTime, self._lastGraphGPUTime)
-    }
-    
-    /// Enqueue `renderPass` for execution at the next `RenderGraph.execute` call on this render graph.
-    /// Passes will be executed by the GPU in the order they are enqueued, but may be executed out-of-order on the CPU if they
-    /// are not `CPURenderPass`es.
-    ///
-    /// - Parameter renderPass: The pass to enqueue.
-    public func addPass(_ renderPass: RenderPass) {
-        self.renderPassLock.withLock {
-            self.renderPasses.append(RenderPassRecord(pass: renderPass, passIndex: self.renderPasses.count))
-        }
-    }
-    
-    /// Enqueue the blit operations performed in `execute` for execution at the next `RenderGraph.execute` call on this render graph.
-    /// Passes will be executed by the GPU in the order they are enqueued, but may be executed out-of-order on the CPU.
-    ///
-    /// - Parameter execute: A closure to execute that will be passed a blit command encoder, where the caller can use the command
-    /// encoder to encode GPU blit commands.
-    @inlinable
-    public func addBlitCallbackPass(file: String = #fileID, line: Int = #line,
-                                    _ execute: @escaping @Sendable (BlitCommandEncoder) async -> Void) {
-        self.addPass(CallbackBlitRenderPass(name: "Anonymous Blit Pass at \(file):\(line)", execute: execute))
-    }
-    
-    /// Enqueue the blit operations performed in `execute` for execution at the next `RenderGraph.execute` call on this render graph.
-    /// Passes will be executed by the GPU in the order they are enqueued, but may be executed out-of-order on the CPU.
-    ///
-    /// - Parameter name: The name of the pass.
-    /// - Parameter execute: A closure to execute that will be passed a blit command encoder, where the caller can use the command
-    /// encoder to encode GPU blit commands.
-    public func addBlitCallbackPass(name: String,
-                                    _ execute: @escaping @Sendable (BlitCommandEncoder) async -> Void) {
-        self.addPass(CallbackBlitRenderPass(name: name, execute: execute))
-    }
-    
-    /// Enqueue a draw render pass that does nothing other than clear the passed-in render target according to the specified operations.
-    ///
-    /// - Parameter renderTarget: The render target descriptor for the render targets to clear.
-    /// - Parameter colorClearOperation: An array of color clear operations corresponding to the elements in `renderTarget`'s `colorAttachments` array.
-    /// - Parameter depthClearOperation: The operation to perform on the render target's depth attachment, if present.
-    /// - Parameter stencilClearOperation: The operation to perform on the render target's stencil attachment, if present.
-    @inlinable
-    public func addClearPass(file: String = #fileID, line: Int = #line,
-                             renderTarget: RenderTargetDescriptor,
-                             colorClearOperations: [ColorClearOperation] = [],
-                             depthClearOperation: DepthClearOperation = .keep,
-                             stencilClearOperation: StencilClearOperation = .keep) {
-        self.addPass(CallbackDrawRenderPass(name: "Clear Pass at \(file):\(line)", renderTarget: renderTarget,
-                                            colorClearOperations: colorClearOperations, depthClearOperation: depthClearOperation, stencilClearOperation: stencilClearOperation,
-                                            execute: { _ in }))
-    }
-    
-    /// Enqueue a draw render pass comprised of the specified render operations in `execute` and the provided clear operations.
-    ///
-    /// - Parameter renderTarget: The render target descriptor for the render targets to clear.
-    /// - Parameter colorClearOperation: An array of color clear operations corresponding to the elements in `renderTarget`'s `colorAttachments` array.
-    /// - Parameter depthClearOperation: The operation to perform on the render target's depth attachment, if present.
-    /// - Parameter stencilClearOperation: The operation to perform on the render target's stencil attachment, if present.
-    /// - Parameter execute: A closure to execute that will be passed a render command encoder, where the caller can use the command
-    /// encoder to encode GPU rendering commands.
-    ///
-    /// - SeeAlso: `addDrawCallbackPass(file:line:renderTarget:colorClearOperations:depthClearOperation:stencilClearOperation:reflection:execute:)`
-    @inlinable
-    public func addDrawCallbackPass(file: String = #fileID, line: Int = #line,
-                                    renderTarget: RenderTargetDescriptor,
-                                    colorClearOperations: [ColorClearOperation] = [],
-                                    depthClearOperation: DepthClearOperation = .keep,
-                                    stencilClearOperation: StencilClearOperation = .keep,
-                                    _ execute: @escaping @Sendable (RenderCommandEncoder) async -> Void) {
-        self.addPass(CallbackDrawRenderPass(name: "Anonymous Draw Pass at \(file):\(line)", renderTarget: renderTarget,
-                                            colorClearOperations: colorClearOperations, depthClearOperation: depthClearOperation, stencilClearOperation: stencilClearOperation,
-                                            execute: execute))
-    }
-    
-    @available(*, deprecated, renamed:"addDrawCallbackPass(file:line:renderTarget:colorClearOperations:depthClearOperation:stencilClearOperation:execute:)")
-    public func addDrawCallbackPass(file: String = #fileID, line: Int = #line,
-                                    descriptor: RenderTargetDescriptor,
-                                    colorClearOperations: [ColorClearOperation] = [],
-                                    depthClearOperation: DepthClearOperation = .keep,
-                                    stencilClearOperation: StencilClearOperation = .keep,
-                                    _ execute: @escaping @Sendable (RenderCommandEncoder) async -> Void) {
-        self.addDrawCallbackPass(file: file, line: line, renderTarget: descriptor, colorClearOperations: colorClearOperations, depthClearOperation: depthClearOperation, stencilClearOperation: stencilClearOperation, execute)
-    }
-    
-    /// Enqueue a draw render pass comprised of the specified render operations in `execute` and the provided clear operations.
-    ///
-    /// - Parameter name: The name of the pass.
-    /// - Parameter renderTarget: The render target descriptor for the render targets to clear.
-    /// - Parameter colorClearOperation: An array of color clear operations corresponding to the elements in `renderTarget`'s `colorAttachments` array.
-    /// - Parameter depthClearOperation: The operation to perform on the render target's depth attachment, if present.
-    /// - Parameter stencilClearOperation: The operation to perform on the render target's stencil attachment, if present.
-    /// - Parameter execute: A closure to execute that will be passed a render command encoder, where the caller can use the command
-    /// encoder to encode GPU rendering commands.
-    ///
-    /// - SeeAlso: `addDrawCallbackPass(name:renderTarget:colorClearOperations:depthClearOperation:stencilClearOperation:reflection:execute:)`
-    public func addDrawCallbackPass(name: String,
-                                    renderTarget: RenderTargetDescriptor,
-                                    colorClearOperations: [ColorClearOperation] = [],
-                                    depthClearOperation: DepthClearOperation = .keep,
-                                    stencilClearOperation: StencilClearOperation = .keep,
-                                    _ execute: @escaping @Sendable (RenderCommandEncoder) async -> Void) {
-        self.addPass(CallbackDrawRenderPass(name: name, renderTarget: renderTarget,
-                                            colorClearOperations: colorClearOperations, depthClearOperation: depthClearOperation, stencilClearOperation: stencilClearOperation,
-                                            execute: execute))
-    }
-    
-    @available(*, deprecated, renamed:"addDrawCallbackPass(name:renderTarget:colorClearOperations:depthClearOperation:stencilClearOperation:execute:)")
-    public func addDrawCallbackPass(name: String,
-                                    descriptor: RenderTargetDescriptor,
-                                    colorClearOperations: [ColorClearOperation] = [],
-                                    depthClearOperation: DepthClearOperation = .keep,
-                                    stencilClearOperation: StencilClearOperation = .keep,
-                                    _ execute: @escaping @Sendable (RenderCommandEncoder) async -> Void) {
-        self.addDrawCallbackPass(name: name, renderTarget: descriptor, colorClearOperations: colorClearOperations, depthClearOperation: depthClearOperation, stencilClearOperation: stencilClearOperation, execute)
-    }
-    
-    
-    /// Enqueue a draw render pass comprised of the specified render operations in `execute` and the provided clear operations.
-    ///
-    /// - Parameter renderTarget: The render target descriptor for the render targets to clear.
-    /// - Parameter colorClearOperation: An array of color clear operations corresponding to the elements in `renderTarget`'s `colorAttachments` array.
-    /// - Parameter depthClearOperation: The operation to perform on the render target's depth attachment, if present.
-    /// - Parameter stencilClearOperation: The operation to perform on the render target's stencil attachment, if present.
-    /// - Parameter execute: A closure to execute that will be passed a render command encoder, where the caller can use the command
-    /// encoder to encode GPU rendering commands.
-    @inlinable
-    public func addDrawCallbackPass<R>(file: String = #fileID, line: Int = #line,
-                                       renderTarget: RenderTargetDescriptor,
-                                       colorClearOperations: [ColorClearOperation] = [],
-                                       depthClearOperation: DepthClearOperation = .keep,
-                                       stencilClearOperation: StencilClearOperation = .keep,
-                                       reflection: R.Type,
-                                       _ execute: @escaping @Sendable (TypedRenderCommandEncoder<R>) async -> Void) {
-        self.addPass(ReflectableCallbackDrawRenderPass(name: "Anonymous Draw Pass at \(file):\(line)", renderTarget: renderTarget,
-                                                       colorClearOperations: colorClearOperations, depthClearOperation: depthClearOperation, stencilClearOperation: stencilClearOperation,
-                                                       reflection: reflection, execute: execute))
-    }
-    
-    @available(*, deprecated, renamed:"addDrawCallbackPass(file:line:renderTarget:colorClearOperations:depthClearOperation:stencilClearOperation:reflection:execute:)")
-    public func addDrawCallbackPass<R>(file: String = #fileID, line: Int = #line,
-                                       descriptor: RenderTargetDescriptor,
-                                       colorClearOperations: [ColorClearOperation] = [],
-                                       depthClearOperation: DepthClearOperation = .keep,
-                                       stencilClearOperation: StencilClearOperation = .keep,
-                                       reflection: R.Type,
-                                       _ execute: @escaping @Sendable (TypedRenderCommandEncoder<R>) async -> Void) {
-        self.addDrawCallbackPass(file: file, line: line, renderTarget: descriptor, colorClearOperations: colorClearOperations, depthClearOperation: depthClearOperation, stencilClearOperation: stencilClearOperation, reflection: reflection, execute)
-    }
-    
-    /// Enqueue a draw render pass comprised of the specified render operations in `execute` and the provided clear operations, using the render pass reflection specified in `reflection`.
-    ///
-    /// - Parameter name: The name of the pass.
-    /// - Parameter renderTarget: The render target descriptor for the render targets to clear.
-    /// - Parameter colorClearOperation: An array of color clear operations corresponding to the elements in `renderTarget`'s `colorAttachments` array.
-    /// - Parameter depthClearOperation: The operation to perform on the render target's depth attachment, if present.
-    /// - Parameter stencilClearOperation: The operation to perform on the render target's stencil attachment, if present.
-    /// - Parameter reflection: The generated shader reflection for this render pass.
-    /// - Parameter execute: A closure to execute that will be passed a render command encoder, where the caller can use the command
-    /// encoder to encode GPU rendering commands.
-    ///
-    /// - SeeAlso: `ReflectableDrawRenderPass`
-    public func addDrawCallbackPass<R>(name: String,
-                                       renderTarget: RenderTargetDescriptor,
-                                       colorClearOperations: [ColorClearOperation] = [],
-                                       depthClearOperation: DepthClearOperation = .keep,
-                                       stencilClearOperation: StencilClearOperation = .keep,
-                                       reflection: R.Type,
-                                       _ execute: @escaping @Sendable (TypedRenderCommandEncoder<R>) async -> Void) {
-        self.addPass(ReflectableCallbackDrawRenderPass(name: name, renderTarget: renderTarget,
-                                                       colorClearOperations: colorClearOperations, depthClearOperation: depthClearOperation, stencilClearOperation: stencilClearOperation,
-                                                       reflection: reflection, execute: execute))
-    }
-    
-    @available(*, deprecated, renamed:"addDrawCallbackPass(name:renderTarget:colorClearOperations:depthClearOperation:stencilClearOperation:reflection:execute:)")
-    public func addDrawCallbackPass<R>(name: String,
-                                       descriptor: RenderTargetDescriptor,
-                                       colorClearOperations: [ColorClearOperation] = [],
-                                       depthClearOperation: DepthClearOperation = .keep,
-                                       stencilClearOperation: StencilClearOperation = .keep,
-                                       reflection: R.Type,
-                                       _ execute: @escaping @Sendable (TypedRenderCommandEncoder<R>) async -> Void) {
-        self.addDrawCallbackPass(name: name, renderTarget: descriptor, colorClearOperations: colorClearOperations, depthClearOperation: depthClearOperation, stencilClearOperation: stencilClearOperation, reflection: reflection, execute)
-    }
-
-    /// Enqueue a compute render pass comprised of the specified compute/dispatch operations in `execute`.
-    ///
-    /// - Parameter execute: A closure to execute that will be passed a compute command encoder, where the caller can use the command
-    /// encoder to encode commands for the GPU's compute pipeline.
-    ///
-    /// - SeeAlso: `addComputeCallbackPass(reflection:_:)`
-    @inlinable
-    public func addComputeCallbackPass(file: String = #fileID, line: Int = #line,
-                                       _ execute: @escaping @Sendable (ComputeCommandEncoder) async -> Void) {
-        self.addPass(CallbackComputeRenderPass(name: "Anonymous Compute Pass at \(file):\(line)", execute: execute))
-    }
-    
-    /// Enqueue a compute render pass comprised of the specified compute/dispatch operations in `execute`.
-    ///
-    /// - Parameter name: The name of the pass.
-    /// - Parameter execute: A closure to execute that will be passed a compute command encoder, where the caller can use the command
-    /// encoder to encode commands for the GPU's compute pipeline.
-    ///
-    /// - SeeAlso: `addComputeCallbackPass(name:reflection:_:)`
-    public func addComputeCallbackPass(name: String,
-                                       _ execute: @escaping @Sendable (ComputeCommandEncoder) async -> Void) {
-        self.addPass(CallbackComputeRenderPass(name: name, execute: execute))
-    }
-
-    /// Enqueue a compute render pass comprised of the specified compute/dispatch operations in `execute`, using the render pass reflection specified in `reflection`.
-    ///
-    /// - Parameter reflection: The generated shader reflection for this render pass.
-    /// - Parameter execute: A closure to execute that will be passed a compute command encoder, where the caller can use the command
-    /// encoder to encode commands for the GPU's compute pipeline.
-    ///
-    /// - SeeAlso: `ReflectableComputeRenderPass`
-    @inlinable
-    public func addComputeCallbackPass<R>(file: String = #fileID, line: Int = #line,
-                                          reflection: R.Type,
-                                          _ execute: @escaping @Sendable (TypedComputeCommandEncoder<R>) async -> Void) {
-        self.addPass(ReflectableCallbackComputeRenderPass(name: "Anonymous Compute Pass at \(file):\(line)", reflection: reflection, execute: execute))
-    }
-    
-    /// Enqueue a compute render pass comprised of the specified compute/dispatch operations in `execute`, using the render pass reflection specified in `reflection`.
-    ///
-    /// - Parameter name: The name of the pass.
-    /// - Parameter reflection: The generated shader reflection for this render pass.
-    /// - Parameter execute: A closure to execute that will be passed a compute command encoder, where the caller can use the command
-    /// encoder to encode commands for the GPU's compute pipeline.
-    ///
-    /// - SeeAlso: `ReflectableComputeRenderPass`
-    public func addComputeCallbackPass<R>(name: String,
-                                          reflection: R.Type,
-                                          _ execute: @escaping @Sendable (TypedComputeCommandEncoder<R>) async -> Void) {
-        self.addPass(ReflectableCallbackComputeRenderPass(name: name, reflection: reflection, execute: execute))
-    }
-    
-    /// Enqueue a CPU render pass comprised of the operations in `execute`.
-    /// This enables you to access GPU resources such as transient buffers or textures associated with the render graph.
-    ///
-    /// - Parameter execute: A closure to execute during render graph execution.
-    @inlinable
-    public func addCPUCallbackPass(file: String = #fileID, line: Int = #line,
-                                   _ execute: @escaping @Sendable () async -> Void) {
-        self.addPass(CallbackCPURenderPass(name: "Anonymous CPU Pass at \(file):\(line)", execute: execute))
-    }
-    
-    /// Enqueue a CPU render pass comprised of the operations in `execute`.
-    /// This enables you to access GPU resources such as transient buffers or textures associated with the render graph.
-    ///
-    /// - Parameter name: The name of the pass.
-    /// - Parameter execute: A closure to execute during render graph execution.
-    public func addCPUCallbackPass(name: String,
-                                   _ execute: @escaping @Sendable () async -> Void) {
-        self.addPass(CallbackCPURenderPass(name: name, execute: execute))
-    }
-    
-    /// Enqueue an external render pass comprised of the GPU operations in `execute`.
-    /// External render passes allow you to directly encode commands to the underlying GPU command buffer.
-    ///
-    /// - Parameter execute: A closure to execute that will be passed a external command encoder, where the caller can use the command
-    /// encoder to encode commands directly to an underlying GPU command buffer.
-    @inlinable
-    public func addExternalCallbackPass(file: String = #fileID, line: Int = #line,
-                                        _ execute: @escaping @Sendable (ExternalCommandEncoder) async -> Void) {
-        self.addPass(CallbackExternalRenderPass(name: "Anonymous External Encoder Pass at \(file):\(line)", execute: execute))
-    }
-    
-    /// Enqueue an external render pass comprised of the GPU operations in `execute`.
-    /// External render passes allow you to directly encode commands to the underlying GPU command buffer.
-    ///
-    /// - Parameter name: The name of the pass.
-    /// - Parameter execute: A closure to execute that will be passed a external command encoder, where the caller can use the command
-    /// encoder to encode commands directly to an underlying GPU command buffer.
-    public func addExternalCallbackPass(name: String,
-                                        _ execute: @escaping @Sendable (ExternalCommandEncoder) async -> Void) {
-        self.addPass(CallbackExternalRenderPass(name: name, execute: execute))
-    }
-    
-    @available(macOS 11.0, iOS 14.0, *)
-    public func addAccelerationStructureCallbackPass(file: String = #fileID, line: Int = #line,
-                                        _ execute: @escaping @Sendable (AccelerationStructureCommandEncoder) -> Void) {
-        self.addPass(CallbackAccelerationStructureRenderPass(name: "Anonymous Acceleration Structure Encoder Pass at \(file):\(line)", execute: execute))
-    }
-    
-    @available(macOS 11.0, iOS 14.0, *)
-    public func addAccelerationStructureCallbackPass(name: String,
-                                        _ execute: @escaping @Sendable (AccelerationStructureCommandEncoder) -> Void) {
-        self.addPass(CallbackAccelerationStructureRenderPass(name: name, execute: execute))
-    }
-    
-    // When passes are added:
-    // Check pass.writtenResources. If not empty, add the pass to the deferred queue and record its resource usages.
-    // If it is empty, run the execute method eagerly and infer read/written resources from that.
-    // Cull render passes using a reference counting floodfill method.
-    // For any non-culled deferred passes, run the execute method and record the commands.
-    // Pass off the full, joined command list, list of all resources used, and a list of active passes to the backend.
-    // Backend will look over all resource usages and figure out necessary resource transitions and creation/destruction times (could be synced with command numbers e.g. before command 300, transition resource A to state X).
-    // Then, it will execute the command list.
-    
-    func executePass(_ passRecord: RenderPassRecord, executionAllocator: TagAllocator, resourceUsageAllocator: TagAllocator) async {
-        let signpostID = Self.signposter.makeSignpostID()
-        let signpostState = Self.signposter.beginInterval("Execute RenderGraph Pass", id: signpostID, "Executing \(passRecord.name)")
-        defer { Self.signposter.endInterval("Execute RenderGraph Pass", signpostState, "Finished executing \(passRecord.name)")}
-        
-        let renderPassScratchTag = RenderGraphTagType.renderPassExecutionTag(passIndex: passRecord.passIndex)
-        
-        let commandRecorder = RenderGraphCommandRecorder(renderGraphTransientRegistryIndex: self.transientRegistryIndex,
-                                                         renderGraphQueue: self.queue,
-                                                         renderPassScratchAllocator: ThreadLocalTagAllocator(tag: renderPassScratchTag),
-                                                         renderGraphExecutionAllocator: executionAllocator,
-                                                         resourceUsageAllocator: resourceUsageAllocator)
-        
-        
-        
-        switch passRecord.pass {
-        case let drawPass as DrawRenderPass:
-            let rce = RenderCommandEncoder(commandRecorder: commandRecorder, renderPass: drawPass, passRecord: passRecord)
-            await drawPass.execute(renderCommandEncoder: rce)
-            rce.endEncoding()
-            
-        case let computePass as ComputeRenderPass:
-            let cce = ComputeCommandEncoder(commandRecorder: commandRecorder, renderPass: computePass, passRecord: passRecord)
-            await computePass.execute(computeCommandEncoder: cce)
-            cce.endEncoding()
-            
-        case let blitPass as BlitRenderPass:
-            let bce = BlitCommandEncoder(commandRecorder: commandRecorder, renderPass: blitPass, passRecord: passRecord)
-            await blitPass.execute(blitCommandEncoder: bce)
-            bce.endEncoding()
-            
-        case let externalPass as ExternalRenderPass:
-            let ece = ExternalCommandEncoder(commandRecorder: commandRecorder, renderPass: externalPass, passRecord: passRecord)
-            await externalPass.execute(externalCommandEncoder: ece)
-            ece.endEncoding()
-            
-        case let cpuPass as CPURenderPass:
-            await cpuPass.execute()
-            
-        default:
-            if #available(macOS 11.0, iOS 14.0, *), let accelerationStructurePass = passRecord.pass as? AccelerationStructureRenderPass {
-                let asce = AccelerationStructureCommandEncoder(commandRecorder: commandRecorder, accelerationStructureRenderPass: accelerationStructurePass, passRecord: passRecord)
-                accelerationStructurePass.execute(accelerationStructureCommandEncoder: asce)
-                asce.endEncoding()
-            } else {
-                fatalError("Unknown pass type for pass \(passRecord)")
-            }
-        }
-        
-        passRecord.commands = commandRecorder.commands
-        passRecord.commandRange = 0..<passRecord.commands.count
-        passRecord.readResources = commandRecorder.readResources
-        passRecord.writtenResources = commandRecorder.writtenResources
-        passRecord.resourceUsages = commandRecorder.resourceUsages
-        passRecord.unmanagedReferences = commandRecorder.unmanagedReferences
-        
-        // Remove our reference to the render pass once we've executed it so it can
-        // release any references to member variables.
-        if passRecord.type == .draw {
-            passRecord.pass = ProxyDrawRenderPass(passRecord.pass as! DrawRenderPass)
-        } else {
-            passRecord.pass = nil
-        }
-        
-        TaggedHeap.free(tag: renderPassScratchTag)
-    }
-    
-    nonisolated func fillUsedResourcesFromPass(passRecord: RenderPassRecord, resourceUsageAllocator: TagAllocator) {
-        passRecord.readResources = .init(allocator: .tag(resourceUsageAllocator))
-        passRecord.writtenResources = .init(allocator: .tag(resourceUsageAllocator))
-        
-        for resource in passRecord.pass.writtenResources {
-            resource.markAsUsed(activeRenderGraphMask: 1 << self.queue.index)
-            passRecord.writtenResources.insert(resource.resourceForUsageTracking)
-        }
-        for resource in passRecord.pass.readResources {
-            resource.markAsUsed(activeRenderGraphMask: 1 << self.queue.index)
-            passRecord.readResources.insert(resource.resourceForUsageTracking)
-        }
-    }
-    
-    func evaluateResourceUsages(renderPasses: [RenderPassRecord], executionAllocator: TagAllocator, resourceUsagesAllocator: TagAllocator) async {
-        let signpostState = Self.signposter.beginInterval("Evaluate Resource Usages")
-        defer { Self.signposter.endInterval("Evaluate Resource Usages", signpostState) }
-        
-        for passRecord in renderPasses where passRecord.type == .cpu || passRecord.type == .accelerationStructure {
-            // CPU render passes are guaranteed to be executed in order, and we have to execute acceleration structure passes in order since they may modify the AccelerationStructure's descriptor property.
-            // FIXME: This may actually cause issues if we update AccelerationStructures multiple times in a single RenderGraph and use it in between, since all other passes will depend only on the resources declared in the last-updated descriptor.
-            if passRecord.pass.writtenResources.isEmpty {
-                await self.executePass(passRecord,
-                                       executionAllocator: executionAllocator,
-                                       resourceUsageAllocator: executionAllocator)
-            } else {
-                self.fillUsedResourcesFromPass(passRecord: passRecord, resourceUsageAllocator: executionAllocator)
-            }
-        }
-        
-        await withTaskGroup(of: Void.self) { group async -> Void in
-            for passRecord in renderPasses where passRecord.type != .cpu && passRecord.type != .accelerationStructure {
-                _ = await group.add { () async in
-                    if passRecord.pass.writtenResources.isEmpty {
-                        await self.executePass(passRecord,
-                                               executionAllocator: executionAllocator,
-                                               resourceUsageAllocator: executionAllocator)
-                    } else {
-                        self.fillUsedResourcesFromPass(passRecord: passRecord, resourceUsageAllocator: executionAllocator)
-                    }
-                }
-            }
-        }
-    }
-    
-    func markActive(passIndex i: Int, dependencyTable: DependencyTable<DependencyType>, renderPasses: [RenderPassRecord]) {
-        if !renderPasses[i].isActive {
-            renderPasses[i].isActive = true
-            
-            for j in (0..<i).reversed() where dependencyTable.dependency(from: i, on: j) == .execution {
-                markActive(passIndex: j, dependencyTable: dependencyTable, renderPasses: renderPasses)
-            }
-        }
-    }
-    
-<<<<<<< HEAD
-    func computeDependencyOrdering(passIndex i: Int, dependencyTable: DependencyTable<DependencyType>, renderPasses: [RenderPassRecord], addedToList: inout [Bool], activePasses: inout [RenderPassRecord], allocator: AllocatorType) {
-        let signpostState = Self.signposter.beginInterval("Compute Dependency Ordering")
-        defer { Self.signposter.endInterval("Compute Dependency Ordering", signpostState) }
-=======
-    func computePassRenderTargetIndices(passes: [ProxyDrawRenderPass?]) -> [Int] {
-        var activeRenderTargets = [(index: Int, renderTargets: RenderTargetDescriptor)]()
-        
-        var descriptorIndices = [Int](repeating: -1, count: passes.count)
-        var nextDescriptorIndex = 0
-        
-        passLoop: for (passIndex, pass) in passes.enumerated() {
-            guard let pass = pass else { continue }
-            
-            for i in activeRenderTargets.indices.reversed() {
-                if activeRenderTargets[i].renderTargets.tryMerge(withPass: pass) {
-                    descriptorIndices[passIndex] = activeRenderTargets[i].index
-                    continue passLoop
-                }
-            }
-            
-            activeRenderTargets.append((nextDescriptorIndex, pass.renderTargetDescriptor))
-            nextDescriptorIndex += 1
-        }
-        
-        return descriptorIndices
-    }
-    
-    func computeDependencyOrdering(passIndex i: Int, dependencyTable: DependencyTable<DependencyType>, renderPasses: [RenderPassRecord], passRenderTargetIndices: [Int], addedToList: inout [Bool], activePasses: inout [RenderPassRecord], allocator: AllocatorType) {
->>>>>>> c4ba4b9d
-        
-        // Ideally, we should reorder the passes into an optimal order according to some heuristics.
-        // For example:
-        // - Draw render passes that can share a render target should be placed alongside each other
-        // - We should try to minimise the number of resource transitions
-        // - Try to maximise the space between e.g. an updateFence and a waitForFence call.
-        //
-        // For now, only try to address the draw render pass issue
-        
-        if renderPasses[i].isActive, !addedToList[i] {
-            addedToList[i] = true
-            
-            if renderPasses[i].type == .draw {
-                var sharedRenderTargetPasses = ChunkArray<Int>()
-                
-                // First process all passes that can't share the same render target...
-                for j in (0..<i).reversed() where dependencyTable.dependency(from: i, on: j) != .none {
-                    if passRenderTargetIndices[j] == passRenderTargetIndices[i] {
-                        // If it _can_ share the same render target, add it to the sharedRenderTargetPasses list to process later...
-                        sharedRenderTargetPasses.append(j, allocator: allocator)
-                    } else {
-                        computeDependencyOrdering(passIndex: j, dependencyTable: dependencyTable, renderPasses: renderPasses, passRenderTargetIndices: passRenderTargetIndices, addedToList: &addedToList, activePasses: &activePasses, allocator: allocator)
-                    }
-                }
-                
-                // ... and then process those which can.
-                for j in sharedRenderTargetPasses {
-                    computeDependencyOrdering(passIndex: j, dependencyTable: dependencyTable, renderPasses: renderPasses, passRenderTargetIndices: passRenderTargetIndices, addedToList: &addedToList, activePasses: &activePasses, allocator: allocator)
-                }
-                
-            } else {
-                for j in (0..<i).reversed() where dependencyTable.dependency(from: i, on: j) != .none {
-                    computeDependencyOrdering(passIndex: j, dependencyTable: dependencyTable, renderPasses: renderPasses, passRenderTargetIndices: passRenderTargetIndices, addedToList: &addedToList, activePasses: &activePasses, allocator: allocator)
-                }
-            }
-            
-            activePasses.append(renderPasses[i])
-        }
-    }
-    
-    func compile(renderPasses: [RenderPassRecord]) async -> ([RenderPassRecord], DependencyTable<DependencyType>, Set<Resource>) {
-        let signpostState = Self.signposter.beginInterval("Compile RenderGraph")
-        defer { Self.signposter.endInterval("Compile RenderGraph", signpostState) }
-        
-        let resourceUsagesAllocator = TagAllocator(tag: RenderGraphTagType.resourceUsageNodes.tag)
-        let executionAllocator = TagAllocator(tag: RenderGraphTagType.renderGraphExecution.tag)
-        
-        for i in renderPasses.indices {
-            renderPasses[i].passIndex = i  // We may have inserted early blit passes, so we need to set the pass indices now.
-        }
-        
-        await self.evaluateResourceUsages(renderPasses: renderPasses, executionAllocator: executionAllocator, resourceUsagesAllocator: resourceUsagesAllocator)
-        
-        var dependencyTable = DependencyTable<DependencyType>(capacity: renderPasses.count, defaultValue: .none)
-        let passHasSideEffects = SubstrateUtilities.BitSet(capacity: renderPasses.count)
-        defer { passHasSideEffects.dispose() }
-
-        for (i, pass) in renderPasses.enumerated() {
-            for resource in pass.writtenResources {
-                assert(resource._usesPersistentRegistry || resource.transientRegistryIndex == self.transientRegistryIndex, "Transient resource \(resource) associated with another RenderGraph is being used in this RenderGraph.")
-                assert(resource.isValid, "Resource \(resource) is invalid but is used in the current frame.")
-                
-                if resource.flags.intersection([.persistent, .windowHandle, .historyBuffer, .externalOwnership]) != [] {
-                    passHasSideEffects[i] = true
-                }
-                
-                if resource.flags.contains(.windowHandle) {
-                    pass.usesWindowTexture = true
-                }
-                
-                for (j, otherPass) in renderPasses.enumerated().dropFirst(i + 1) {
-                    if otherPass.readResources.contains(resource) {
-                        dependencyTable.setDependency(from: j, on: i, to: .execution)
-                    }
-                    if otherPass.writtenResources.contains(resource), dependencyTable.dependency(from: j, on: i) != .execution {
-                        dependencyTable.setDependency(from: j, on: i, to: .ordering) // since the relative ordering of writes matters
-                    }
-                }
-            }
-            
-            if _isDebugAssertConfiguration() {
-                for resource in pass.readResources {
-                    assert(resource._usesPersistentRegistry || resource.transientRegistryIndex == self.transientRegistryIndex, "Transient resource \(resource) associated with another RenderGraph is being used in this RenderGraph.")
-                    assert(resource.isValid, "Resource \(resource) is invalid but is used in the current frame.")
-                }
-            }
-            
-            if pass.type == .external {
-                passHasSideEffects[i] = true
-            }
-        }
-        
-        for i in (0..<renderPasses.count).reversed() where passHasSideEffects[i] {
-            self.markActive(passIndex: i, dependencyTable: dependencyTable, renderPasses: renderPasses)
-        }
-        
-        let allocator = resourceUsagesAllocator
-        
-        var addedToList = [Bool](repeating: false, count: renderPasses.count)
-        var activePasses = [RenderPassRecord]()
-        let passRenderTargetIndices = self.computePassRenderTargetIndices(passes: renderPasses.map { $0.type == .draw ? ($0.pass! as! ProxyDrawRenderPass) : nil })
-        for i in (0..<renderPasses.count).reversed() where passHasSideEffects[i] {
-            self.computeDependencyOrdering(passIndex: i, dependencyTable: dependencyTable, renderPasses: renderPasses, passRenderTargetIndices: passRenderTargetIndices, addedToList: &addedToList, activePasses: &activePasses, allocator: AllocatorType(allocator))
-        }
-        
-        var i = 0
-        while i < activePasses.count {
-            let passRecord = activePasses[i]
-            if passRecord.commandRange == nil {
-                await self.executePass(passRecord,
-                                       executionAllocator: executionAllocator,
-                                       resourceUsageAllocator: executionAllocator)
-            }
-            if passRecord.type == .cpu || passRecord.commandRange!.count == 0 {
-                passRecord.isActive = false // We've definitely executed the pass now, so there's no more work to be done on it by the GPU backends.
-                activePasses.remove(at: i)
-            } else {
-                i += 1
-            }
-        }
-        
-        var activePassDependencies = DependencyTable<DependencyType>(capacity: activePasses.count, defaultValue: .none)
-        
-        for pass in (0..<activePasses.count).reversed() {
-            let passIndexOriginal = activePasses[pass].passIndex
-            
-            for possibleDependency in (0..<pass).reversed() {
-                let possibleDependencyIndexOriginal = activePasses[possibleDependency].passIndex
-                guard possibleDependencyIndexOriginal < passIndexOriginal else { continue }
-                
-                let dependency = dependencyTable.dependency(from: passIndexOriginal, on: possibleDependencyIndexOriginal)
-                activePassDependencies.setDependency(from: pass, on: possibleDependency, to: dependency)
-            }
-        }
-        
-        // Index the commands for each pass in a sequential manner for the entire frame.
-        var commandCount = 0
-        for (i, passRecord) in activePasses.enumerated() {
-            precondition(passRecord.isActive)
-            
-            let startCommandIndex = commandCount
-            commandCount += passRecord.commands.count
-            
-            passRecord.passIndex = i
-            passRecord.commandRange = startCommandIndex..<commandCount
-            assert(passRecord.commandRange!.count > 0)
-            
-            let randomAccessCommandView = passRecord.commands.makeRandomAccessView(allocator: .init(allocator))
-            
-            for (resource, resourceUsage) in passRecord.resourceUsages where resourceUsage.stages != .cpuBeforeRender {
-                assert(resource.isValid)
-                self.usedResources.insert(resource)
-                if resourceUsage.resource != resource {
-                    self.usedResources.insert(resourceUsage.resource)
-                }
-                
-                var resourceUsage = resourceUsage
-                resourceUsage.commandRange = Range(uncheckedBounds: (resourceUsage.commandRange.lowerBound + startCommandIndex, resourceUsage.commandRange.upperBound + startCommandIndex))
-                resource.usages.mergeOrAppendUsage(resourceUsage, resource: resource, allocator: allocator, passCommands: randomAccessCommandView, passCommandOffset: startCommandIndex)
-            }
-            
-            passRecord.resourceUsages = nil
-        }
-        
-        // Compilation is finished, so reset that tag.
-        TaggedHeap.free(tag: RenderGraphTagType.renderGraphCompilation.tag)
-        
-        return (activePasses, activePassDependencies, self.usedResources)
-    }
-    
-    @available(*, deprecated, renamed: "onSubmission")
-    public func waitForGPUSubmission(_ function: @Sendable @escaping () -> Void) async {
-        self.renderPassLock.withLock {
-            self.submissionNotifyQueue.append(function)
-        }
-    }
-    
-    /// Enqueue `function` to be executed once the render graph is submitted to the GPU.
-    public func onSubmission(_ function: @Sendable @escaping () async -> Void) async {
-        self.renderPassLock.withLock {
-            self.submissionNotifyQueue.append(function)
-        }
-    }
-    
-    /// Enqueue `function` to be executed once the render graph has completed on the GPU.
-    public func onGPUCompletion(_ function: @Sendable @escaping () async -> Void) async {
-        self.renderPassLock.withLock {
-            self.completionNotifyQueue.append(function)
-        }
-    }
-    
-    /// Returns true if this RenderGraph already has the maximum number of GPU frames in-flight, and would have to wait
-    /// for the ring buffers to become available before executing.
-    // FIXME: should be expressed by waiting on the render graph with a timeout
-//    public var hasMaximumFrameCountInFlight: Bool {
-//
-//    }
-    
-    private func didCompleteRender(_ result: RenderGraphExecutionResult) async {
-        self._lastGraphGPUTime = await result.gpuTime
-        
-        let completionTime = DispatchTime.now().uptimeNanoseconds
-        let elapsed = completionTime - min(self.previousFrameCompletionTime, completionTime)
-        self.previousFrameCompletionTime = completionTime
-        self._lastGraphCPUTime = Double(elapsed) * 1e-6
-        //            print("Frame \(currentFrameIndex) completed in \(self.lastGraphCPUTime)ms.")
-    }
-    
-    /// Process the render passes that have been enqueued on this render graph through calls to `addPass()` or similar by culling passes that don't produce
-    /// any read resources, calling `execute` on each pass, then submitting the encoded commands to the GPU for execution.
-    /// If there are any operations enqueued on the `GPUResourceUploader`, those will be processed before any passes in this render graph.
-    /// Only one render graph will execute at any given time, and operations between render graphs are synchronised in submission order.
-    ///
-    /// - Parameter onSubmission: an optional closure to execute once the render graph has been submitted to the GPU.
-    /// - Parameter onGPUCompletion: an optional closure to execute once the render graph has completed executing on the GPU.
-    @discardableResult
-    public func execute() async -> RenderGraphExecutionWaitToken {
-        precondition(Self.activeRenderGraph == nil, "Cannot call RenderGraph.execute() from within a render pass.")
-        
-        let signpostState = Self.signposter.beginInterval("Execute RenderGraph", id: self.signpostID)
-        defer { Self.signposter.endInterval("Execute RenderGraph", signpostState) }
-        
-        return await Self.executionStream.enqueueAndWait { () -> RenderGraphExecutionWaitToken in // NOTE: if we decide not to have a global lock on RenderGraph execution, we need to handle resource usages on a per-render-graph basis.
-            
-            self.renderPassLock.lock()
-            defer {
-                self.renderPassLock.unlock()
-            }
-            
-            let renderPasses = self.renderPasses
-            let submissionNotifyQueue = self.submissionNotifyQueue
-            let completionNotifyQueue = self.completionNotifyQueue
-            
-            self.renderPasses.removeAll(keepingCapacity: true)
-            self.completionNotifyQueue.removeAll()
-            self.submissionNotifyQueue.removeAll(keepingCapacity: true)
-            
-            defer {
-                if !submissionNotifyQueue.isEmpty {
-                    Task.detached {
-                        for item in submissionNotifyQueue {
-                            await item()
-                        }
-                    }
-                }
-            }
-            
-            guard !renderPasses.isEmpty else {
-                return RenderGraphExecutionWaitToken(queue: self.queue, executionIndex: self.queue.lastSubmittedCommand)
-            }
-            
-            let signpostState = Self.signposter.beginInterval("Execute RenderGraph on Context", id: self.signpostID)
-            await self.context.executeRenderGraph {
-                return await Self.$activeRenderGraph.withValue(self) {
-                    let (passes, _, usedResources) = await self.compile(renderPasses: renderPasses)
-                    return (passes, usedResources)
-                }
-            } onCompletion: { executionResult in
-                await self.didCompleteRender(executionResult)
-                for item in completionNotifyQueue {
-                    await item()
-                }
-            }
-            Self.signposter.endInterval("Execute RenderGraph on Context", signpostState)
-            
-            // Make sure the RenderGraphCommands buffers are deinitialised before the tags are freed.
-            renderPasses.forEach {
-                $0.dispose()
-            }
-            
-            self.reset()
-            
-            RenderGraph.globalSubmissionIndex.wrappingIncrement(ordering: .relaxed)
-            
-            return RenderGraphExecutionWaitToken(queue: self.queue, executionIndex: self.queue.lastSubmittedCommand)
-        }
-    }
-    
-    private func reset() {
-        if transientRegistryIndex >= 0 {
-            TransientBufferRegistry.instances[transientRegistryIndex].clear()
-            TransientTextureRegistry.instances[transientRegistryIndex].clear()
-            TransientArgumentBufferRegistry.instances[transientRegistryIndex].clear()
-            TransientArgumentBufferArrayRegistry.instances[transientRegistryIndex].clear()
-        }
-            
-        PersistentTextureRegistry.instance.clear(afterRenderGraph: self)
-        PersistentBufferRegistry.instance.clear(afterRenderGraph: self)
-        PersistentArgumentBufferRegistry.instance.clear(afterRenderGraph: self)
-        PersistentArgumentBufferArrayRegistry.instance.clear(afterRenderGraph: self)
-        HeapRegistry.instance.clear(afterRenderGraph: self)
-        HazardTrackingGroupRegistry.instance.clear(afterRenderGraph: self)
-        
-        if #available(macOS 11.0, iOS 14.0, *) {
-            AccelerationStructureRegistry.instance.clear(afterRenderGraph: self)
-            VisibleFunctionTableRegistry.instance.clear(afterRenderGraph: self)
-            IntersectionFunctionTableRegistry.instance.clear(afterRenderGraph: self)
-        }
-        
-        self.renderPasses.removeAll(keepingCapacity: true)
-        self.usedResources.removeAll(keepingCapacity: true)
-        
-        TaggedHeap.free(tag: RenderGraphTagType.renderGraphExecution.tag)
-        TaggedHeap.free(tag: RenderGraphTagType.resourceUsageNodes.tag)
-    }
-}
+//
+//  RenderGraph.swift
+//  Substrate
+//
+//  Created by Thomas Roughton on 17/03/17.
+//
+//
+
+import Foundation
+import SubstrateUtilities
+import Atomics
+
+/// A render pass is the fundamental unit of work within Substrate. All GPU commands are submitted by enqueuing
+/// render passes on a `RenderGraph` and then executing that `RenderGraph`.
+///
+/// There are five sub-protocols of `RenderPass` that a render pass can conform to: `DrawRenderPass`,
+/// `ComputeRenderPass`, `CPURenderPass`, `BlitRenderPass`, and `ExternalRenderPass`.
+/// When implementing a render pass, you should declare a conformance to one of the subprotocols rather than to
+/// `RenderPass` directly.
+///
+/// Render passes are executed in a deferred manner. When you add a render pass to a render graph (via `RenderGraph.addPass()`,
+/// you are requesting that the render graph call the `execute` method on the render pass when `RenderGraph.execute`
+/// is called on the render graph. Passes may execute concurrently in any order, with the exception of `CPURenderPass` passes, which are
+/// always executed in the order they were submitted.
+///
+/// - SeeAlso: `RenderGraph`
+/// - SeeAlso: `DrawRenderPass`
+/// - SeeAlso: `ComputeRenderPass`
+/// - SeeAlso: `BlitRenderPass`
+/// - SeeAlso: `ExternalRenderPass`
+/// - SeeAlso: `CPURenderPass`
+///
+public protocol RenderPass : AnyObject {
+    /// The debug name for the pass.
+    var name : String { get }
+    
+    /// Render passes can optionally declare a list of resources that are read and written by the pass.
+    /// When `writtenResources` is non-empty, execution of the pass is delayed until it is determined
+    /// that some other pass has a dependency on a resource within `writtenResources`. If no other pass
+    /// reads from any of the resources this pass writes to, the pass' `execute` method will never be called.
+    /// This is useful for conditionally avoiding CPU work performed within the `execute` method.
+    ///
+    /// A pass can implicitly declare dependencies on other passes by including resources written by those passes within
+    /// its `readResources` list.
+    ///
+    /// If  `writtenResources` contains persistent or history-buffer resources, a pass that writes to them is never culled
+    /// even if no other pass reads from them within the same render graph.
+    ///
+    /// `readResources` is ignored if `writtenResources` is empty.
+    var readResources : [Resource] { get }
+    
+    /// Render passes can optionally declare a list of resources that are read and written by the pass.
+    /// When `writtenResources` is non-empty, execution of the pass is delayed until it is determined
+    /// that some other pass has a dependency on a resource within `writtenResources`. If no other pass
+    /// reads from any of the resources this pass writes to, the pass' `execute` method will never be called.
+    /// This is useful for conditionally avoiding CPU work performed within the `execute` method.
+    ///
+    /// If  `writtenResources` contains persistent or history-buffer resources, a pass that writes to them is never culled
+    /// even if no other pass reads from them within the same render graph.
+    var writtenResources : [Resource] { get }
+}
+
+extension RenderPass {
+    public var name: String {
+        return String(reflecting: type(of: self))
+    }
+    
+    public var readResources : [Resource] { return [] }
+    public var writtenResources : [Resource] { return [] }
+}
+
+/// A `DrawRenderPass` is any pass that uses the GPU's raster pipeline to draw to some number of render targets.
+/// Typically, a `DrawRenderPass` would consist of setting a vertex and fragment shader, binding some number of shader resources,
+/// and then drawing some primitives.
+public protocol DrawRenderPass : RenderPass {
+    /// A description of the render target to render to for this render pass.
+    /// A render target consists of some number of colour attachments and zero or one depth and stencil attachments.
+    /// Each attachment may additionally specify a _resolve_ attachment for use in MSAA resolve.
+    ///
+    /// Passes that share compatible render target descriptors (with no conflicting attachments) may be merged by the render graph
+    /// to benefit performance, although this should have no observable change in behaviour.
+    ///
+    /// - SeeAlso: `RenderTargetDescriptor`
+    var renderTargetDescriptor : RenderTargetDescriptor { get }
+    
+    /// `execute` is called by the render graph to allow a `DrawRenderPass` to encode GPU work for the render pass.
+    /// It may be called concurrently with any other (non-CPU) render pass, but will be executed in submission order on the GPU.
+    ///
+    /// - Parameter renderCommandEncoder: A draw render pass uses the passed-in `RenderCommandEncoder`
+    /// to set GPU state and enqueue rendering commands.
+    ///
+    /// - SeeAlso: `RenderCommandEncoder`
+    func execute(renderCommandEncoder: RenderCommandEncoder) async
+    
+    /// The operation to perform on each render target attachment at the start of the render pass.
+    ///
+    /// - Parameter attachmentIndex: The index of the attachment (within the
+    /// `renderTargetDescriptor`'s `colorAttachments`array) to return the operation for.
+    ///
+    /// - Returns: The operation to perform on attachment `attachmentIndex` at the start
+    /// of the render pass.
+    func colorClearOperation(attachmentIndex: Int) -> ColorClearOperation
+    
+    /// The operation to perform on the depth attachment at the start of the render pass.
+    /// Ignored if there is no depth attachment specified in the `renderTargetDescriptor`.
+    var depthClearOperation: DepthClearOperation { get }
+    
+    /// The operation to perform on the stencil attachment at the start of the render pass.
+    /// Ignored if there is no depth attachment specified in the `renderTargetDescriptor`.
+    var stencilClearOperation: StencilClearOperation { get }
+}
+
+extension DrawRenderPass {
+    @inlinable
+    public func colorClearOperation(attachmentIndex: Int) -> ColorClearOperation {
+        return .keep
+    }
+    
+    @inlinable
+    public var depthClearOperation : DepthClearOperation {
+        return .keep
+    }
+    
+    @inlinable
+    public var stencilClearOperation : StencilClearOperation {
+        return .keep
+    }
+    
+    var renderTargetDescriptorForActiveAttachments: RenderTargetDescriptor {
+        // Filter out any unused attachments.
+        var descriptor = self.renderTargetDescriptor
+        
+        let isUsedAttachment: (Texture) -> Bool = { attachment in
+            return attachment.usages.contains(where: {
+                return $0.renderPassRecord.pass === self && $0.type.isRenderTarget && $0.type != .unusedRenderTarget
+            })
+        }
+        
+        for (i, colorAttachment) in descriptor.colorAttachments.enumerated() {
+            if let attachment = colorAttachment?.texture, case .keep = self.colorClearOperation(attachmentIndex: i), !isUsedAttachment(attachment) {
+                descriptor.colorAttachments[i] = nil
+            }
+        }
+        
+        if let attachment = descriptor.depthAttachment?.texture, case .keep = self.depthClearOperation, !isUsedAttachment(attachment) {
+            descriptor.depthAttachment = nil
+        }
+        
+        if let attachment = descriptor.stencilAttachment?.texture, case .keep = self.stencilClearOperation, !isUsedAttachment(attachment) {
+            descriptor.stencilAttachment = nil
+        }
+        
+        return descriptor
+    }
+}
+
+/// A `ComputeRenderPass` is any pass that uses the GPU's compute pipeline to perform arbitrary work through a series of sized dispatches.
+public protocol ComputeRenderPass : RenderPass {
+    /// `execute` is called by the render graph to allow a `ComputeRenderPass` to encode GPU work for the render pass.
+    /// It may be called concurrently with any other (non-CPU) render pass, but will be executed in submission order on the GPU.
+    ///
+    /// - Parameter computeCommandEncoder: A compute render pass uses the passed-in `ComputeCommandEncoder`
+    /// to set GPU state and enqueue dispatches.
+    ///
+    /// - SeeAlso: `ComputeCommandEncoder`
+    func execute(computeCommandEncoder: ComputeCommandEncoder) async
+}
+
+/// A `CPURenderPass` is a pass that does not encode any GPU work but may access GPU resources.
+/// For example, a `CPURenderPass` might fill GPU-visible `Buffer`s with CPU-generated data.
+public protocol CPURenderPass : RenderPass {
+    /// `execute` is called by the render graph to allow a `CPURenderPass` to perform work that accesses GPU resources.
+    /// It will be called in sequence order of the submission of `CPURenderPass` instances to the render graph.
+    func execute() async
+}
+
+/// A `BlitRenderPass` is a pass that uses GPU's blit/copy pipeline to copy data between GPU resources.
+public protocol BlitRenderPass : RenderPass {
+    /// `execute` is called by the render graph to allow a `BlitRenderPass` to encode GPU work for the render pass.
+    /// It may be called concurrently with any other (non-CPU) render pass, but will be executed in submission order on the GPU.
+    ///
+    /// - Parameter blitCommandEncoder: A blit render pass uses the passed-in `BlitCommandEncoder`
+    /// to copy data between GPU resources.
+    ///
+    /// - SeeAlso: `BlitCommandEncoder`
+    func execute(blitCommandEncoder: BlitCommandEncoder) async
+}
+
+/// An `ExternalRenderPass` is a pass that bypasses Substrate to encode directly to an underlying GPU command buffer.
+public protocol ExternalRenderPass : RenderPass {
+    /// `execute` is called by the render graph to allow an `ExternalRenderPass` to encode arbitrary GPU work for the render pass.
+    /// It may be called concurrently with any other (non-CPU) render pass, but will be executed in submission order on the GPU.
+    ///
+    /// - Parameter externalCommandEncoder: An external render pass uses the passed-in `ExternalCommandEncoder`
+    /// to encode arbitrary GPU work.
+    ///
+    /// - SeeAlso: `ExternalCommandEncoder`
+    func execute(externalCommandEncoder: ExternalCommandEncoder) async
+}
+
+/// An `AccelerationRenderPass` is a pass that can encode commands to build or modify acceleration structures on hardware that
+/// supports one of the GPU raytracing APIs.
+@available(macOS 11.0, iOS 14.0, *)
+public protocol AccelerationStructureRenderPass : RenderPass {
+    /// `execute` is called by the render graph to allow an `AccelerationStructureRenderPAss` to encode arbitrary acceleration structure commands for the render pass.
+    /// It may be called concurrently with any other (non-CPU) render pass, but will be executed in submission order on the GPU.
+    ///
+    /// - Parameter accelerationStructureCommandEncoder: An external render pass uses the passed-in `AccelerationStructureCommandEncoder`
+    /// to encode GPU work that builds or modifies an acceleration structure.
+    ///
+    /// - SeeAlso: `ExternalCommandEncoder`
+    func execute(accelerationStructureCommandEncoder: AccelerationStructureCommandEncoder)
+}
+
+/// A `ReflectableDrawRenderPass` is a `DrawRenderPass` that has an associated `RenderPassReflection` type.
+/// `RenderPassReflection` represents the reflection data from a compiled shader, and defines the resources,
+/// shader functions, and pipeline constants used by a particular render pass. Substrate's `ShaderTool` will automatically
+/// generate `RenderPassReflection`-conforming types for any shaders compiled using it.
+///
+/// `ReflectableRenderPass` instances are usually easier to write since much of the data that would normally need
+/// to be manually specified is instead inferred from the shader code. They're also less error-prone: for example, renaming a variable in a shader
+/// and then regenerating the `RenderPassReflection` (e.g. using `ShaderTool`) will result in compile-time errors in the Swift code,
+/// enabling you to easily find and correct the errors.
+///
+/// - SeeAlso: `DrawRenderPass`
+public protocol ReflectableDrawRenderPass : DrawRenderPass {
+    associatedtype Reflection : RenderPassReflection
+    
+    /// `execute` is called by the render graph to allow a `ReflectableDrawRenderPass` to encode GPU work for the render pass.
+    /// It may be called concurrently with any other (non-CPU) render pass.
+    /// For passes conforming to `ReflectableDrawRenderPass`, this method should be implemented instead
+    /// of `execute(renderCommandEncoder: RenderCommandEncoder)`.
+    ///
+    /// - Parameter renderCommandEncoder: A draw render pass uses the passed-in `RenderCommandEncoder`
+    /// to set GPU state and enqueue rendering commands, configured by the `ReflectableDrawRenderPass`' associated
+    /// `Reflection` type.
+    ///
+    /// - SeeAlso: `TypedRenderCommandEncoder`
+    /// - SeeAlso: `RenderPassReflection`
+    func execute(renderCommandEncoder: TypedRenderCommandEncoder<Reflection>) async
+}
+
+extension ReflectableDrawRenderPass {
+    @inlinable
+    public func execute(renderCommandEncoder: RenderCommandEncoder) async {
+        return await self.execute(renderCommandEncoder: TypedRenderCommandEncoder(encoder: renderCommandEncoder))
+    }
+}
+
+/// A `ReflectableComputeRenderPass` is a `ComputeRenderPass` that has an associated `RenderPassReflection` type.
+/// `RenderPassReflection` represents the reflection data from a compiled shader, and defines the resources,
+/// shader functions, and pipeline constants used by a particular render pass. Substrate's `ShaderTool` will automatically
+/// generate `RenderPassReflection`-conforming types for any shaders compiled using it.
+///
+/// `ReflectableRenderPass` instances are usually easier to write since much of the data that would normally need
+/// to be manually specified is instead inferred from the shader code. They're also less error-prone: for example, renaming a variable in a shader
+/// and then regenerating the `RenderPassReflection` (e.g. using `ShaderTool`) will result in compile-time errors in the Swift code,
+/// enabling you to easily find and correct the errors.
+///
+/// - SeeAlso: `ComputeRenderPass`
+public protocol ReflectableComputeRenderPass : ComputeRenderPass {
+    associatedtype Reflection : RenderPassReflection
+    
+    /// `execute` is called by the render graph to allow a `ReflectableDrawRenderPass` to encode GPU work for the render pass.
+    /// It may be called concurrently with any other (non-CPU) render pass.
+    /// For passes conforming to `ReflectableComputeRenderPass`, this method should be implemented instead
+    /// of `execute(computeCommandEncoder: ComputeCommandEncoder)`.
+    ///
+    /// - Parameter computeCommandEncoder: A compute render pass uses the passed-in `ComputeCommandEncoder`
+    /// to set GPU state and enqueue dispatches.
+    ///
+    /// - SeeAlso: `TypedComputeCommandEncoder`
+    /// - SeeAlso: `RenderPassReflection`
+    func execute(computeCommandEncoder: TypedComputeCommandEncoder<Reflection>) async
+}
+
+extension ReflectableComputeRenderPass {
+    @inlinable
+    public func execute(computeCommandEncoder: ComputeCommandEncoder) async {
+        return await self.execute(computeCommandEncoder: TypedComputeCommandEncoder(encoder: computeCommandEncoder))
+    }
+}
+
+@usableFromInline
+final class CallbackDrawRenderPass : DrawRenderPass {
+    public let name : String
+    public let renderTargetDescriptor: RenderTargetDescriptor
+    public let colorClearOperations: [ColorClearOperation]
+    public let depthClearOperation: DepthClearOperation
+    public let stencilClearOperation: StencilClearOperation
+    public let executeFunc : (RenderCommandEncoder) async -> Void
+    
+    public init(name: String, renderTarget: RenderTargetDescriptor,
+                colorClearOperations: [ColorClearOperation],
+                depthClearOperation: DepthClearOperation,
+                stencilClearOperation: StencilClearOperation,
+                execute: @escaping @Sendable (RenderCommandEncoder) async -> Void) {
+        self.name = name
+        self.renderTargetDescriptor = renderTarget
+        self.colorClearOperations = colorClearOperations
+        self.depthClearOperation = depthClearOperation
+        self.stencilClearOperation = stencilClearOperation
+        self.executeFunc = execute
+    }
+    
+    public func colorClearOperation(attachmentIndex: Int) -> ColorClearOperation {
+        if attachmentIndex < self.colorClearOperations.count {
+            return self.colorClearOperations[attachmentIndex]
+        }
+        return .keep
+    }
+    
+    public func execute(renderCommandEncoder: RenderCommandEncoder) async {
+        await self.executeFunc(renderCommandEncoder)
+    }
+}
+
+@usableFromInline
+final class ReflectableCallbackDrawRenderPass<R : RenderPassReflection> : ReflectableDrawRenderPass {
+    public let name : String
+    public let renderTargetDescriptor: RenderTargetDescriptor
+    public let colorClearOperations: [ColorClearOperation]
+    public let depthClearOperation: DepthClearOperation
+    public let stencilClearOperation: StencilClearOperation
+    public let executeFunc : (TypedRenderCommandEncoder<R>) async -> Void
+    
+    public init(name: String, renderTarget: RenderTargetDescriptor,
+                colorClearOperations: [ColorClearOperation],
+                depthClearOperation: DepthClearOperation,
+                stencilClearOperation: StencilClearOperation,
+                reflection: R.Type, execute: @escaping @Sendable (TypedRenderCommandEncoder<R>) async -> Void) {
+        self.name = name
+        self.renderTargetDescriptor = renderTarget
+        self.colorClearOperations = colorClearOperations
+        self.depthClearOperation = depthClearOperation
+        self.stencilClearOperation = stencilClearOperation
+        self.executeFunc = execute
+    }
+    
+    public func colorClearOperation(attachmentIndex: Int) -> ColorClearOperation {
+        if attachmentIndex < self.colorClearOperations.count {
+            return self.colorClearOperations[attachmentIndex]
+        }
+        return .keep
+    }
+    
+    public func execute(renderCommandEncoder: TypedRenderCommandEncoder<R>) async {
+        await self.executeFunc(renderCommandEncoder)
+    }
+}
+
+@usableFromInline
+final class CallbackComputeRenderPass : ComputeRenderPass {
+    public let name : String
+    public let executeFunc : (ComputeCommandEncoder) async -> Void
+    
+    public init(name: String, execute: @escaping @Sendable (ComputeCommandEncoder) async -> Void) {
+        self.name = name
+        self.executeFunc = execute
+    }
+    
+    public func execute(computeCommandEncoder: ComputeCommandEncoder) async {
+        await self.executeFunc(computeCommandEncoder)
+    }
+}
+
+@usableFromInline
+final class ReflectableCallbackComputeRenderPass<R : RenderPassReflection> : ReflectableComputeRenderPass {
+    public let name : String
+    public let executeFunc : (TypedComputeCommandEncoder<R>) async -> Void
+    
+    public init(name: String, reflection: R.Type, execute: @escaping @Sendable (TypedComputeCommandEncoder<R>) async -> Void) {
+        self.name = name
+        self.executeFunc = execute
+    }
+    
+    public func execute(computeCommandEncoder: TypedComputeCommandEncoder<R>) async {
+        await self.executeFunc(computeCommandEncoder)
+    }
+}
+
+@usableFromInline
+final class CallbackCPURenderPass : CPURenderPass {
+    public let name : String
+    public let executeFunc : @Sendable () async -> Void
+    
+    public init(name: String, execute: @escaping @Sendable () async -> Void) {
+        self.name = name
+        self.executeFunc = execute
+    }
+    
+    public func execute() async {
+        await self.executeFunc()
+    }
+}
+
+@usableFromInline
+final class CallbackBlitRenderPass : BlitRenderPass {
+    public let name : String
+    public let executeFunc : (BlitCommandEncoder) async -> Void
+    
+    public init(name: String, execute: @escaping @Sendable (BlitCommandEncoder) async -> Void) {
+        self.name = name
+        self.executeFunc = execute
+    }
+    
+    public func execute(blitCommandEncoder: BlitCommandEncoder) async {
+        await self.executeFunc(blitCommandEncoder)
+    }
+}
+
+@usableFromInline
+final class CallbackExternalRenderPass : ExternalRenderPass {
+    public let name : String
+    public let executeFunc : (ExternalCommandEncoder) async -> Void
+    
+    public init(name: String, execute: @escaping @Sendable (ExternalCommandEncoder) async -> Void) {
+        self.name = name
+        self.executeFunc = execute
+    }
+    
+    public func execute(externalCommandEncoder: ExternalCommandEncoder) async {
+        await self.executeFunc(externalCommandEncoder)
+    }
+}
+
+@available(macOS 11.0, iOS 14.0, *)
+final class CallbackAccelerationStructureRenderPass : AccelerationStructureRenderPass {
+    public let name : String
+    public let executeFunc : (AccelerationStructureCommandEncoder) -> Void
+    
+    public init(name: String, execute: @escaping @Sendable (AccelerationStructureCommandEncoder) -> Void) {
+        self.name = name
+        self.executeFunc = execute
+    }
+    
+    public func execute(accelerationStructureCommandEncoder: AccelerationStructureCommandEncoder) {
+        self.executeFunc(accelerationStructureCommandEncoder)
+    }
+}
+
+// A draw render pass that caches the properties of an actual DrawRenderPass
+// but that doesn't retain any of the member variables.
+@usableFromInline
+final class ProxyDrawRenderPass: DrawRenderPass {
+    @usableFromInline let name: String
+    @usableFromInline let renderTargetDescriptor: RenderTargetDescriptor
+    @usableFromInline let colorClearOperations: ColorAttachmentArray<ColorClearOperation>
+    @usableFromInline let depthClearOperation: DepthClearOperation
+    @usableFromInline let stencilClearOperation: StencilClearOperation
+    
+    init(_ renderPass: DrawRenderPass) {
+        self.name = renderPass.name
+        self.renderTargetDescriptor = renderPass.renderTargetDescriptor
+        self.depthClearOperation = renderPass.depthClearOperation
+        self.stencilClearOperation = renderPass.stencilClearOperation
+        self.colorClearOperations = ColorAttachmentArray { i in
+            renderPass.colorClearOperation(attachmentIndex: i)
+        }
+    }
+    
+    @usableFromInline func colorClearOperation(attachmentIndex: Int) -> ColorClearOperation {
+        return self.colorClearOperations.dropFirst(attachmentIndex).first ?? .keep
+    }
+    
+    @usableFromInline func execute(renderCommandEncoder: RenderCommandEncoder) {
+        fatalError()
+    }
+}
+
+@usableFromInline enum RenderPassType {
+    case cpu
+    case draw
+    case compute
+    case blit
+    case accelerationStructure
+    case external // Using things like Metal Performance Shaders.
+    
+    init?(pass: RenderPass) {
+        switch pass {
+        case is DrawRenderPass:
+            self = .draw
+        case is ComputeRenderPass:
+            self = .compute
+        case is BlitRenderPass:
+            self = .blit
+        case is ExternalRenderPass:
+            self = .external
+        case is CPURenderPass:
+            self = .cpu
+        default:
+            if #available(macOS 11.0, iOS 14.0, *), pass is AccelerationStructureRenderPass {
+                self = .accelerationStructure
+            } else {
+                return nil
+            }
+        }
+    }
+}
+
+@usableFromInline
+struct RenderPassRecordImpl {
+#if !SUBSTRATE_DISABLE_AUTOMATIC_LABELS
+    @usableFromInline let name: String
+#endif
+    @usableFromInline var pass : RenderPass!
+    @usableFromInline var commands : ChunkArray<RenderGraphCommand>! = nil
+    @usableFromInline var readResources : HashSet<Resource>! = nil
+    @usableFromInline var writtenResources : HashSet<Resource>! = nil
+    @usableFromInline var resourceUsages : ChunkArray<(Resource, ResourceUsage)>! = nil
+    @usableFromInline var unmanagedReferences : ChunkArray<Unmanaged<AnyObject>>! = nil
+    @usableFromInline /* internal(set) */ var commandRange : Range<Int>?
+    @usableFromInline /* internal(set) */ var passIndex : Int
+    @usableFromInline /* internal(set) */ var isActive : Bool
+    @usableFromInline /* internal(set) */ var usesWindowTexture : Bool = false
+    @usableFromInline /* internal(set) */ var hasSideEffects : Bool = false
+}
+
+@usableFromInline
+struct RenderPassRecord: Equatable, @unchecked Sendable {
+    @usableFromInline let type: RenderPassType
+    @usableFromInline let storage: UnsafeMutablePointer<RenderPassRecordImpl>
+    
+    init(pass: RenderPass, passIndex: Int) {
+        self.type = RenderPassType(pass: pass)!
+        
+        self.storage = .allocate(capacity: 1)
+        
+#if SUBSTRATE_DISABLE_AUTOMATIC_LABELS
+        self.storage.initialize(to: .init(pass: pass, passIndex: passIndex, isActive: false))
+#else
+        self.storage.initialize(to: .init(name: pass.name, pass: pass, passIndex: passIndex, isActive: false))
+#endif
+    }
+    
+    @usableFromInline
+    static func ==(lhs: RenderPassRecord, rhs: RenderPassRecord) -> Bool {
+        return lhs.storage == rhs.storage
+    }
+    
+    func dispose() {
+        self.commands = nil
+        self.unmanagedReferences?.forEach {
+            $0.release()
+        }
+        self.storage.deinitialize(count: 1)
+        self.storage.deallocate()
+    }
+    
+#if !SUBSTRATE_DISABLE_AUTOMATIC_LABELS
+    @usableFromInline var name : String {
+        get {
+            return self.storage.pointee.name
+        }
+    }
+#endif
+    
+    @usableFromInline var pass : RenderPass! {
+        get {
+            return self.storage.pointee.pass
+        }
+        nonmutating set {
+            self.storage.pointee.pass = newValue
+        }
+    }
+    
+    @usableFromInline var commands : ChunkArray<RenderGraphCommand>! {
+        get {
+            return self.storage.pointee.commands
+        }
+        nonmutating set {
+            self.storage.pointee.commands = newValue
+        }
+    }
+    
+    @usableFromInline var readResources : HashSet<Resource>! {
+        get {
+            return self.storage.pointee.readResources
+        }
+        nonmutating set {
+            self.storage.pointee.readResources = newValue
+        }
+    }
+    
+    @usableFromInline var writtenResources : HashSet<Resource>! {
+        get {
+            return self.storage.pointee.writtenResources
+        }
+        nonmutating set {
+            self.storage.pointee.writtenResources = newValue
+        }
+    }
+    
+    @usableFromInline var resourceUsages : ChunkArray<(Resource, ResourceUsage)>! {
+        get {
+            return self.storage.pointee.resourceUsages
+        }
+        nonmutating set {
+            self.storage.pointee.resourceUsages = newValue
+        }
+    }
+    
+    @usableFromInline var unmanagedReferences : ChunkArray<Unmanaged<AnyObject>>! {
+        get {
+            return self.storage.pointee.unmanagedReferences
+        }
+        nonmutating set {
+            self.storage.pointee.unmanagedReferences = newValue
+        }
+    }
+    
+    @usableFromInline /* internal(set) */ var commandRange : Range<Int>? {
+        get {
+            return self.storage.pointee.commandRange
+        }
+        nonmutating set {
+            self.storage.pointee.commandRange = newValue
+        }
+    }
+    
+    @usableFromInline /* internal(set) */ var passIndex : Int {
+        get {
+            return self.storage.pointee.passIndex
+        }
+        nonmutating set {
+            self.storage.pointee.passIndex = newValue
+        }
+    }
+    
+    @usableFromInline /* internal(set) */ var isActive : Bool {
+        get {
+            return self.storage.pointee.isActive
+        }
+        nonmutating set {
+            self.storage.pointee.isActive = newValue
+        }
+    }
+    
+    @usableFromInline /* internal(set) */ var usesWindowTexture : Bool {
+        get {
+            return self.storage.pointee.usesWindowTexture
+        }
+        nonmutating set {
+            self.storage.pointee.usesWindowTexture = newValue
+        }
+    }
+    
+    @usableFromInline /* internal(set) */ var hasSideEffects : Bool {
+        get {
+            return self.storage.pointee.hasSideEffects
+        }
+        nonmutating set {
+            self.storage.pointee.hasSideEffects = newValue
+        }
+    }
+}
+
+@usableFromInline enum DependencyType {
+    /// No dependency
+    case none
+    /// If the dependency is active, it must be executed first
+    case ordering
+    /// The dependency must always be executed
+    case execution
+    //    /// There is a transitive dependency by way of another pass
+    //    case transitive
+}
+
+actor RenderGraphExecutionResult {
+    public internal(set) var gpuStartTime: Double
+    public internal(set) var gpuEndTime: Double
+
+    public init() {
+        self.gpuStartTime = 0.0
+        self.gpuEndTime = 0.0
+    }
+    
+    public init(gpuStartTime: Double, gpuEndTime: Double) {
+        self.gpuStartTime = gpuStartTime
+        self.gpuEndTime = gpuEndTime
+    }
+    
+    public var gpuTime: Double {
+        return self.gpuEndTime - self.gpuStartTime
+    }
+    
+    func setGPUStartTime(to startTime: Double) {
+        self.gpuStartTime = startTime
+    }
+    
+    func setGPUEndTime(to endTime: Double) {
+        self.gpuEndTime = endTime
+    }
+}
+
+public struct RenderGraphSubmissionWaitToken: Sendable {
+    public let queue: Queue
+    public let submissionIndex: UInt64
+    
+    public func wait() async {
+        await self.queue.waitForCommandSubmission(self.submissionIndex)
+    }
+}
+
+public struct RenderGraphExecutionWaitToken: Sendable {
+    public let queue: Queue
+    public let executionIndex: UInt64
+    
+    public func wait() async {
+        await self.queue.waitForCommandCompletion(self.executionIndex)
+    }
+}
+
+// _RenderGraphContext is an internal-only protocol to ensure dispatch gets optimised in whole-module optimisation mode.
+protocol _RenderGraphContext : Actor {
+    nonisolated var transientRegistryIndex : Int { get }
+    nonisolated var renderGraphQueue: Queue { get }
+    func executeRenderGraph(_ executeFunc: @escaping () async -> (passes: [RenderPassRecord], usedResources: Set<Resource>), onCompletion: @Sendable @escaping (RenderGraphExecutionResult) async -> Void) async
+    func registerWindowTexture(for texture: Texture, swapchain: Any) async
+}
+
+@usableFromInline enum RenderGraphTagType : UInt64 {
+    static let renderGraphTag : UInt64 = 0xf9322463 // CRC-32 of "RenderGraph"
+    
+    /// Scratch data that exists only while a render pass is being executed.
+    case renderPassExecution
+    
+    /// Data that exists while the RenderGraph is being compiled.
+    case renderGraphCompilation
+    
+    /// Data that exists until the RenderGraph has been executed on the backend.
+    case renderGraphExecution
+    
+    /// Resource usage nodes – exists until the RenderGraph has been executed on the backend.
+    case resourceUsageNodes
+    
+    public static func renderPassExecutionTag(passIndex: Int) -> TaggedHeap.Tag {
+        return (RenderGraphTagType.renderGraphTag << 32) | (RenderGraphTagType.renderPassExecution.rawValue << 16) | TaggedHeap.Tag(passIndex)
+    }
+    
+    public var tag : TaggedHeap.Tag {
+        assert(self != .renderPassExecution)
+        let tag = (RenderGraphTagType.renderGraphTag << 32) | (self.rawValue << 16)
+        return tag
+    }
+}
+
+/// Each RenderGraph executes on its own GPU queue, although executions are synchronised by submission order.
+public final class RenderGraph {
+    @TaskLocal public static var activeRenderGraph : RenderGraph? = nil
+    
+    private var renderPasses : [RenderPassRecord] = []
+    private var renderPassLock = SpinLock()
+    private var usedResources : Set<Resource> = []
+    
+    public static private(set) var globalSubmissionIndex : ManagedAtomic<UInt64> = .init(0)
+    private var previousFrameCompletionTime : UInt64 = 0
+    private var _lastGraphCPUTime = 1000.0 / 60.0
+    private var _lastGraphGPUTime = 1000.0 / 60.0
+    
+    var submissionNotifyQueue = [@Sendable () async -> Void]()
+    var completionNotifyQueue = [@Sendable () async -> Void]()
+    let context : _RenderGraphContext
+    
+    public let transientRegistryIndex : Int
+#if SUBSTRATE_ENABLE_SIGNPOSTER
+    static let signposter: Signposter = Signposter(subsystem: "com.substrate.rendergraph", category: "RenderGraph")
+#else
+    static let signposter: Signposter = .disabled
+#endif
+    private(set) var signpostID: SignpostID
+    
+    static let executionStream = TaskStream()
+    
+    /// Creates a new RenderGraph instance. There may only be up to eight RenderGraph's at any given time.
+    ///
+    /// - Parameter inflightFrameCount: The maximum number of render graph submission that may be executing on the GPU at any given time; if there are `inflightFrameCount` submissions still pending or executing on the GPU at the time
+    /// of a `RenderGraph.execute()` call, the CPU will wait until at least one of those submissions has completed.
+    /// Commonly two (for double buffering) or three (for triple buffering).
+    /// Note that each in-flight frame incurs a memory cost for any transient buffers that are shared with the CPU.
+    /// `inflightFrameCount` can be zero, in which case transient resources are disallowed for this render graph.
+    ///
+    /// - Parameter transientTextureCapacity: The maximum number of transient `Texture`s that can be used in a single `RenderGraph` submission.
+    ///
+    /// - Parameter transientBufferCapacity: The maximum number of transient `Buffer`s that can be used in a single `RenderGraph` submission.
+    ///
+    /// - Parameter transientArgumentBufferArrayCapacity: The maximum number of transient `ArgumentBufferArray`s that can be used in a single `RenderGraph` submission.
+    public init(inflightFrameCount: Int, transientBufferCapacity: Int = 16384, transientTextureCapacity: Int = 16384, transientArgumentBufferArrayCapacity: Int = 1024) {
+        // If inflightFrameCount is 0, no transient resources are allowed.
+        self.transientRegistryIndex = inflightFrameCount > 0 ? TransientRegistryManager.allocate() : -1
+        
+        if self.transientRegistryIndex >= 0 {
+            TransientBufferRegistry.instances[self.transientRegistryIndex].initialise(capacity: transientBufferCapacity)
+            TransientTextureRegistry.instances[self.transientRegistryIndex].initialise(capacity: transientTextureCapacity)
+            TransientArgumentBufferArrayRegistry.instances[self.transientRegistryIndex].initialise(capacity: transientArgumentBufferArrayCapacity)
+        }
+        
+        switch RenderBackend._backend.api {
+        #if canImport(Metal)
+        case .metal:
+            self.context = RenderGraphContextImpl<MetalBackend>(backend: RenderBackend._backend as! MetalBackend, inflightFrameCount: inflightFrameCount, transientRegistryIndex: transientRegistryIndex)
+        #endif
+        #if canImport(Vulkan)
+        case .vulkan:
+            self.context = RenderGraphContextImpl<VulkanBackend>(backend: RenderBackend._backend as! VulkanBackend, inflightFrameCount: inflightFrameCount, transientRegistryIndex: transientRegistryIndex)
+        #endif
+        }
+        
+        self.signpostID = .invalid
+        self.signpostID = Self.signposter.makeSignpostID(from: self)
+    }
+    
+    deinit {
+        if self.transientRegistryIndex > 0 {
+            TransientRegistryManager.free(self.transientRegistryIndex)
+        }
+        self.renderPassLock.deinit()
+    }
+    
+    /// The logical command queue corresponding to this render graph.
+    public nonisolated var queue: Queue {
+        return self.context.renderGraphQueue
+    }
+    
+    public nonisolated var activeRenderGraphMask: ActiveRenderGraphMask {
+        return 1 << self.queue.index
+    }
+    
+    /// - Returns: whether there are any passes scheduled for execution in the next `RenderGraph.execute` call.
+    public var hasEnqueuedPasses: Bool {
+        return !self.renderPasses.isEmpty
+    }
+    
+    public func lastGraphDurations() async -> (cpuTime: Double, gpuTime: Double) {
+        return (self._lastGraphCPUTime, self._lastGraphGPUTime)
+    }
+    
+    /// Enqueue `renderPass` for execution at the next `RenderGraph.execute` call on this render graph.
+    /// Passes will be executed by the GPU in the order they are enqueued, but may be executed out-of-order on the CPU if they
+    /// are not `CPURenderPass`es.
+    ///
+    /// - Parameter renderPass: The pass to enqueue.
+    public func addPass(_ renderPass: RenderPass) {
+        self.renderPassLock.withLock {
+            self.renderPasses.append(RenderPassRecord(pass: renderPass, passIndex: self.renderPasses.count))
+        }
+    }
+    
+    /// Enqueue the blit operations performed in `execute` for execution at the next `RenderGraph.execute` call on this render graph.
+    /// Passes will be executed by the GPU in the order they are enqueued, but may be executed out-of-order on the CPU.
+    ///
+    /// - Parameter execute: A closure to execute that will be passed a blit command encoder, where the caller can use the command
+    /// encoder to encode GPU blit commands.
+    @inlinable
+    public func addBlitCallbackPass(file: String = #fileID, line: Int = #line,
+                                    _ execute: @escaping @Sendable (BlitCommandEncoder) async -> Void) {
+        self.addPass(CallbackBlitRenderPass(name: "Anonymous Blit Pass at \(file):\(line)", execute: execute))
+    }
+    
+    /// Enqueue the blit operations performed in `execute` for execution at the next `RenderGraph.execute` call on this render graph.
+    /// Passes will be executed by the GPU in the order they are enqueued, but may be executed out-of-order on the CPU.
+    ///
+    /// - Parameter name: The name of the pass.
+    /// - Parameter execute: A closure to execute that will be passed a blit command encoder, where the caller can use the command
+    /// encoder to encode GPU blit commands.
+    public func addBlitCallbackPass(name: String,
+                                    _ execute: @escaping @Sendable (BlitCommandEncoder) async -> Void) {
+        self.addPass(CallbackBlitRenderPass(name: name, execute: execute))
+    }
+    
+    /// Enqueue a draw render pass that does nothing other than clear the passed-in render target according to the specified operations.
+    ///
+    /// - Parameter renderTarget: The render target descriptor for the render targets to clear.
+    /// - Parameter colorClearOperation: An array of color clear operations corresponding to the elements in `renderTarget`'s `colorAttachments` array.
+    /// - Parameter depthClearOperation: The operation to perform on the render target's depth attachment, if present.
+    /// - Parameter stencilClearOperation: The operation to perform on the render target's stencil attachment, if present.
+    @inlinable
+    public func addClearPass(file: String = #fileID, line: Int = #line,
+                             renderTarget: RenderTargetDescriptor,
+                             colorClearOperations: [ColorClearOperation] = [],
+                             depthClearOperation: DepthClearOperation = .keep,
+                             stencilClearOperation: StencilClearOperation = .keep) {
+        self.addPass(CallbackDrawRenderPass(name: "Clear Pass at \(file):\(line)", renderTarget: renderTarget,
+                                            colorClearOperations: colorClearOperations, depthClearOperation: depthClearOperation, stencilClearOperation: stencilClearOperation,
+                                            execute: { _ in }))
+    }
+    
+    /// Enqueue a draw render pass comprised of the specified render operations in `execute` and the provided clear operations.
+    ///
+    /// - Parameter renderTarget: The render target descriptor for the render targets to clear.
+    /// - Parameter colorClearOperation: An array of color clear operations corresponding to the elements in `renderTarget`'s `colorAttachments` array.
+    /// - Parameter depthClearOperation: The operation to perform on the render target's depth attachment, if present.
+    /// - Parameter stencilClearOperation: The operation to perform on the render target's stencil attachment, if present.
+    /// - Parameter execute: A closure to execute that will be passed a render command encoder, where the caller can use the command
+    /// encoder to encode GPU rendering commands.
+    ///
+    /// - SeeAlso: `addDrawCallbackPass(file:line:renderTarget:colorClearOperations:depthClearOperation:stencilClearOperation:reflection:execute:)`
+    @inlinable
+    public func addDrawCallbackPass(file: String = #fileID, line: Int = #line,
+                                    renderTarget: RenderTargetDescriptor,
+                                    colorClearOperations: [ColorClearOperation] = [],
+                                    depthClearOperation: DepthClearOperation = .keep,
+                                    stencilClearOperation: StencilClearOperation = .keep,
+                                    _ execute: @escaping @Sendable (RenderCommandEncoder) async -> Void) {
+        self.addPass(CallbackDrawRenderPass(name: "Anonymous Draw Pass at \(file):\(line)", renderTarget: renderTarget,
+                                            colorClearOperations: colorClearOperations, depthClearOperation: depthClearOperation, stencilClearOperation: stencilClearOperation,
+                                            execute: execute))
+    }
+    
+    @available(*, deprecated, renamed:"addDrawCallbackPass(file:line:renderTarget:colorClearOperations:depthClearOperation:stencilClearOperation:execute:)")
+    public func addDrawCallbackPass(file: String = #fileID, line: Int = #line,
+                                    descriptor: RenderTargetDescriptor,
+                                    colorClearOperations: [ColorClearOperation] = [],
+                                    depthClearOperation: DepthClearOperation = .keep,
+                                    stencilClearOperation: StencilClearOperation = .keep,
+                                    _ execute: @escaping @Sendable (RenderCommandEncoder) async -> Void) {
+        self.addDrawCallbackPass(file: file, line: line, renderTarget: descriptor, colorClearOperations: colorClearOperations, depthClearOperation: depthClearOperation, stencilClearOperation: stencilClearOperation, execute)
+    }
+    
+    /// Enqueue a draw render pass comprised of the specified render operations in `execute` and the provided clear operations.
+    ///
+    /// - Parameter name: The name of the pass.
+    /// - Parameter renderTarget: The render target descriptor for the render targets to clear.
+    /// - Parameter colorClearOperation: An array of color clear operations corresponding to the elements in `renderTarget`'s `colorAttachments` array.
+    /// - Parameter depthClearOperation: The operation to perform on the render target's depth attachment, if present.
+    /// - Parameter stencilClearOperation: The operation to perform on the render target's stencil attachment, if present.
+    /// - Parameter execute: A closure to execute that will be passed a render command encoder, where the caller can use the command
+    /// encoder to encode GPU rendering commands.
+    ///
+    /// - SeeAlso: `addDrawCallbackPass(name:renderTarget:colorClearOperations:depthClearOperation:stencilClearOperation:reflection:execute:)`
+    public func addDrawCallbackPass(name: String,
+                                    renderTarget: RenderTargetDescriptor,
+                                    colorClearOperations: [ColorClearOperation] = [],
+                                    depthClearOperation: DepthClearOperation = .keep,
+                                    stencilClearOperation: StencilClearOperation = .keep,
+                                    _ execute: @escaping @Sendable (RenderCommandEncoder) async -> Void) {
+        self.addPass(CallbackDrawRenderPass(name: name, renderTarget: renderTarget,
+                                            colorClearOperations: colorClearOperations, depthClearOperation: depthClearOperation, stencilClearOperation: stencilClearOperation,
+                                            execute: execute))
+    }
+    
+    @available(*, deprecated, renamed:"addDrawCallbackPass(name:renderTarget:colorClearOperations:depthClearOperation:stencilClearOperation:execute:)")
+    public func addDrawCallbackPass(name: String,
+                                    descriptor: RenderTargetDescriptor,
+                                    colorClearOperations: [ColorClearOperation] = [],
+                                    depthClearOperation: DepthClearOperation = .keep,
+                                    stencilClearOperation: StencilClearOperation = .keep,
+                                    _ execute: @escaping @Sendable (RenderCommandEncoder) async -> Void) {
+        self.addDrawCallbackPass(name: name, renderTarget: descriptor, colorClearOperations: colorClearOperations, depthClearOperation: depthClearOperation, stencilClearOperation: stencilClearOperation, execute)
+    }
+    
+    
+    /// Enqueue a draw render pass comprised of the specified render operations in `execute` and the provided clear operations.
+    ///
+    /// - Parameter renderTarget: The render target descriptor for the render targets to clear.
+    /// - Parameter colorClearOperation: An array of color clear operations corresponding to the elements in `renderTarget`'s `colorAttachments` array.
+    /// - Parameter depthClearOperation: The operation to perform on the render target's depth attachment, if present.
+    /// - Parameter stencilClearOperation: The operation to perform on the render target's stencil attachment, if present.
+    /// - Parameter execute: A closure to execute that will be passed a render command encoder, where the caller can use the command
+    /// encoder to encode GPU rendering commands.
+    @inlinable
+    public func addDrawCallbackPass<R>(file: String = #fileID, line: Int = #line,
+                                       renderTarget: RenderTargetDescriptor,
+                                       colorClearOperations: [ColorClearOperation] = [],
+                                       depthClearOperation: DepthClearOperation = .keep,
+                                       stencilClearOperation: StencilClearOperation = .keep,
+                                       reflection: R.Type,
+                                       _ execute: @escaping @Sendable (TypedRenderCommandEncoder<R>) async -> Void) {
+        self.addPass(ReflectableCallbackDrawRenderPass(name: "Anonymous Draw Pass at \(file):\(line)", renderTarget: renderTarget,
+                                                       colorClearOperations: colorClearOperations, depthClearOperation: depthClearOperation, stencilClearOperation: stencilClearOperation,
+                                                       reflection: reflection, execute: execute))
+    }
+    
+    @available(*, deprecated, renamed:"addDrawCallbackPass(file:line:renderTarget:colorClearOperations:depthClearOperation:stencilClearOperation:reflection:execute:)")
+    public func addDrawCallbackPass<R>(file: String = #fileID, line: Int = #line,
+                                       descriptor: RenderTargetDescriptor,
+                                       colorClearOperations: [ColorClearOperation] = [],
+                                       depthClearOperation: DepthClearOperation = .keep,
+                                       stencilClearOperation: StencilClearOperation = .keep,
+                                       reflection: R.Type,
+                                       _ execute: @escaping @Sendable (TypedRenderCommandEncoder<R>) async -> Void) {
+        self.addDrawCallbackPass(file: file, line: line, renderTarget: descriptor, colorClearOperations: colorClearOperations, depthClearOperation: depthClearOperation, stencilClearOperation: stencilClearOperation, reflection: reflection, execute)
+    }
+    
+    /// Enqueue a draw render pass comprised of the specified render operations in `execute` and the provided clear operations, using the render pass reflection specified in `reflection`.
+    ///
+    /// - Parameter name: The name of the pass.
+    /// - Parameter renderTarget: The render target descriptor for the render targets to clear.
+    /// - Parameter colorClearOperation: An array of color clear operations corresponding to the elements in `renderTarget`'s `colorAttachments` array.
+    /// - Parameter depthClearOperation: The operation to perform on the render target's depth attachment, if present.
+    /// - Parameter stencilClearOperation: The operation to perform on the render target's stencil attachment, if present.
+    /// - Parameter reflection: The generated shader reflection for this render pass.
+    /// - Parameter execute: A closure to execute that will be passed a render command encoder, where the caller can use the command
+    /// encoder to encode GPU rendering commands.
+    ///
+    /// - SeeAlso: `ReflectableDrawRenderPass`
+    public func addDrawCallbackPass<R>(name: String,
+                                       renderTarget: RenderTargetDescriptor,
+                                       colorClearOperations: [ColorClearOperation] = [],
+                                       depthClearOperation: DepthClearOperation = .keep,
+                                       stencilClearOperation: StencilClearOperation = .keep,
+                                       reflection: R.Type,
+                                       _ execute: @escaping @Sendable (TypedRenderCommandEncoder<R>) async -> Void) {
+        self.addPass(ReflectableCallbackDrawRenderPass(name: name, renderTarget: renderTarget,
+                                                       colorClearOperations: colorClearOperations, depthClearOperation: depthClearOperation, stencilClearOperation: stencilClearOperation,
+                                                       reflection: reflection, execute: execute))
+    }
+    
+    @available(*, deprecated, renamed:"addDrawCallbackPass(name:renderTarget:colorClearOperations:depthClearOperation:stencilClearOperation:reflection:execute:)")
+    public func addDrawCallbackPass<R>(name: String,
+                                       descriptor: RenderTargetDescriptor,
+                                       colorClearOperations: [ColorClearOperation] = [],
+                                       depthClearOperation: DepthClearOperation = .keep,
+                                       stencilClearOperation: StencilClearOperation = .keep,
+                                       reflection: R.Type,
+                                       _ execute: @escaping @Sendable (TypedRenderCommandEncoder<R>) async -> Void) {
+        self.addDrawCallbackPass(name: name, renderTarget: descriptor, colorClearOperations: colorClearOperations, depthClearOperation: depthClearOperation, stencilClearOperation: stencilClearOperation, reflection: reflection, execute)
+    }
+
+    /// Enqueue a compute render pass comprised of the specified compute/dispatch operations in `execute`.
+    ///
+    /// - Parameter execute: A closure to execute that will be passed a compute command encoder, where the caller can use the command
+    /// encoder to encode commands for the GPU's compute pipeline.
+    ///
+    /// - SeeAlso: `addComputeCallbackPass(reflection:_:)`
+    @inlinable
+    public func addComputeCallbackPass(file: String = #fileID, line: Int = #line,
+                                       _ execute: @escaping @Sendable (ComputeCommandEncoder) async -> Void) {
+        self.addPass(CallbackComputeRenderPass(name: "Anonymous Compute Pass at \(file):\(line)", execute: execute))
+    }
+    
+    /// Enqueue a compute render pass comprised of the specified compute/dispatch operations in `execute`.
+    ///
+    /// - Parameter name: The name of the pass.
+    /// - Parameter execute: A closure to execute that will be passed a compute command encoder, where the caller can use the command
+    /// encoder to encode commands for the GPU's compute pipeline.
+    ///
+    /// - SeeAlso: `addComputeCallbackPass(name:reflection:_:)`
+    public func addComputeCallbackPass(name: String,
+                                       _ execute: @escaping @Sendable (ComputeCommandEncoder) async -> Void) {
+        self.addPass(CallbackComputeRenderPass(name: name, execute: execute))
+    }
+
+    /// Enqueue a compute render pass comprised of the specified compute/dispatch operations in `execute`, using the render pass reflection specified in `reflection`.
+    ///
+    /// - Parameter reflection: The generated shader reflection for this render pass.
+    /// - Parameter execute: A closure to execute that will be passed a compute command encoder, where the caller can use the command
+    /// encoder to encode commands for the GPU's compute pipeline.
+    ///
+    /// - SeeAlso: `ReflectableComputeRenderPass`
+    @inlinable
+    public func addComputeCallbackPass<R>(file: String = #fileID, line: Int = #line,
+                                          reflection: R.Type,
+                                          _ execute: @escaping @Sendable (TypedComputeCommandEncoder<R>) async -> Void) {
+        self.addPass(ReflectableCallbackComputeRenderPass(name: "Anonymous Compute Pass at \(file):\(line)", reflection: reflection, execute: execute))
+    }
+    
+    /// Enqueue a compute render pass comprised of the specified compute/dispatch operations in `execute`, using the render pass reflection specified in `reflection`.
+    ///
+    /// - Parameter name: The name of the pass.
+    /// - Parameter reflection: The generated shader reflection for this render pass.
+    /// - Parameter execute: A closure to execute that will be passed a compute command encoder, where the caller can use the command
+    /// encoder to encode commands for the GPU's compute pipeline.
+    ///
+    /// - SeeAlso: `ReflectableComputeRenderPass`
+    public func addComputeCallbackPass<R>(name: String,
+                                          reflection: R.Type,
+                                          _ execute: @escaping @Sendable (TypedComputeCommandEncoder<R>) async -> Void) {
+        self.addPass(ReflectableCallbackComputeRenderPass(name: name, reflection: reflection, execute: execute))
+    }
+    
+    /// Enqueue a CPU render pass comprised of the operations in `execute`.
+    /// This enables you to access GPU resources such as transient buffers or textures associated with the render graph.
+    ///
+    /// - Parameter execute: A closure to execute during render graph execution.
+    @inlinable
+    public func addCPUCallbackPass(file: String = #fileID, line: Int = #line,
+                                   _ execute: @escaping @Sendable () async -> Void) {
+        self.addPass(CallbackCPURenderPass(name: "Anonymous CPU Pass at \(file):\(line)", execute: execute))
+    }
+    
+    /// Enqueue a CPU render pass comprised of the operations in `execute`.
+    /// This enables you to access GPU resources such as transient buffers or textures associated with the render graph.
+    ///
+    /// - Parameter name: The name of the pass.
+    /// - Parameter execute: A closure to execute during render graph execution.
+    public func addCPUCallbackPass(name: String,
+                                   _ execute: @escaping @Sendable () async -> Void) {
+        self.addPass(CallbackCPURenderPass(name: name, execute: execute))
+    }
+    
+    /// Enqueue an external render pass comprised of the GPU operations in `execute`.
+    /// External render passes allow you to directly encode commands to the underlying GPU command buffer.
+    ///
+    /// - Parameter execute: A closure to execute that will be passed a external command encoder, where the caller can use the command
+    /// encoder to encode commands directly to an underlying GPU command buffer.
+    @inlinable
+    public func addExternalCallbackPass(file: String = #fileID, line: Int = #line,
+                                        _ execute: @escaping @Sendable (ExternalCommandEncoder) async -> Void) {
+        self.addPass(CallbackExternalRenderPass(name: "Anonymous External Encoder Pass at \(file):\(line)", execute: execute))
+    }
+    
+    /// Enqueue an external render pass comprised of the GPU operations in `execute`.
+    /// External render passes allow you to directly encode commands to the underlying GPU command buffer.
+    ///
+    /// - Parameter name: The name of the pass.
+    /// - Parameter execute: A closure to execute that will be passed a external command encoder, where the caller can use the command
+    /// encoder to encode commands directly to an underlying GPU command buffer.
+    public func addExternalCallbackPass(name: String,
+                                        _ execute: @escaping @Sendable (ExternalCommandEncoder) async -> Void) {
+        self.addPass(CallbackExternalRenderPass(name: name, execute: execute))
+    }
+    
+    @available(macOS 11.0, iOS 14.0, *)
+    public func addAccelerationStructureCallbackPass(file: String = #fileID, line: Int = #line,
+                                        _ execute: @escaping @Sendable (AccelerationStructureCommandEncoder) -> Void) {
+        self.addPass(CallbackAccelerationStructureRenderPass(name: "Anonymous Acceleration Structure Encoder Pass at \(file):\(line)", execute: execute))
+    }
+    
+    @available(macOS 11.0, iOS 14.0, *)
+    public func addAccelerationStructureCallbackPass(name: String,
+                                        _ execute: @escaping @Sendable (AccelerationStructureCommandEncoder) -> Void) {
+        self.addPass(CallbackAccelerationStructureRenderPass(name: name, execute: execute))
+    }
+    
+    // When passes are added:
+    // Check pass.writtenResources. If not empty, add the pass to the deferred queue and record its resource usages.
+    // If it is empty, run the execute method eagerly and infer read/written resources from that.
+    // Cull render passes using a reference counting floodfill method.
+    // For any non-culled deferred passes, run the execute method and record the commands.
+    // Pass off the full, joined command list, list of all resources used, and a list of active passes to the backend.
+    // Backend will look over all resource usages and figure out necessary resource transitions and creation/destruction times (could be synced with command numbers e.g. before command 300, transition resource A to state X).
+    // Then, it will execute the command list.
+    
+    func executePass(_ passRecord: RenderPassRecord, executionAllocator: TagAllocator, resourceUsageAllocator: TagAllocator) async {
+        let signpostID = Self.signposter.makeSignpostID()
+        let signpostState = Self.signposter.beginInterval("Execute RenderGraph Pass", id: signpostID, "Executing \(passRecord.name)")
+        defer { Self.signposter.endInterval("Execute RenderGraph Pass", signpostState, "Finished executing \(passRecord.name)")}
+        
+        let renderPassScratchTag = RenderGraphTagType.renderPassExecutionTag(passIndex: passRecord.passIndex)
+        
+        let commandRecorder = RenderGraphCommandRecorder(renderGraphTransientRegistryIndex: self.transientRegistryIndex,
+                                                         renderGraphQueue: self.queue,
+                                                         renderPassScratchAllocator: ThreadLocalTagAllocator(tag: renderPassScratchTag),
+                                                         renderGraphExecutionAllocator: executionAllocator,
+                                                         resourceUsageAllocator: resourceUsageAllocator)
+        
+        
+        
+        switch passRecord.pass {
+        case let drawPass as DrawRenderPass:
+            let rce = RenderCommandEncoder(commandRecorder: commandRecorder, renderPass: drawPass, passRecord: passRecord)
+            await drawPass.execute(renderCommandEncoder: rce)
+            rce.endEncoding()
+            
+        case let computePass as ComputeRenderPass:
+            let cce = ComputeCommandEncoder(commandRecorder: commandRecorder, renderPass: computePass, passRecord: passRecord)
+            await computePass.execute(computeCommandEncoder: cce)
+            cce.endEncoding()
+            
+        case let blitPass as BlitRenderPass:
+            let bce = BlitCommandEncoder(commandRecorder: commandRecorder, renderPass: blitPass, passRecord: passRecord)
+            await blitPass.execute(blitCommandEncoder: bce)
+            bce.endEncoding()
+            
+        case let externalPass as ExternalRenderPass:
+            let ece = ExternalCommandEncoder(commandRecorder: commandRecorder, renderPass: externalPass, passRecord: passRecord)
+            await externalPass.execute(externalCommandEncoder: ece)
+            ece.endEncoding()
+            
+        case let cpuPass as CPURenderPass:
+            await cpuPass.execute()
+            
+        default:
+            if #available(macOS 11.0, iOS 14.0, *), let accelerationStructurePass = passRecord.pass as? AccelerationStructureRenderPass {
+                let asce = AccelerationStructureCommandEncoder(commandRecorder: commandRecorder, accelerationStructureRenderPass: accelerationStructurePass, passRecord: passRecord)
+                accelerationStructurePass.execute(accelerationStructureCommandEncoder: asce)
+                asce.endEncoding()
+            } else {
+                fatalError("Unknown pass type for pass \(passRecord)")
+            }
+        }
+        
+        passRecord.commands = commandRecorder.commands
+        passRecord.commandRange = 0..<passRecord.commands.count
+        passRecord.readResources = commandRecorder.readResources
+        passRecord.writtenResources = commandRecorder.writtenResources
+        passRecord.resourceUsages = commandRecorder.resourceUsages
+        passRecord.unmanagedReferences = commandRecorder.unmanagedReferences
+        
+        // Remove our reference to the render pass once we've executed it so it can
+        // release any references to member variables.
+        if passRecord.type == .draw {
+            passRecord.pass = ProxyDrawRenderPass(passRecord.pass as! DrawRenderPass)
+        } else {
+            passRecord.pass = nil
+        }
+        
+        TaggedHeap.free(tag: renderPassScratchTag)
+    }
+    
+    nonisolated func fillUsedResourcesFromPass(passRecord: RenderPassRecord, resourceUsageAllocator: TagAllocator) {
+        passRecord.readResources = .init(allocator: .tag(resourceUsageAllocator))
+        passRecord.writtenResources = .init(allocator: .tag(resourceUsageAllocator))
+        
+        for resource in passRecord.pass.writtenResources {
+            resource.markAsUsed(activeRenderGraphMask: 1 << self.queue.index)
+            passRecord.writtenResources.insert(resource.resourceForUsageTracking)
+        }
+        for resource in passRecord.pass.readResources {
+            resource.markAsUsed(activeRenderGraphMask: 1 << self.queue.index)
+            passRecord.readResources.insert(resource.resourceForUsageTracking)
+        }
+    }
+    
+    func evaluateResourceUsages(renderPasses: [RenderPassRecord], executionAllocator: TagAllocator, resourceUsagesAllocator: TagAllocator) async {
+        let signpostState = Self.signposter.beginInterval("Evaluate Resource Usages")
+        defer { Self.signposter.endInterval("Evaluate Resource Usages", signpostState) }
+        
+        for passRecord in renderPasses where passRecord.type == .cpu || passRecord.type == .accelerationStructure {
+            // CPU render passes are guaranteed to be executed in order, and we have to execute acceleration structure passes in order since they may modify the AccelerationStructure's descriptor property.
+            // FIXME: This may actually cause issues if we update AccelerationStructures multiple times in a single RenderGraph and use it in between, since all other passes will depend only on the resources declared in the last-updated descriptor.
+            if passRecord.pass.writtenResources.isEmpty {
+                await self.executePass(passRecord,
+                                       executionAllocator: executionAllocator,
+                                       resourceUsageAllocator: executionAllocator)
+            } else {
+                self.fillUsedResourcesFromPass(passRecord: passRecord, resourceUsageAllocator: executionAllocator)
+            }
+        }
+        
+        await withTaskGroup(of: Void.self) { group async -> Void in
+            for passRecord in renderPasses where passRecord.type != .cpu && passRecord.type != .accelerationStructure {
+                _ = await group.add { () async in
+                    if passRecord.pass.writtenResources.isEmpty {
+                        await self.executePass(passRecord,
+                                               executionAllocator: executionAllocator,
+                                               resourceUsageAllocator: executionAllocator)
+                    } else {
+                        self.fillUsedResourcesFromPass(passRecord: passRecord, resourceUsageAllocator: executionAllocator)
+                    }
+                }
+            }
+        }
+    }
+    
+    func markActive(passIndex i: Int, dependencyTable: DependencyTable<DependencyType>, renderPasses: [RenderPassRecord]) {
+        if !renderPasses[i].isActive {
+            renderPasses[i].isActive = true
+            
+            for j in (0..<i).reversed() where dependencyTable.dependency(from: i, on: j) == .execution {
+                markActive(passIndex: j, dependencyTable: dependencyTable, renderPasses: renderPasses)
+            }
+        }
+    }
+    
+    func computePassRenderTargetIndices(passes: [ProxyDrawRenderPass?]) -> [Int] {
+        var activeRenderTargets = [(index: Int, renderTargets: RenderTargetDescriptor)]()
+        
+        var descriptorIndices = [Int](repeating: -1, count: passes.count)
+        var nextDescriptorIndex = 0
+        
+        passLoop: for (passIndex, pass) in passes.enumerated() {
+            guard let pass = pass else { continue }
+            
+            for i in activeRenderTargets.indices.reversed() {
+                if activeRenderTargets[i].renderTargets.tryMerge(withPass: pass) {
+                    descriptorIndices[passIndex] = activeRenderTargets[i].index
+                    continue passLoop
+                }
+            }
+            
+            activeRenderTargets.append((nextDescriptorIndex, pass.renderTargetDescriptor))
+            nextDescriptorIndex += 1
+        }
+        
+        return descriptorIndices
+    }
+    
+    func computeDependencyOrdering(passIndex i: Int, dependencyTable: DependencyTable<DependencyType>, renderPasses: [RenderPassRecord], passRenderTargetIndices: [Int], addedToList: inout [Bool], activePasses: inout [RenderPassRecord], allocator: AllocatorType) {
+        
+        // Ideally, we should reorder the passes into an optimal order according to some heuristics.
+        // For example:
+        // - Draw render passes that can share a render target should be placed alongside each other
+        // - We should try to minimise the number of resource transitions
+        // - Try to maximise the space between e.g. an updateFence and a waitForFence call.
+        //
+        // For now, only try to address the draw render pass issue
+        
+        if renderPasses[i].isActive, !addedToList[i] {
+            addedToList[i] = true
+            
+            if renderPasses[i].type == .draw {
+                var sharedRenderTargetPasses = ChunkArray<Int>()
+                
+                // First process all passes that can't share the same render target...
+                for j in (0..<i).reversed() where dependencyTable.dependency(from: i, on: j) != .none {
+                    if passRenderTargetIndices[j] == passRenderTargetIndices[i] {
+                        // If it _can_ share the same render target, add it to the sharedRenderTargetPasses list to process later...
+                        sharedRenderTargetPasses.append(j, allocator: allocator)
+                    } else {
+                        computeDependencyOrdering(passIndex: j, dependencyTable: dependencyTable, renderPasses: renderPasses, passRenderTargetIndices: passRenderTargetIndices, addedToList: &addedToList, activePasses: &activePasses, allocator: allocator)
+                    }
+                }
+                
+                // ... and then process those which can.
+                for j in sharedRenderTargetPasses {
+                    computeDependencyOrdering(passIndex: j, dependencyTable: dependencyTable, renderPasses: renderPasses, passRenderTargetIndices: passRenderTargetIndices, addedToList: &addedToList, activePasses: &activePasses, allocator: allocator)
+                }
+                
+            } else {
+                for j in (0..<i).reversed() where dependencyTable.dependency(from: i, on: j) != .none {
+                    computeDependencyOrdering(passIndex: j, dependencyTable: dependencyTable, renderPasses: renderPasses, passRenderTargetIndices: passRenderTargetIndices, addedToList: &addedToList, activePasses: &activePasses, allocator: allocator)
+                }
+            }
+            
+            activePasses.append(renderPasses[i])
+        }
+    }
+    
+    func compile(renderPasses: [RenderPassRecord]) async -> ([RenderPassRecord], DependencyTable<DependencyType>, Set<Resource>) {
+        let signpostState = Self.signposter.beginInterval("Compile RenderGraph")
+        defer { Self.signposter.endInterval("Compile RenderGraph", signpostState) }
+        
+        let resourceUsagesAllocator = TagAllocator(tag: RenderGraphTagType.resourceUsageNodes.tag)
+        let executionAllocator = TagAllocator(tag: RenderGraphTagType.renderGraphExecution.tag)
+        
+        for i in renderPasses.indices {
+            renderPasses[i].passIndex = i  // We may have inserted early blit passes, so we need to set the pass indices now.
+        }
+        
+        await self.evaluateResourceUsages(renderPasses: renderPasses, executionAllocator: executionAllocator, resourceUsagesAllocator: resourceUsagesAllocator)
+        
+        var dependencyTable = DependencyTable<DependencyType>(capacity: renderPasses.count, defaultValue: .none)
+        let passHasSideEffects = SubstrateUtilities.BitSet(capacity: renderPasses.count)
+        defer { passHasSideEffects.dispose() }
+
+        for (i, pass) in renderPasses.enumerated() {
+            for resource in pass.writtenResources {
+                assert(resource._usesPersistentRegistry || resource.transientRegistryIndex == self.transientRegistryIndex, "Transient resource \(resource) associated with another RenderGraph is being used in this RenderGraph.")
+                assert(resource.isValid, "Resource \(resource) is invalid but is used in the current frame.")
+                
+                if resource.flags.intersection([.persistent, .windowHandle, .historyBuffer, .externalOwnership]) != [] {
+                    passHasSideEffects[i] = true
+                }
+                
+                if resource.flags.contains(.windowHandle) {
+                    pass.usesWindowTexture = true
+                }
+                
+                for (j, otherPass) in renderPasses.enumerated().dropFirst(i + 1) {
+                    if otherPass.readResources.contains(resource) {
+                        dependencyTable.setDependency(from: j, on: i, to: .execution)
+                    }
+                    if otherPass.writtenResources.contains(resource), dependencyTable.dependency(from: j, on: i) != .execution {
+                        dependencyTable.setDependency(from: j, on: i, to: .ordering) // since the relative ordering of writes matters
+                    }
+                }
+            }
+            
+            if _isDebugAssertConfiguration() {
+                for resource in pass.readResources {
+                    assert(resource._usesPersistentRegistry || resource.transientRegistryIndex == self.transientRegistryIndex, "Transient resource \(resource) associated with another RenderGraph is being used in this RenderGraph.")
+                    assert(resource.isValid, "Resource \(resource) is invalid but is used in the current frame.")
+                }
+            }
+            
+            if pass.type == .external {
+                passHasSideEffects[i] = true
+            }
+        }
+        
+        for i in (0..<renderPasses.count).reversed() where passHasSideEffects[i] {
+            self.markActive(passIndex: i, dependencyTable: dependencyTable, renderPasses: renderPasses)
+        }
+        
+        let allocator = resourceUsagesAllocator
+        
+        var addedToList = [Bool](repeating: false, count: renderPasses.count)
+        var activePasses = [RenderPassRecord]()
+        let passRenderTargetIndices = self.computePassRenderTargetIndices(passes: renderPasses.map { $0.type == .draw ? ($0.pass! as! ProxyDrawRenderPass) : nil })
+        for i in (0..<renderPasses.count).reversed() where passHasSideEffects[i] {
+            self.computeDependencyOrdering(passIndex: i, dependencyTable: dependencyTable, renderPasses: renderPasses, passRenderTargetIndices: passRenderTargetIndices, addedToList: &addedToList, activePasses: &activePasses, allocator: AllocatorType(allocator))
+        }
+        
+        var i = 0
+        while i < activePasses.count {
+            let passRecord = activePasses[i]
+            if passRecord.commandRange == nil {
+                await self.executePass(passRecord,
+                                       executionAllocator: executionAllocator,
+                                       resourceUsageAllocator: executionAllocator)
+            }
+            if passRecord.type == .cpu || passRecord.commandRange!.count == 0 {
+                passRecord.isActive = false // We've definitely executed the pass now, so there's no more work to be done on it by the GPU backends.
+                activePasses.remove(at: i)
+            } else {
+                i += 1
+            }
+        }
+        
+        var activePassDependencies = DependencyTable<DependencyType>(capacity: activePasses.count, defaultValue: .none)
+        
+        for pass in (0..<activePasses.count).reversed() {
+            let passIndexOriginal = activePasses[pass].passIndex
+            
+            for possibleDependency in (0..<pass).reversed() {
+                let possibleDependencyIndexOriginal = activePasses[possibleDependency].passIndex
+                guard possibleDependencyIndexOriginal < passIndexOriginal else { continue }
+                
+                let dependency = dependencyTable.dependency(from: passIndexOriginal, on: possibleDependencyIndexOriginal)
+                activePassDependencies.setDependency(from: pass, on: possibleDependency, to: dependency)
+            }
+        }
+        
+        // Index the commands for each pass in a sequential manner for the entire frame.
+        var commandCount = 0
+        for (i, passRecord) in activePasses.enumerated() {
+            precondition(passRecord.isActive)
+            
+            let startCommandIndex = commandCount
+            commandCount += passRecord.commands.count
+            
+            passRecord.passIndex = i
+            passRecord.commandRange = startCommandIndex..<commandCount
+            assert(passRecord.commandRange!.count > 0)
+            
+            let randomAccessCommandView = passRecord.commands.makeRandomAccessView(allocator: .init(allocator))
+            
+            for (resource, resourceUsage) in passRecord.resourceUsages where resourceUsage.stages != .cpuBeforeRender {
+                assert(resource.isValid)
+                self.usedResources.insert(resource)
+                if resourceUsage.resource != resource {
+                    self.usedResources.insert(resourceUsage.resource)
+                }
+                
+                var resourceUsage = resourceUsage
+                resourceUsage.commandRange = Range(uncheckedBounds: (resourceUsage.commandRange.lowerBound + startCommandIndex, resourceUsage.commandRange.upperBound + startCommandIndex))
+                resource.usages.mergeOrAppendUsage(resourceUsage, resource: resource, allocator: allocator, passCommands: randomAccessCommandView, passCommandOffset: startCommandIndex)
+            }
+            
+            passRecord.resourceUsages = nil
+        }
+        
+        // Compilation is finished, so reset that tag.
+        TaggedHeap.free(tag: RenderGraphTagType.renderGraphCompilation.tag)
+        
+        return (activePasses, activePassDependencies, self.usedResources)
+    }
+    
+    @available(*, deprecated, renamed: "onSubmission")
+    public func waitForGPUSubmission(_ function: @Sendable @escaping () -> Void) async {
+        self.renderPassLock.withLock {
+            self.submissionNotifyQueue.append(function)
+        }
+    }
+    
+    /// Enqueue `function` to be executed once the render graph is submitted to the GPU.
+    public func onSubmission(_ function: @Sendable @escaping () async -> Void) async {
+        self.renderPassLock.withLock {
+            self.submissionNotifyQueue.append(function)
+        }
+    }
+    
+    /// Enqueue `function` to be executed once the render graph has completed on the GPU.
+    public func onGPUCompletion(_ function: @Sendable @escaping () async -> Void) async {
+        self.renderPassLock.withLock {
+            self.completionNotifyQueue.append(function)
+        }
+    }
+    
+    /// Returns true if this RenderGraph already has the maximum number of GPU frames in-flight, and would have to wait
+    /// for the ring buffers to become available before executing.
+    // FIXME: should be expressed by waiting on the render graph with a timeout
+//    public var hasMaximumFrameCountInFlight: Bool {
+//
+//    }
+    
+    private func didCompleteRender(_ result: RenderGraphExecutionResult) async {
+        self._lastGraphGPUTime = await result.gpuTime
+        
+        let completionTime = DispatchTime.now().uptimeNanoseconds
+        let elapsed = completionTime - min(self.previousFrameCompletionTime, completionTime)
+        self.previousFrameCompletionTime = completionTime
+        self._lastGraphCPUTime = Double(elapsed) * 1e-6
+        //            print("Frame \(currentFrameIndex) completed in \(self.lastGraphCPUTime)ms.")
+    }
+    
+    /// Process the render passes that have been enqueued on this render graph through calls to `addPass()` or similar by culling passes that don't produce
+    /// any read resources, calling `execute` on each pass, then submitting the encoded commands to the GPU for execution.
+    /// If there are any operations enqueued on the `GPUResourceUploader`, those will be processed before any passes in this render graph.
+    /// Only one render graph will execute at any given time, and operations between render graphs are synchronised in submission order.
+    ///
+    /// - Parameter onSubmission: an optional closure to execute once the render graph has been submitted to the GPU.
+    /// - Parameter onGPUCompletion: an optional closure to execute once the render graph has completed executing on the GPU.
+    @discardableResult
+    public func execute() async -> RenderGraphExecutionWaitToken {
+        precondition(Self.activeRenderGraph == nil, "Cannot call RenderGraph.execute() from within a render pass.")
+        
+        let signpostState = Self.signposter.beginInterval("Execute RenderGraph", id: self.signpostID)
+        defer { Self.signposter.endInterval("Execute RenderGraph", signpostState) }
+        
+        return await Self.executionStream.enqueueAndWait { () -> RenderGraphExecutionWaitToken in // NOTE: if we decide not to have a global lock on RenderGraph execution, we need to handle resource usages on a per-render-graph basis.
+            
+            self.renderPassLock.lock()
+            defer {
+                self.renderPassLock.unlock()
+            }
+            
+            let renderPasses = self.renderPasses
+            let submissionNotifyQueue = self.submissionNotifyQueue
+            let completionNotifyQueue = self.completionNotifyQueue
+            
+            self.renderPasses.removeAll(keepingCapacity: true)
+            self.completionNotifyQueue.removeAll()
+            self.submissionNotifyQueue.removeAll(keepingCapacity: true)
+            
+            defer {
+                if !submissionNotifyQueue.isEmpty {
+                    Task.detached {
+                        for item in submissionNotifyQueue {
+                            await item()
+                        }
+                    }
+                }
+            }
+            
+            guard !renderPasses.isEmpty else {
+                return RenderGraphExecutionWaitToken(queue: self.queue, executionIndex: self.queue.lastSubmittedCommand)
+            }
+            
+            let signpostState = Self.signposter.beginInterval("Execute RenderGraph on Context", id: self.signpostID)
+            await self.context.executeRenderGraph {
+                return await Self.$activeRenderGraph.withValue(self) {
+                    let (passes, _, usedResources) = await self.compile(renderPasses: renderPasses)
+                    return (passes, usedResources)
+                }
+            } onCompletion: { executionResult in
+                await self.didCompleteRender(executionResult)
+                for item in completionNotifyQueue {
+                    await item()
+                }
+            }
+            Self.signposter.endInterval("Execute RenderGraph on Context", signpostState)
+            
+            // Make sure the RenderGraphCommands buffers are deinitialised before the tags are freed.
+            renderPasses.forEach {
+                $0.dispose()
+            }
+            
+            self.reset()
+            
+            RenderGraph.globalSubmissionIndex.wrappingIncrement(ordering: .relaxed)
+            
+            return RenderGraphExecutionWaitToken(queue: self.queue, executionIndex: self.queue.lastSubmittedCommand)
+        }
+    }
+    
+    private func reset() {
+        if transientRegistryIndex >= 0 {
+            TransientBufferRegistry.instances[transientRegistryIndex].clear()
+            TransientTextureRegistry.instances[transientRegistryIndex].clear()
+            TransientArgumentBufferRegistry.instances[transientRegistryIndex].clear()
+            TransientArgumentBufferArrayRegistry.instances[transientRegistryIndex].clear()
+        }
+            
+        PersistentTextureRegistry.instance.clear(afterRenderGraph: self)
+        PersistentBufferRegistry.instance.clear(afterRenderGraph: self)
+        PersistentArgumentBufferRegistry.instance.clear(afterRenderGraph: self)
+        PersistentArgumentBufferArrayRegistry.instance.clear(afterRenderGraph: self)
+        HeapRegistry.instance.clear(afterRenderGraph: self)
+        HazardTrackingGroupRegistry.instance.clear(afterRenderGraph: self)
+        
+        if #available(macOS 11.0, iOS 14.0, *) {
+            AccelerationStructureRegistry.instance.clear(afterRenderGraph: self)
+            VisibleFunctionTableRegistry.instance.clear(afterRenderGraph: self)
+            IntersectionFunctionTableRegistry.instance.clear(afterRenderGraph: self)
+        }
+        
+        self.renderPasses.removeAll(keepingCapacity: true)
+        self.usedResources.removeAll(keepingCapacity: true)
+        
+        TaggedHeap.free(tag: RenderGraphTagType.renderGraphExecution.tag)
+        TaggedHeap.free(tag: RenderGraphTagType.resourceUsageNodes.tag)
+    }
+}