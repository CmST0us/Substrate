//
//  LazyRenderGraph.swift
//  RenderGraph
//
//  Created by Thomas Roughton on 16/12/17.
//  Copyright © 2017 Team Llama. All rights reserved.
//

import SubstrateUtilities
import Foundation

#if canImport(Metal)
import Metal
#endif

#if canImport(MetalPerformanceShaders)
import MetalPerformanceShaders
#endif

#if canImport(Vulkan)
import Vulkan
#endif

@usableFromInline final class ReferenceBox<T> {
    public var value : T
    
    public init(_ value: T) {
        self.value = value
    }
}

@usableFromInline
final class ComputePipelineDescriptorBox {
    @usableFromInline var pipelineDescriptor : ComputePipelineDescriptor
    @usableFromInline var threadGroupSizeIsMultipleOfThreadExecutionWidth = true
    
    @inlinable
    init(_ pipelineDescriptor: ComputePipelineDescriptor) {
        self.pipelineDescriptor = pipelineDescriptor
    }
}

@usableFromInline
final class ExternalCommandBox {
    @usableFromInline let command: (UnsafeRawPointer) -> Void
    
    @inlinable
    init(command: @escaping (UnsafeRawPointer) -> Void) {
        self.command = command
    }
}


// We're skipping management functions here (fences, most resource synchronisation etc.) since they
// should be taken care of automatically by the frame graph/resource transitions.
//
// Payload pointees must be exclusively value types (or an unmanaged reference type).
// We're also only allowing a 64 bit payload, since RenderGraphCommand will be sized to fit
// its biggest member (so if you add a struct...)
//
@usableFromInline
enum RenderGraphCommand {
    
    // General
    
    case setLabel(UnsafePointer<CChar>)
    case pushDebugGroup(UnsafePointer<CChar>)
    case popDebugGroup
    case insertDebugSignpost(UnsafePointer<CChar>)
    
    public typealias SetBytesArgs = (bindingPath: ResourceBindingPath, bytes: UnsafeRawPointer, length: UInt32)
    case setBytes(UnsafePointer<SetBytesArgs>)
    
    public typealias SetBufferArgs = (bindingPath: ResourceBindingPath, buffer: Buffer, offset: UInt32, hasDynamicOffset: Bool)
    case setBuffer(UnsafePointer<SetBufferArgs>)
    
    public typealias SetBufferOffsetArgs = (bindingPath: ResourceBindingPath, buffer: Buffer?, offset: UInt32)
    case setBufferOffset(UnsafePointer<SetBufferOffsetArgs>)
    
    public typealias SetTextureArgs = (bindingPath: ResourceBindingPath, texture: Texture)
    case setTexture(UnsafePointer<SetTextureArgs>)
    
    public typealias SetAccelerationStructureArgs = (bindingPath: ResourceBindingPath, structure: AccelerationStructure)
    case setAccelerationStructure(UnsafePointer<SetAccelerationStructureArgs>)
    
    public typealias SetVisibleFunctionTableArgs = (bindingPath: ResourceBindingPath, table: VisibleFunctionTable)
    case setVisibleFunctionTable(UnsafePointer<SetVisibleFunctionTableArgs>)
    
    public typealias SetIntersectionFunctionTableArgs = (bindingPath: ResourceBindingPath, table: IntersectionFunctionTable)
    case setIntersectionFunctionTable(UnsafePointer<SetIntersectionFunctionTableArgs>)
    
    public typealias SetSamplerStateArgs = (bindingPath: ResourceBindingPath, descriptor: SamplerDescriptor)
    case setSamplerState(UnsafePointer<SetSamplerStateArgs>)
    
    public typealias SetArgumentBufferArgs = (bindingPath: ResourceBindingPath, argumentBuffer: ArgumentBuffer)
    case setArgumentBuffer(UnsafePointer<SetArgumentBufferArgs>)
    
    public typealias SetArgumentBufferArrayArgs = (bindingPath: ResourceBindingPath, argumentBuffer: ArgumentBufferArray, isBound: Bool)
    case setArgumentBufferArray(UnsafePointer<SetArgumentBufferArrayArgs>)
    
    // Render
    
    case clearRenderTargets
    
    public typealias SetVertexBufferArgs = (buffer: Buffer?, offset: UInt32, index: UInt32)
    case setVertexBuffer(UnsafePointer<SetVertexBufferArgs>)
    
    case setVertexBufferOffset(offset: UInt32, index: UInt32)
    
    case setRenderPipelineDescriptor(Unmanaged<ReferenceBox<RenderPipelineDescriptor>>)
    
    case setRenderPipelineState(Unmanaged<RenderPipelineState>)
    
    public typealias DrawPrimitivesArgs = (primitiveType: PrimitiveType, vertexStart: UInt32, vertexCount: UInt32, instanceCount: UInt32, baseInstance: UInt32)
    case drawPrimitives(UnsafePointer<DrawPrimitivesArgs>)
    
    public typealias DrawIndexedPrimitivesArgs = (primitiveType: PrimitiveType, indexCount: UInt32, indexType: IndexType, indexBuffer: Buffer, indexBufferOffset: UInt32, instanceCount: UInt32, baseVertex: Int32, baseInstance: UInt32)
    case drawIndexedPrimitives(UnsafePointer<DrawIndexedPrimitivesArgs>)
    
    case setViewport(UnsafePointer<Viewport>)
    
    case setFrontFacing(Winding)
    
    case setCullMode(CullMode)
    
    case setTriangleFillMode(TriangleFillMode)
    
    case setDepthStencilDescriptor(Unmanaged<ReferenceBox<DepthStencilDescriptor>>)
    
    case setScissorRect(UnsafePointer<ScissorRect>)
    
    case setDepthClipMode(DepthClipMode)
    
    public typealias SetDepthBiasArgs = (depthBias: Float, slopeScale: Float, clamp: Float)
    case setDepthBias(UnsafePointer<SetDepthBiasArgs>)
    
    case setStencilReferenceValue(UInt32)
    
    case setStencilReferenceValues(front: UInt32, back: UInt32)
    
    
    // Compute
    
    public typealias DispatchThreadsArgs = (threads: Size, threadsPerThreadgroup: Size)
    case dispatchThreads(UnsafePointer<DispatchThreadsArgs>)
    
    public typealias DispatchThreadgroupsArgs = (threadgroupsPerGrid: Size, threadsPerThreadgroup: Size)
    case dispatchThreadgroups(UnsafePointer<DispatchThreadgroupsArgs>)
    
    public typealias DispatchThreadgroupsIndirectArgs = (indirectBuffer: Buffer, indirectBufferOffset: UInt32, threadsPerThreadgroup: Size)
    case dispatchThreadgroupsIndirect(UnsafePointer<DispatchThreadgroupsIndirectArgs>)
    
    case setComputePipelineDescriptor(Unmanaged<ComputePipelineDescriptorBox>)
    
    case setComputePipelineState(Unmanaged<ComputePipelineState>)
    
    case setStageInRegion(UnsafePointer<Region>)
    
    case setThreadgroupMemoryLength(length: UInt32, index: UInt32)
    
    
    // Blit
    
    public typealias CopyBufferToTextureArgs = (sourceBuffer: Buffer, sourceOffset: UInt32, sourceBytesPerRow: UInt32, sourceBytesPerImage: UInt32, sourceSize: Size, destinationTexture: Texture, destinationSlice: UInt32, destinationLevel: UInt32, destinationOrigin: Origin, options: BlitOption)
    case copyBufferToTexture(UnsafePointer<CopyBufferToTextureArgs>)
    
    public typealias CopyBufferToBufferArgs = (sourceBuffer: Buffer, sourceOffset: UInt32, destinationBuffer: Buffer, destinationOffset: UInt32, size: UInt32)
    case copyBufferToBuffer(UnsafePointer<CopyBufferToBufferArgs>)
    
    public typealias CopyTextureToBufferArgs = (sourceTexture: Texture, sourceSlice: UInt32, sourceLevel: UInt32, sourceOrigin: Origin, sourceSize: Size, destinationBuffer: Buffer, destinationOffset: UInt32, destinationBytesPerRow: UInt32, destinationBytesPerImage: UInt32, options: BlitOption)
    case copyTextureToBuffer(UnsafePointer<CopyTextureToBufferArgs>)
    
    public typealias CopyTextureToTextureArgs = (sourceTexture: Texture, sourceSlice: UInt32, sourceLevel: UInt32, sourceOrigin: Origin, sourceSize: Size, destinationTexture: Texture, destinationSlice: UInt32, destinationLevel: UInt32, destinationOrigin: Origin)
    case copyTextureToTexture(UnsafePointer<CopyTextureToTextureArgs>)
    
    
    public typealias BlitTextureToTextureArgs = (sourceTexture: Texture, sourceSlice: UInt32, sourceLevel: UInt32, sourceOrigin: Origin, sourceSize: Size, destinationTexture: Texture, destinationSlice: UInt32, destinationLevel: UInt32, destinationOrigin: Origin, destinationSize: Size, filter: SamplerMinMagFilter)
    case blitTextureToTexture(UnsafePointer<BlitTextureToTextureArgs>)
    
    public typealias FillBufferArgs = (buffer: Buffer, range: Range<Int>, value: UInt8)
    case fillBuffer(UnsafePointer<FillBufferArgs>)
    
    case generateMipmaps(Texture)
    
    case synchroniseTexture(Texture)
    
    public typealias SynchroniseTextureArgs = (texture: Texture, slice: UInt32, level: UInt32)
    case synchroniseTextureSlice(UnsafePointer<SynchroniseTextureArgs>)
    
    case synchroniseBuffer(Buffer)
    
    // External:
    
    case encodeExternalCommand(Unmanaged<ExternalCommandBox>)
    
    #if canImport(MetalPerformanceShaders)
    
    @available(OSX 10.14, *)
    public typealias EncodeRayIntersectionArgs = (intersector: Unmanaged<MPSRayIntersector>, intersectionType: MPSIntersectionType, rayBuffer: Buffer, rayBufferOffset: Int, intersectionBuffer: Buffer, intersectionBufferOffset: Int, rayCount: Int, accelerationStructure: Unmanaged<MPSAccelerationStructure>)
    @available(OSX 10.14, *)
    case encodeRayIntersection(UnsafePointer<EncodeRayIntersectionArgs>)
    
    @available(OSX 10.14, *)
    public typealias EncodeRayIntersectionRayCountBufferArgs = (intersector: Unmanaged<MPSRayIntersector>, intersectionType: MPSIntersectionType, rayBuffer: Buffer, rayBufferOffset: Int, intersectionBuffer: Buffer, intersectionBufferOffset: Int, rayCountBuffer: Buffer, rayCountBufferOffset: Int, accelerationStructure: Unmanaged<MPSAccelerationStructure>)
    @available(OSX 10.14, *)
    case encodeRayIntersectionRayCountBuffer(UnsafePointer<EncodeRayIntersectionRayCountBufferArgs>)
    
    #endif
    
    // Acceleration Structure:
    
    public typealias BuildAccelerationStructureArgs = (structure: AccelerationStructure, descriptor: AccelerationStructureDescriptor, scratchBuffer: Buffer, scratchBufferOffset: Int)

    case buildAccelerationStructure(UnsafePointer<BuildAccelerationStructureArgs>)

    public typealias RefitAccelerationStructureArgs = (source: AccelerationStructure, descriptor: AccelerationStructureDescriptor, destination: AccelerationStructure?, scratchBuffer: Buffer, scratchBufferOffset: Int)
    case refitAccelerationStructure(UnsafePointer<RefitAccelerationStructureArgs>)

    public typealias CopyAccelerationStructureArgs = (source: AccelerationStructure, destination: AccelerationStructure)
    case copyAccelerationStructure(UnsafePointer<CopyAccelerationStructureArgs>)
    
    public typealias WriteCompactedAccelerationStructureSizeArgs = (structure: AccelerationStructure, toBuffer: Buffer, bufferOffset: Int)
    case writeCompactedAccelerationStructureSize(UnsafePointer<WriteCompactedAccelerationStructureSizeArgs>)
    
    case copyAndCompactAccelerationStructure(UnsafePointer<CopyAccelerationStructureArgs>)
    
    var isDrawCommand: Bool {
        switch self {
        case .clearRenderTargets, .drawPrimitives, .drawIndexedPrimitives:
            return true
        default:
            return false
        }
    }
}

extension ChunkArray where Element == (Resource, ResourceUsage) {
    @inlinable
    var pointerToLastUsage: UnsafeMutablePointer<ResourceUsage> {
        return UnsafeMutableRawPointer(self.pointerToLast).advanced(by: MemoryLayout<Resource>.stride).assumingMemoryBound(to: ResourceUsage.self)
    }
}

// Lifetime: one render pass.
@usableFromInline
final class RenderGraphCommandRecorder {
    @usableFromInline let renderGraphTransientRegistryIndex: Int
    @usableFromInline let activeRenderGraphMask: ActiveRenderGraphMask
    @usableFromInline let renderPassScratchAllocator : ThreadLocalTagAllocator
    @usableFromInline let resourceUsageAllocator : TagAllocator
    @usableFromInline var commands : ChunkArray<RenderGraphCommand> // Lifetime: RenderGraph compilation (copied to another array for the backend).
    @usableFromInline var dataAllocator : TagAllocator // Lifetime: RenderGraph execution.
    @usableFromInline var unmanagedReferences : ChunkArray<Unmanaged<AnyObject>> // Lifetime: RenderGraph execution.
    @usableFromInline var readResources : HashSet<Resource>
    @usableFromInline var writtenResources : HashSet<Resource>
    
    @usableFromInline var resourceUsages = ChunkArray<(Resource, ResourceUsage)>()
    
    init(renderGraphTransientRegistryIndex: Int, renderGraphQueue: Queue, renderPassScratchAllocator: ThreadLocalTagAllocator, renderGraphExecutionAllocator: TagAllocator, resourceUsageAllocator: TagAllocator) {
        assert(_isPOD(RenderGraphCommand.self))
        self.renderGraphTransientRegistryIndex = renderGraphTransientRegistryIndex
        self.activeRenderGraphMask = 1 << renderGraphQueue.index
        self.commands = ChunkArray() // (allocator: AllocatorType(renderGraphExecutionAllocator), initialCapacity: 64)
        self.renderPassScratchAllocator = renderPassScratchAllocator
        self.resourceUsageAllocator = resourceUsageAllocator
        self.dataAllocator = renderGraphExecutionAllocator
        self.readResources = .init(allocator: .tag(renderGraphExecutionAllocator))
        self.writtenResources = .init(allocator: .tag(renderGraphExecutionAllocator))
        self.unmanagedReferences = .init()
    }
    
    @inlinable
    public var nextCommandIndex : Int {
        return self.commands.count
    }
    
    @inlinable
    public func copyData<T>(_ data: T) -> UnsafePointer<T> {
        let result = self.dataAllocator.dynamicThreadView.allocate(capacity: 1) as UnsafeMutablePointer<T>
        result.initialize(to: data)
        return UnsafePointer(result)
    }
    
    @inlinable
    public func record<T>(_ commandGenerator: (UnsafePointer<T>) -> RenderGraphCommand, _ data: T) {
        let command = commandGenerator(copyData(data))
        self.commands.append(command, allocator: .tag(self.dataAllocator))
    }
    
    @inlinable
    public func record(_ command: RenderGraphCommand) {
        self.commands.append(command, allocator: .tag(self.dataAllocator))
    }
    
    @inlinable
    public func record(_ commandGenerator: (UnsafePointer<CChar>) -> RenderGraphCommand, _ string: String) {
        let cStringAddress = string.withCString { label -> UnsafePointer<CChar> in
            let numChars = strlen(label)
            let destination : UnsafeMutablePointer<CChar> = self.dataAllocator.dynamicThreadView.allocate(capacity: numChars + 1)
            destination.initialize(from: label, count: numChars)
            destination[numChars] = 0
            return UnsafePointer(destination)
        }
        
        let command = commandGenerator(cStringAddress)
        self.commands.append(command, allocator: .tag(self.dataAllocator))
    }
    
    @discardableResult
    @inlinable
    public func copyBytes(_ bytes: UnsafeRawPointer, length: Int) -> UnsafeRawPointer {
        let newBytes = self.dataAllocator.dynamicThreadView.allocate(bytes: length, alignment: 16)
        newBytes.copyMemory(from: bytes, byteCount: length)
        return UnsafeRawPointer(newBytes)
    }
    
    @inlinable
    public func setLabel(_ label: String) {
        self.record(RenderGraphCommand.setLabel, label)
    }
    
    @inlinable
    public func pushDebugGroup(_ string: String) {
        self.record(RenderGraphCommand.pushDebugGroup, string)
    }
    
    @inlinable
    public func insertDebugSignpost(_ string: String) {
        self.record(RenderGraphCommand.insertDebugSignpost, string)
    }
    
<<<<<<< HEAD
    func addUnmanagedReference<T>(_ item: Unmanaged<T>) {
        self.unmanagedReferences.append(Unmanaged<AnyObject>.fromOpaque(item.toOpaque()), allocator: .tag(self.dataAllocator))
    }
    
    func boundResourceUsageNode<C : CommandEncoder>(`for` resource: Resource, encoder: C, usageType: ResourceUsageType, stages: RenderStages, activeRange: ActiveResourceRange, inArgumentBuffer: Bool, firstCommandOffset: Int) -> ResourceUsagePointer {
=======
    func resourceUsagePointers<C : CommandEncoder>(`for` specificResource: Resource, encoder: C, usageType: ResourceUsageType, stages: RenderStages, activeRange: ActiveResourceRange, isIndirectlyBound: Bool, firstCommandOffset: Int) -> ResourceUsagePointerList {
        let resource = specificResource.resourceForUsageTracking
        let activeRange = specificResource == resource ? activeRange : .fullResource
        
>>>>>>> 1b495e38
        assert(encoder.renderPass.writtenResources.isEmpty || encoder.renderPass.writtenResources.contains(where: { $0.handle == resource.handle }) || encoder.renderPass.readResources.contains(where: { $0.handle == resource.handle }), "Resource \(resource.handle) used but not declared.")
        
        precondition(resource.isValid, "Resource \(resource) is invalid; it may be being used in a frame after it was created if it's a transient resource, or else may have been disposed if it's a persistent resource.")
        assert(resource._usesPersistentRegistry || resource.transientRegistryIndex == self.renderGraphTransientRegistryIndex, "Transient resource \(resource) is being used on a RenderGraph other than the one it was created on.")
        
        assert(resource.type != .argumentBuffer || !usageType.isWrite, "Read-write argument buffers are currently unsupported.")
        assert(!usageType.isWrite || !resource.flags.contains(.immutableOnceInitialised) || !resource.stateFlags.contains(.initialised), "immutableOnceInitialised resource \(resource) is being written to after it has been initialised.")
        
        if resource._usesPersistentRegistry {
            resource.markAsUsed(activeRenderGraphMask: self.activeRenderGraphMask)
            if let textureUsage = resource.texture?.descriptor.usageHint {
                if usageType == .read {
                    assert(textureUsage.contains(.shaderRead))
                }
                if usageType.isRenderTarget {
                    assert(textureUsage.contains(.renderTarget))
                }
                if usageType == .write || usageType == .readWrite {
                    assert(textureUsage.contains(.shaderWrite))
                }
                if usageType == .blitSource {
                    assert(textureUsage.contains(.blitSource))
                }
                if usageType == .blitDestination {
                    assert(textureUsage.contains(.blitDestination))
                }
            } else if let bufferUsage = resource.buffer?.descriptor.usageHint {
                if usageType == .read {
                    assert(bufferUsage.contains(.shaderRead))
                }
                if usageType == .write || usageType == .readWrite {
                    assert(bufferUsage.contains(.shaderWrite))
                }
                if usageType == .blitSource {
                    assert(bufferUsage.contains(.blitSource))
                }
                if usageType == .blitDestination {
                    assert(bufferUsage.contains(.blitDestination))
                }
                if usageType == .vertexBuffer {
                    assert(bufferUsage.contains(.vertexBuffer))
                }
                if usageType == .indexBuffer {
                    assert(bufferUsage.contains(.indexBuffer))
                }
            }
        }
        
        if usageType.isRead {
            self.readResources.insert(resource)
        }
        if usageType.isWrite {
            self.writtenResources.insert(resource)
        }
        
<<<<<<< HEAD
        let usage = ResourceUsage(resource: Resource(resource), type: usageType, stages: stages, activeRange: activeRange, inArgumentBuffer: inArgumentBuffer, firstCommandOffset: firstCommandOffset, renderPass: encoder.passRecord)
        self.resourceUsages.append((Resource(resource), usage), allocator: .tag(resourceUsageAllocator))
=======
        let usage = ResourceUsage(resource: resource, type: usageType, stages: stages, activeRange: activeRange, isIndirectlyBound: isIndirectlyBound, firstCommandOffset: firstCommandOffset, renderPass: encoder.passRecord)
        self.resourceUsages.append((resource, usage), allocator: .tagThreadView(resourceUsageAllocator))
        
        let usagePointer = self.resourceUsages.pointerToLastUsage
>>>>>>> 1b495e38
        
        if #available(macOS 11.0, iOS 14.0, *) {
            var subresourcePointers: [ResourceUsagePointer] = []
            if let accelerationStructureDescriptor = specificResource.accelerationStructure?.descriptor {
                subresourcePointers = self.resourceUsagePointers(for: accelerationStructureDescriptor, commandIndex: firstCommandOffset, stages: stages, encoder: encoder)
               
            } else if let intersectionFunctionTable = specificResource.intersectionFunctionTable {
                subresourcePointers = self.resourceUsagePointers(for: intersectionFunctionTable.descriptor, commandIndex: firstCommandOffset, stages: stages, encoder: encoder)
            }
            if !subresourcePointers.isEmpty {
                let subresourceList = resourceUsageAllocator.allocate(type: ResourceUsagePointer.self, capacity: 1 + subresourcePointers.count)
                subresourceList.initialize(to: usagePointer)
                for i in 0..<subresourcePointers.count {
                    subresourceList.advanced(by: i + 1).initialize(to: subresourcePointers[i])
                }
                return .init(usagePointers: UnsafeMutableBufferPointer<ResourceUsagePointer>(start: subresourceList, count: 1 + subresourcePointers.count))
            }
        }
        return .init(usagePointer: usagePointer)
    }
    
    /// NOTE: Must be called _before_ the command that uses the resource.
<<<<<<< HEAD
    func resourceUsageNode<C : CommandEncoder>(`for` resource: ArgumentBuffer, encoder: C, usageType: ResourceUsageType, stages: RenderStages, firstCommandOffset: Int) -> ResourceUsagePointer {
        assert(encoder.renderPass.writtenResources.isEmpty || encoder.renderPass.writtenResources.contains(where: { $0.handle == resource.handle }) || encoder.renderPass.readResources.contains(where: { $0.handle == resource.handle }), "Resource \(resource.handle) used but not declared.")
        
        precondition(resource.isValid, "Resource \(resource) is invalid; it may be being used in a frame after it was created if it's a transient resource, or else may have been disposed if it's a persistent resource.")
        assert(resource._usesPersistentRegistry || resource.transientRegistryIndex == self.renderGraphTransientRegistryIndex, "Transient resource \(resource) is being used on a RenderGraph other than the one it was created on.")
        
        assert(resource.type != .argumentBuffer || !usageType.isWrite, "Read-write argument buffers are currently unsupported.")
        assert(!usageType.isWrite || !resource.flags.contains(.immutableOnceInitialised) || !resource.stateFlags.contains(.initialised), "immutableOnceInitialised resource \(resource) is being written to after it has been initialised.")
        
        if resource._usesPersistentRegistry {
            resource.markAsUsed(activeRenderGraphMask: self.activeRenderGraphMask)
        }
        
        if usageType.isRead {
            self.readResources.insert(Resource(resource))
        }
        if usageType.isWrite {
            self.writtenResources.insert(Resource(resource))
        }
        
        let usage = ResourceUsage(resource: Resource(resource), type: usageType, stages: stages, activeRange: .fullResource, inArgumentBuffer: false, firstCommandOffset: firstCommandOffset, renderPass: encoder.passRecord)
        self.resourceUsages.append((Resource(resource), usage), allocator: .tag(resourceUsageAllocator))
        
        return self.resourceUsages.pointerToLastUsage
    }
    
    /// NOTE: Must be called _before_ the command that uses the resource.
    func resourceUsageNode<C : CommandEncoder>(`for` resource: Buffer, bufferRange: Range<Int>, encoder: C, usageType: ResourceUsageType, stages: RenderStages, inArgumentBuffer: Bool, firstCommandOffset: Int) -> ResourceUsagePointer {
        assert(encoder.renderPass.writtenResources.isEmpty || encoder.renderPass.writtenResources.contains(where: { $0.handle == resource.handle }) || encoder.renderPass.readResources.contains(where: { $0.handle == resource.handle }), "Resource \(resource) used but not declared.")
        
        precondition(resource.isValid, "Resource \(resource) is invalid; it may be being used in a frame after it was created if it's a transient resource, or else may have been disposed if it's a persistent resource.")
        assert(resource._usesPersistentRegistry || resource.transientRegistryIndex == self.renderGraphTransientRegistryIndex, "Transient resource \(resource) is being used on a RenderGraph other than the one it was created on.")
        
        assert(!usageType.isWrite || !resource.flags.contains(.immutableOnceInitialised) || !resource.stateFlags.contains(.initialised), "immutableOnceInitialised resource \(resource) is being written to after it has been initialised.")
        
        if resource._usesPersistentRegistry {
            resource.markAsUsed(activeRenderGraphMask: self.activeRenderGraphMask)
                
            let bufferUsage = resource.descriptor.usageHint
            if usageType == .read {
                assert(bufferUsage.contains(.shaderRead))
            }
            if usageType == .write || usageType == .readWrite {
                assert(bufferUsage.contains(.shaderWrite))
            }
            if usageType == .blitSource {
                assert(bufferUsage.contains(.blitSource))
            }
            if usageType == .blitDestination {
                assert(bufferUsage.contains(.blitDestination))
            }
            if usageType == .vertexBuffer {
                assert(bufferUsage.contains(.vertexBuffer))
            }
            if usageType == .indexBuffer {
                assert(bufferUsage.contains(.indexBuffer))
            }
        }
        
        if usageType.isRead {
            self.readResources.insert(Resource(resource))
        }
        if usageType.isWrite {
            self.writtenResources.insert(Resource(resource))
        }
        
        let usage = ResourceUsage(resource: Resource(resource), type: usageType, stages: stages, activeRange: .buffer(bufferRange), inArgumentBuffer: inArgumentBuffer, firstCommandOffset: firstCommandOffset, renderPass: encoder.passRecord)
        self.resourceUsages.append((Resource(resource), usage), allocator: .tag(resourceUsageAllocator))
        
        return self.resourceUsages.pointerToLastUsage
=======
    func resourceUsagePointers<C : CommandEncoder>(`for` resource: ArgumentBuffer, encoder: C, usageType: ResourceUsageType, stages: RenderStages, firstCommandOffset: Int) -> ResourceUsagePointerList {
        return self.resourceUsagePointers(for: Resource(resource), encoder: encoder, usageType: usageType, stages: stages, activeRange: .fullResource, isIndirectlyBound: false, firstCommandOffset: firstCommandOffset)
    }
    
    /// NOTE: Must be called _before_ the command that uses the resource.
    func resourceUsagePointers<C : CommandEncoder>(`for` resource: Buffer, bufferRange: Range<Int>, encoder: C, usageType: ResourceUsageType, stages: RenderStages, isIndirectlyBound: Bool, firstCommandOffset: Int) -> ResourceUsagePointerList {
        return self.resourceUsagePointers(for: Resource(resource), encoder: encoder, usageType: usageType, stages: stages, activeRange: .buffer(bufferRange), isIndirectlyBound: isIndirectlyBound, firstCommandOffset: firstCommandOffset)
>>>>>>> 1b495e38
    }
    
    /// NOTE: Must be called _before_ the command that uses the resource.
    func resourceUsagePointers<C : CommandEncoder>(`for` resource: Texture, slice: Int?, level: Int?, encoder: C, usageType: ResourceUsageType, stages: RenderStages, isIndirectlyBound: Bool, firstCommandOffset: Int) -> ResourceUsagePointerList {
        var subresourceMask = SubresourceMask()
        if let slice = slice, let level = level {
            subresourceMask.clear(subresourceCount: resource.descriptor.subresourceCount, allocator: .tag(self.dataAllocator))
            subresourceMask[slice: slice, level: level, descriptor: resource.descriptor, allocator: .tag(self.dataAllocator)] = true
        } else {
            assert(slice == nil && level == nil)
        }
        
<<<<<<< HEAD
        let usage = ResourceUsage(resource: Resource(resource), type: usageType, stages: stages, activeRange: .texture(subresourceMask), inArgumentBuffer: inArgumentBuffer, firstCommandOffset: firstCommandOffset, renderPass: encoder.passRecord)
        self.resourceUsages.append((Resource(resource), usage), allocator: .tag(resourceUsageAllocator))
        
        return self.resourceUsages.pointerToLastUsage
=======
        return self.resourceUsagePointers(for: Resource(resource), encoder: encoder, usageType: usageType, stages: stages, activeRange: .texture(subresourceMask), isIndirectlyBound: isIndirectlyBound, firstCommandOffset: firstCommandOffset)
    }
    
    /// NOTE: Must be called _before_ the command that uses the resource.
    @available(macOS 11.0, iOS 14.0, *)
    func resourceUsagePointers<C : CommandEncoder>(`for` resource: AccelerationStructure, encoder: C, usageType: ResourceUsageType, stages: RenderStages, isIndirectlyBound: Bool, firstCommandOffset: Int) -> ResourceUsagePointerList {
        return self.resourceUsagePointers(for: Resource(resource), encoder: encoder, usageType: usageType, stages: stages, activeRange: .fullResource, isIndirectlyBound: isIndirectlyBound, firstCommandOffset: firstCommandOffset)
>>>>>>> 1b495e38
    }
    
    /// NOTE: Must be called _before_ the command that uses the resource.
    func addResourceUsage<C : CommandEncoder>(`for` resource: ArgumentBuffer, commandIndex: Int, encoder: C, usageType: ResourceUsageType, stages: RenderStages) {
        let _ = self.resourceUsagePointers(for: resource, encoder: encoder, usageType: usageType, stages: stages, firstCommandOffset: commandIndex)
    }
    
    /// NOTE: Must be called _before_ the command that uses the resource.
    func addResourceUsage<C : CommandEncoder>(`for` resource: Buffer, bufferRange: Range<Int>, commandIndex: Int, encoder: C, usageType: ResourceUsageType, stages: RenderStages, isIndirectlyBound: Bool) {
        let _ = self.resourceUsagePointers(for: resource, bufferRange: bufferRange, encoder: encoder, usageType: usageType, stages: stages, isIndirectlyBound: isIndirectlyBound, firstCommandOffset: commandIndex)
    }
    
    /// NOTE: Must be called _before_ the command that uses the resource.
    func addResourceUsage<C : CommandEncoder>(`for` resource: Texture, slice: Int?, level: Int?, commandIndex: Int, encoder: C, usageType: ResourceUsageType, stages: RenderStages, isIndirectlyBound: Bool) {
        let _ = self.resourceUsagePointers(for: resource, slice: slice, level: level, encoder: encoder, usageType: usageType, stages: stages, isIndirectlyBound: isIndirectlyBound, firstCommandOffset: commandIndex)
    }
    
    /// NOTE: Must be called _before_ the command that uses the resource.
    @available(macOS 11.0, iOS 14.0, *)
    func addResourceUsage<C : CommandEncoder>(`for` resource: AccelerationStructure, commandIndex: Int, encoder: C, usageType: ResourceUsageType, stages: RenderStages, isIndirectlyBound: Bool) {
        let _ = self.resourceUsagePointers(for: resource, encoder: encoder, usageType: usageType, stages: stages, isIndirectlyBound: isIndirectlyBound, firstCommandOffset: commandIndex)
    }
    
    @available(macOS 11.0, iOS 14.0, *)
    fileprivate func resourceUsagePointers<C: CommandEncoder>(for descriptor: AccelerationStructureDescriptor, commandIndex: Int, stages: RenderStages, encoder: C) -> [ResourceUsagePointer] {
        var usagePointers = [ResourceUsagePointer]()
        switch descriptor.type {
        case .bottomLevelPrimitive(let primitiveDescriptors):
            for descriptor in primitiveDescriptors {
                switch descriptor.geometry {
                case .boundingBox(let boundingBoxDescriptor):
                    usagePointers.append(
                        self.resourceUsagePointers(for: boundingBoxDescriptor.boundingBoxBuffer,
                                                      bufferRange: boundingBoxDescriptor.boundingBoxBufferOffset..<(boundingBoxDescriptor.boundingBoxBufferOffset + boundingBoxDescriptor.boundingBoxCount * boundingBoxDescriptor.boundingBoxStride),
                                                      encoder: encoder, usageType: .read, stages: stages, isIndirectlyBound: true, firstCommandOffset: commandIndex).first!
                    )
                case .triangle(let triangleDescriptor):
                    usagePointers.append(
                    self.resourceUsagePointers(for: triangleDescriptor.vertexBuffer,
                                          bufferRange: triangleDescriptor.vertexBufferOffset..<min(triangleDescriptor.vertexBufferOffset + 3 * triangleDescriptor.vertexStride * triangleDescriptor.triangleCount, triangleDescriptor.vertexBuffer.length),
                                                  encoder: encoder, usageType: .vertexBuffer, stages: stages, isIndirectlyBound: true, firstCommandOffset: commandIndex).first!
                    )
                    if let indexBuffer = triangleDescriptor.indexBuffer {
                        let bytesPerIndex = triangleDescriptor.indexType == .uint16 ? MemoryLayout<UInt16>.stride : MemoryLayout<UInt32>.stride
                        usagePointers.append(
                            self.resourceUsagePointers(for: indexBuffer,
                                                          bufferRange: triangleDescriptor.indexBufferOffset..<(triangleDescriptor.indexBufferOffset + 3 * triangleDescriptor.triangleCount * bytesPerIndex),
                                                          encoder: encoder, usageType: .indexBuffer, stages: stages, isIndirectlyBound: true, firstCommandOffset: commandIndex).first!
                        )
                    }
                }
            }
        case .topLevelInstance(let instanceDescriptor):
            for structure in instanceDescriptor.primitiveStructures {
                usagePointers.append(
                    self.resourceUsagePointers(for: structure, encoder: encoder, usageType: .read, stages: stages, isIndirectlyBound: true, firstCommandOffset: commandIndex).first!
                    )
            }
            
            usagePointers.append(
                self.resourceUsagePointers(for: instanceDescriptor.instanceDescriptorBuffer, bufferRange: instanceDescriptor.instanceDescriptorBufferOffset..<(instanceDescriptor.instanceDescriptorBufferOffset + instanceDescriptor.instanceDescriptorStride * instanceDescriptor.instanceCount), encoder: encoder, usageType: .read, stages: stages, isIndirectlyBound: true, firstCommandOffset: commandIndex).first!
            )
        }
        return usagePointers
    }
    
    @available(macOS 11.0, iOS 14.0, *)
    fileprivate func resourceUsagePointers<C: CommandEncoder>(for descriptor: IntersectionFunctionTableDescriptor, commandIndex: Int, stages: RenderStages, encoder: C) -> [ResourceUsagePointer] {
        var usagePointers = [ResourceUsagePointer]()
        for bufferBinding in descriptor.buffers {
            guard let bufferBinding = bufferBinding else { continue }
            switch bufferBinding {
            case .buffer(let buffer, let offset):
                usagePointers.append(
                    self.resourceUsagePointers(for: buffer, bufferRange: offset..<buffer.length, encoder: encoder, usageType: .read, stages: stages, isIndirectlyBound: true, firstCommandOffset: commandIndex).first!
                )
            case .functionTable:
                break
            }
        }
        return usagePointers
    }
}
<|MERGE_RESOLUTION|>--- conflicted
+++ resolved
@@ -1,618 +1,529 @@
-//
-//  LazyRenderGraph.swift
-//  RenderGraph
-//
-//  Created by Thomas Roughton on 16/12/17.
-//  Copyright © 2017 Team Llama. All rights reserved.
-//
-
-import SubstrateUtilities
-import Foundation
-
-#if canImport(Metal)
-import Metal
-#endif
-
-#if canImport(MetalPerformanceShaders)
-import MetalPerformanceShaders
-#endif
-
-#if canImport(Vulkan)
-import Vulkan
-#endif
-
-@usableFromInline final class ReferenceBox<T> {
-    public var value : T
-    
-    public init(_ value: T) {
-        self.value = value
-    }
-}
-
-@usableFromInline
-final class ComputePipelineDescriptorBox {
-    @usableFromInline var pipelineDescriptor : ComputePipelineDescriptor
-    @usableFromInline var threadGroupSizeIsMultipleOfThreadExecutionWidth = true
-    
-    @inlinable
-    init(_ pipelineDescriptor: ComputePipelineDescriptor) {
-        self.pipelineDescriptor = pipelineDescriptor
-    }
-}
-
-@usableFromInline
-final class ExternalCommandBox {
-    @usableFromInline let command: (UnsafeRawPointer) -> Void
-    
-    @inlinable
-    init(command: @escaping (UnsafeRawPointer) -> Void) {
-        self.command = command
-    }
-}
-
-
-// We're skipping management functions here (fences, most resource synchronisation etc.) since they
-// should be taken care of automatically by the frame graph/resource transitions.
-//
-// Payload pointees must be exclusively value types (or an unmanaged reference type).
-// We're also only allowing a 64 bit payload, since RenderGraphCommand will be sized to fit
-// its biggest member (so if you add a struct...)
-//
-@usableFromInline
-enum RenderGraphCommand {
-    
-    // General
-    
-    case setLabel(UnsafePointer<CChar>)
-    case pushDebugGroup(UnsafePointer<CChar>)
-    case popDebugGroup
-    case insertDebugSignpost(UnsafePointer<CChar>)
-    
-    public typealias SetBytesArgs = (bindingPath: ResourceBindingPath, bytes: UnsafeRawPointer, length: UInt32)
-    case setBytes(UnsafePointer<SetBytesArgs>)
-    
-    public typealias SetBufferArgs = (bindingPath: ResourceBindingPath, buffer: Buffer, offset: UInt32, hasDynamicOffset: Bool)
-    case setBuffer(UnsafePointer<SetBufferArgs>)
-    
-    public typealias SetBufferOffsetArgs = (bindingPath: ResourceBindingPath, buffer: Buffer?, offset: UInt32)
-    case setBufferOffset(UnsafePointer<SetBufferOffsetArgs>)
-    
-    public typealias SetTextureArgs = (bindingPath: ResourceBindingPath, texture: Texture)
-    case setTexture(UnsafePointer<SetTextureArgs>)
-    
-    public typealias SetAccelerationStructureArgs = (bindingPath: ResourceBindingPath, structure: AccelerationStructure)
-    case setAccelerationStructure(UnsafePointer<SetAccelerationStructureArgs>)
-    
-    public typealias SetVisibleFunctionTableArgs = (bindingPath: ResourceBindingPath, table: VisibleFunctionTable)
-    case setVisibleFunctionTable(UnsafePointer<SetVisibleFunctionTableArgs>)
-    
-    public typealias SetIntersectionFunctionTableArgs = (bindingPath: ResourceBindingPath, table: IntersectionFunctionTable)
-    case setIntersectionFunctionTable(UnsafePointer<SetIntersectionFunctionTableArgs>)
-    
-    public typealias SetSamplerStateArgs = (bindingPath: ResourceBindingPath, descriptor: SamplerDescriptor)
-    case setSamplerState(UnsafePointer<SetSamplerStateArgs>)
-    
-    public typealias SetArgumentBufferArgs = (bindingPath: ResourceBindingPath, argumentBuffer: ArgumentBuffer)
-    case setArgumentBuffer(UnsafePointer<SetArgumentBufferArgs>)
-    
-    public typealias SetArgumentBufferArrayArgs = (bindingPath: ResourceBindingPath, argumentBuffer: ArgumentBufferArray, isBound: Bool)
-    case setArgumentBufferArray(UnsafePointer<SetArgumentBufferArrayArgs>)
-    
-    // Render
-    
-    case clearRenderTargets
-    
-    public typealias SetVertexBufferArgs = (buffer: Buffer?, offset: UInt32, index: UInt32)
-    case setVertexBuffer(UnsafePointer<SetVertexBufferArgs>)
-    
-    case setVertexBufferOffset(offset: UInt32, index: UInt32)
-    
-    case setRenderPipelineDescriptor(Unmanaged<ReferenceBox<RenderPipelineDescriptor>>)
-    
-    case setRenderPipelineState(Unmanaged<RenderPipelineState>)
-    
-    public typealias DrawPrimitivesArgs = (primitiveType: PrimitiveType, vertexStart: UInt32, vertexCount: UInt32, instanceCount: UInt32, baseInstance: UInt32)
-    case drawPrimitives(UnsafePointer<DrawPrimitivesArgs>)
-    
-    public typealias DrawIndexedPrimitivesArgs = (primitiveType: PrimitiveType, indexCount: UInt32, indexType: IndexType, indexBuffer: Buffer, indexBufferOffset: UInt32, instanceCount: UInt32, baseVertex: Int32, baseInstance: UInt32)
-    case drawIndexedPrimitives(UnsafePointer<DrawIndexedPrimitivesArgs>)
-    
-    case setViewport(UnsafePointer<Viewport>)
-    
-    case setFrontFacing(Winding)
-    
-    case setCullMode(CullMode)
-    
-    case setTriangleFillMode(TriangleFillMode)
-    
-    case setDepthStencilDescriptor(Unmanaged<ReferenceBox<DepthStencilDescriptor>>)
-    
-    case setScissorRect(UnsafePointer<ScissorRect>)
-    
-    case setDepthClipMode(DepthClipMode)
-    
-    public typealias SetDepthBiasArgs = (depthBias: Float, slopeScale: Float, clamp: Float)
-    case setDepthBias(UnsafePointer<SetDepthBiasArgs>)
-    
-    case setStencilReferenceValue(UInt32)
-    
-    case setStencilReferenceValues(front: UInt32, back: UInt32)
-    
-    
-    // Compute
-    
-    public typealias DispatchThreadsArgs = (threads: Size, threadsPerThreadgroup: Size)
-    case dispatchThreads(UnsafePointer<DispatchThreadsArgs>)
-    
-    public typealias DispatchThreadgroupsArgs = (threadgroupsPerGrid: Size, threadsPerThreadgroup: Size)
-    case dispatchThreadgroups(UnsafePointer<DispatchThreadgroupsArgs>)
-    
-    public typealias DispatchThreadgroupsIndirectArgs = (indirectBuffer: Buffer, indirectBufferOffset: UInt32, threadsPerThreadgroup: Size)
-    case dispatchThreadgroupsIndirect(UnsafePointer<DispatchThreadgroupsIndirectArgs>)
-    
-    case setComputePipelineDescriptor(Unmanaged<ComputePipelineDescriptorBox>)
-    
-    case setComputePipelineState(Unmanaged<ComputePipelineState>)
-    
-    case setStageInRegion(UnsafePointer<Region>)
-    
-    case setThreadgroupMemoryLength(length: UInt32, index: UInt32)
-    
-    
-    // Blit
-    
-    public typealias CopyBufferToTextureArgs = (sourceBuffer: Buffer, sourceOffset: UInt32, sourceBytesPerRow: UInt32, sourceBytesPerImage: UInt32, sourceSize: Size, destinationTexture: Texture, destinationSlice: UInt32, destinationLevel: UInt32, destinationOrigin: Origin, options: BlitOption)
-    case copyBufferToTexture(UnsafePointer<CopyBufferToTextureArgs>)
-    
-    public typealias CopyBufferToBufferArgs = (sourceBuffer: Buffer, sourceOffset: UInt32, destinationBuffer: Buffer, destinationOffset: UInt32, size: UInt32)
-    case copyBufferToBuffer(UnsafePointer<CopyBufferToBufferArgs>)
-    
-    public typealias CopyTextureToBufferArgs = (sourceTexture: Texture, sourceSlice: UInt32, sourceLevel: UInt32, sourceOrigin: Origin, sourceSize: Size, destinationBuffer: Buffer, destinationOffset: UInt32, destinationBytesPerRow: UInt32, destinationBytesPerImage: UInt32, options: BlitOption)
-    case copyTextureToBuffer(UnsafePointer<CopyTextureToBufferArgs>)
-    
-    public typealias CopyTextureToTextureArgs = (sourceTexture: Texture, sourceSlice: UInt32, sourceLevel: UInt32, sourceOrigin: Origin, sourceSize: Size, destinationTexture: Texture, destinationSlice: UInt32, destinationLevel: UInt32, destinationOrigin: Origin)
-    case copyTextureToTexture(UnsafePointer<CopyTextureToTextureArgs>)
-    
-    
-    public typealias BlitTextureToTextureArgs = (sourceTexture: Texture, sourceSlice: UInt32, sourceLevel: UInt32, sourceOrigin: Origin, sourceSize: Size, destinationTexture: Texture, destinationSlice: UInt32, destinationLevel: UInt32, destinationOrigin: Origin, destinationSize: Size, filter: SamplerMinMagFilter)
-    case blitTextureToTexture(UnsafePointer<BlitTextureToTextureArgs>)
-    
-    public typealias FillBufferArgs = (buffer: Buffer, range: Range<Int>, value: UInt8)
-    case fillBuffer(UnsafePointer<FillBufferArgs>)
-    
-    case generateMipmaps(Texture)
-    
-    case synchroniseTexture(Texture)
-    
-    public typealias SynchroniseTextureArgs = (texture: Texture, slice: UInt32, level: UInt32)
-    case synchroniseTextureSlice(UnsafePointer<SynchroniseTextureArgs>)
-    
-    case synchroniseBuffer(Buffer)
-    
-    // External:
-    
-    case encodeExternalCommand(Unmanaged<ExternalCommandBox>)
-    
-    #if canImport(MetalPerformanceShaders)
-    
-    @available(OSX 10.14, *)
-    public typealias EncodeRayIntersectionArgs = (intersector: Unmanaged<MPSRayIntersector>, intersectionType: MPSIntersectionType, rayBuffer: Buffer, rayBufferOffset: Int, intersectionBuffer: Buffer, intersectionBufferOffset: Int, rayCount: Int, accelerationStructure: Unmanaged<MPSAccelerationStructure>)
-    @available(OSX 10.14, *)
-    case encodeRayIntersection(UnsafePointer<EncodeRayIntersectionArgs>)
-    
-    @available(OSX 10.14, *)
-    public typealias EncodeRayIntersectionRayCountBufferArgs = (intersector: Unmanaged<MPSRayIntersector>, intersectionType: MPSIntersectionType, rayBuffer: Buffer, rayBufferOffset: Int, intersectionBuffer: Buffer, intersectionBufferOffset: Int, rayCountBuffer: Buffer, rayCountBufferOffset: Int, accelerationStructure: Unmanaged<MPSAccelerationStructure>)
-    @available(OSX 10.14, *)
-    case encodeRayIntersectionRayCountBuffer(UnsafePointer<EncodeRayIntersectionRayCountBufferArgs>)
-    
-    #endif
-    
-    // Acceleration Structure:
-    
-    public typealias BuildAccelerationStructureArgs = (structure: AccelerationStructure, descriptor: AccelerationStructureDescriptor, scratchBuffer: Buffer, scratchBufferOffset: Int)
-
-    case buildAccelerationStructure(UnsafePointer<BuildAccelerationStructureArgs>)
-
-    public typealias RefitAccelerationStructureArgs = (source: AccelerationStructure, descriptor: AccelerationStructureDescriptor, destination: AccelerationStructure?, scratchBuffer: Buffer, scratchBufferOffset: Int)
-    case refitAccelerationStructure(UnsafePointer<RefitAccelerationStructureArgs>)
-
-    public typealias CopyAccelerationStructureArgs = (source: AccelerationStructure, destination: AccelerationStructure)
-    case copyAccelerationStructure(UnsafePointer<CopyAccelerationStructureArgs>)
-    
-    public typealias WriteCompactedAccelerationStructureSizeArgs = (structure: AccelerationStructure, toBuffer: Buffer, bufferOffset: Int)
-    case writeCompactedAccelerationStructureSize(UnsafePointer<WriteCompactedAccelerationStructureSizeArgs>)
-    
-    case copyAndCompactAccelerationStructure(UnsafePointer<CopyAccelerationStructureArgs>)
-    
-    var isDrawCommand: Bool {
-        switch self {
-        case .clearRenderTargets, .drawPrimitives, .drawIndexedPrimitives:
-            return true
-        default:
-            return false
-        }
-    }
-}
-
-extension ChunkArray where Element == (Resource, ResourceUsage) {
-    @inlinable
-    var pointerToLastUsage: UnsafeMutablePointer<ResourceUsage> {
-        return UnsafeMutableRawPointer(self.pointerToLast).advanced(by: MemoryLayout<Resource>.stride).assumingMemoryBound(to: ResourceUsage.self)
-    }
-}
-
-// Lifetime: one render pass.
-@usableFromInline
-final class RenderGraphCommandRecorder {
-    @usableFromInline let renderGraphTransientRegistryIndex: Int
-    @usableFromInline let activeRenderGraphMask: ActiveRenderGraphMask
-    @usableFromInline let renderPassScratchAllocator : ThreadLocalTagAllocator
-    @usableFromInline let resourceUsageAllocator : TagAllocator
-    @usableFromInline var commands : ChunkArray<RenderGraphCommand> // Lifetime: RenderGraph compilation (copied to another array for the backend).
-    @usableFromInline var dataAllocator : TagAllocator // Lifetime: RenderGraph execution.
-    @usableFromInline var unmanagedReferences : ChunkArray<Unmanaged<AnyObject>> // Lifetime: RenderGraph execution.
-    @usableFromInline var readResources : HashSet<Resource>
-    @usableFromInline var writtenResources : HashSet<Resource>
-    
-    @usableFromInline var resourceUsages = ChunkArray<(Resource, ResourceUsage)>()
-    
-    init(renderGraphTransientRegistryIndex: Int, renderGraphQueue: Queue, renderPassScratchAllocator: ThreadLocalTagAllocator, renderGraphExecutionAllocator: TagAllocator, resourceUsageAllocator: TagAllocator) {
-        assert(_isPOD(RenderGraphCommand.self))
-        self.renderGraphTransientRegistryIndex = renderGraphTransientRegistryIndex
-        self.activeRenderGraphMask = 1 << renderGraphQueue.index
-        self.commands = ChunkArray() // (allocator: AllocatorType(renderGraphExecutionAllocator), initialCapacity: 64)
-        self.renderPassScratchAllocator = renderPassScratchAllocator
-        self.resourceUsageAllocator = resourceUsageAllocator
-        self.dataAllocator = renderGraphExecutionAllocator
-        self.readResources = .init(allocator: .tag(renderGraphExecutionAllocator))
-        self.writtenResources = .init(allocator: .tag(renderGraphExecutionAllocator))
-        self.unmanagedReferences = .init()
-    }
-    
-    @inlinable
-    public var nextCommandIndex : Int {
-        return self.commands.count
-    }
-    
-    @inlinable
-    public func copyData<T>(_ data: T) -> UnsafePointer<T> {
-        let result = self.dataAllocator.dynamicThreadView.allocate(capacity: 1) as UnsafeMutablePointer<T>
-        result.initialize(to: data)
-        return UnsafePointer(result)
-    }
-    
-    @inlinable
-    public func record<T>(_ commandGenerator: (UnsafePointer<T>) -> RenderGraphCommand, _ data: T) {
-        let command = commandGenerator(copyData(data))
-        self.commands.append(command, allocator: .tag(self.dataAllocator))
-    }
-    
-    @inlinable
-    public func record(_ command: RenderGraphCommand) {
-        self.commands.append(command, allocator: .tag(self.dataAllocator))
-    }
-    
-    @inlinable
-    public func record(_ commandGenerator: (UnsafePointer<CChar>) -> RenderGraphCommand, _ string: String) {
-        let cStringAddress = string.withCString { label -> UnsafePointer<CChar> in
-            let numChars = strlen(label)
-            let destination : UnsafeMutablePointer<CChar> = self.dataAllocator.dynamicThreadView.allocate(capacity: numChars + 1)
-            destination.initialize(from: label, count: numChars)
-            destination[numChars] = 0
-            return UnsafePointer(destination)
-        }
-        
-        let command = commandGenerator(cStringAddress)
-        self.commands.append(command, allocator: .tag(self.dataAllocator))
-    }
-    
-    @discardableResult
-    @inlinable
-    public func copyBytes(_ bytes: UnsafeRawPointer, length: Int) -> UnsafeRawPointer {
-        let newBytes = self.dataAllocator.dynamicThreadView.allocate(bytes: length, alignment: 16)
-        newBytes.copyMemory(from: bytes, byteCount: length)
-        return UnsafeRawPointer(newBytes)
-    }
-    
-    @inlinable
-    public func setLabel(_ label: String) {
-        self.record(RenderGraphCommand.setLabel, label)
-    }
-    
-    @inlinable
-    public func pushDebugGroup(_ string: String) {
-        self.record(RenderGraphCommand.pushDebugGroup, string)
-    }
-    
-    @inlinable
-    public func insertDebugSignpost(_ string: String) {
-        self.record(RenderGraphCommand.insertDebugSignpost, string)
-    }
-    
-<<<<<<< HEAD
-    func addUnmanagedReference<T>(_ item: Unmanaged<T>) {
-        self.unmanagedReferences.append(Unmanaged<AnyObject>.fromOpaque(item.toOpaque()), allocator: .tag(self.dataAllocator))
-    }
-    
-    func boundResourceUsageNode<C : CommandEncoder>(`for` resource: Resource, encoder: C, usageType: ResourceUsageType, stages: RenderStages, activeRange: ActiveResourceRange, inArgumentBuffer: Bool, firstCommandOffset: Int) -> ResourceUsagePointer {
-=======
-    func resourceUsagePointers<C : CommandEncoder>(`for` specificResource: Resource, encoder: C, usageType: ResourceUsageType, stages: RenderStages, activeRange: ActiveResourceRange, isIndirectlyBound: Bool, firstCommandOffset: Int) -> ResourceUsagePointerList {
-        let resource = specificResource.resourceForUsageTracking
-        let activeRange = specificResource == resource ? activeRange : .fullResource
-        
->>>>>>> 1b495e38
-        assert(encoder.renderPass.writtenResources.isEmpty || encoder.renderPass.writtenResources.contains(where: { $0.handle == resource.handle }) || encoder.renderPass.readResources.contains(where: { $0.handle == resource.handle }), "Resource \(resource.handle) used but not declared.")
-        
-        precondition(resource.isValid, "Resource \(resource) is invalid; it may be being used in a frame after it was created if it's a transient resource, or else may have been disposed if it's a persistent resource.")
-        assert(resource._usesPersistentRegistry || resource.transientRegistryIndex == self.renderGraphTransientRegistryIndex, "Transient resource \(resource) is being used on a RenderGraph other than the one it was created on.")
-        
-        assert(resource.type != .argumentBuffer || !usageType.isWrite, "Read-write argument buffers are currently unsupported.")
-        assert(!usageType.isWrite || !resource.flags.contains(.immutableOnceInitialised) || !resource.stateFlags.contains(.initialised), "immutableOnceInitialised resource \(resource) is being written to after it has been initialised.")
-        
-        if resource._usesPersistentRegistry {
-            resource.markAsUsed(activeRenderGraphMask: self.activeRenderGraphMask)
-            if let textureUsage = resource.texture?.descriptor.usageHint {
-                if usageType == .read {
-                    assert(textureUsage.contains(.shaderRead))
-                }
-                if usageType.isRenderTarget {
-                    assert(textureUsage.contains(.renderTarget))
-                }
-                if usageType == .write || usageType == .readWrite {
-                    assert(textureUsage.contains(.shaderWrite))
-                }
-                if usageType == .blitSource {
-                    assert(textureUsage.contains(.blitSource))
-                }
-                if usageType == .blitDestination {
-                    assert(textureUsage.contains(.blitDestination))
-                }
-            } else if let bufferUsage = resource.buffer?.descriptor.usageHint {
-                if usageType == .read {
-                    assert(bufferUsage.contains(.shaderRead))
-                }
-                if usageType == .write || usageType == .readWrite {
-                    assert(bufferUsage.contains(.shaderWrite))
-                }
-                if usageType == .blitSource {
-                    assert(bufferUsage.contains(.blitSource))
-                }
-                if usageType == .blitDestination {
-                    assert(bufferUsage.contains(.blitDestination))
-                }
-                if usageType == .vertexBuffer {
-                    assert(bufferUsage.contains(.vertexBuffer))
-                }
-                if usageType == .indexBuffer {
-                    assert(bufferUsage.contains(.indexBuffer))
-                }
-            }
-        }
-        
-        if usageType.isRead {
-            self.readResources.insert(resource)
-        }
-        if usageType.isWrite {
-            self.writtenResources.insert(resource)
-        }
-        
-<<<<<<< HEAD
-        let usage = ResourceUsage(resource: Resource(resource), type: usageType, stages: stages, activeRange: activeRange, inArgumentBuffer: inArgumentBuffer, firstCommandOffset: firstCommandOffset, renderPass: encoder.passRecord)
-        self.resourceUsages.append((Resource(resource), usage), allocator: .tag(resourceUsageAllocator))
-=======
-        let usage = ResourceUsage(resource: resource, type: usageType, stages: stages, activeRange: activeRange, isIndirectlyBound: isIndirectlyBound, firstCommandOffset: firstCommandOffset, renderPass: encoder.passRecord)
-        self.resourceUsages.append((resource, usage), allocator: .tagThreadView(resourceUsageAllocator))
-        
-        let usagePointer = self.resourceUsages.pointerToLastUsage
->>>>>>> 1b495e38
-        
-        if #available(macOS 11.0, iOS 14.0, *) {
-            var subresourcePointers: [ResourceUsagePointer] = []
-            if let accelerationStructureDescriptor = specificResource.accelerationStructure?.descriptor {
-                subresourcePointers = self.resourceUsagePointers(for: accelerationStructureDescriptor, commandIndex: firstCommandOffset, stages: stages, encoder: encoder)
-               
-            } else if let intersectionFunctionTable = specificResource.intersectionFunctionTable {
-                subresourcePointers = self.resourceUsagePointers(for: intersectionFunctionTable.descriptor, commandIndex: firstCommandOffset, stages: stages, encoder: encoder)
-            }
-            if !subresourcePointers.isEmpty {
-                let subresourceList = resourceUsageAllocator.allocate(type: ResourceUsagePointer.self, capacity: 1 + subresourcePointers.count)
-                subresourceList.initialize(to: usagePointer)
-                for i in 0..<subresourcePointers.count {
-                    subresourceList.advanced(by: i + 1).initialize(to: subresourcePointers[i])
-                }
-                return .init(usagePointers: UnsafeMutableBufferPointer<ResourceUsagePointer>(start: subresourceList, count: 1 + subresourcePointers.count))
-            }
-        }
-        return .init(usagePointer: usagePointer)
-    }
-    
-    /// NOTE: Must be called _before_ the command that uses the resource.
-<<<<<<< HEAD
-    func resourceUsageNode<C : CommandEncoder>(`for` resource: ArgumentBuffer, encoder: C, usageType: ResourceUsageType, stages: RenderStages, firstCommandOffset: Int) -> ResourceUsagePointer {
-        assert(encoder.renderPass.writtenResources.isEmpty || encoder.renderPass.writtenResources.contains(where: { $0.handle == resource.handle }) || encoder.renderPass.readResources.contains(where: { $0.handle == resource.handle }), "Resource \(resource.handle) used but not declared.")
-        
-        precondition(resource.isValid, "Resource \(resource) is invalid; it may be being used in a frame after it was created if it's a transient resource, or else may have been disposed if it's a persistent resource.")
-        assert(resource._usesPersistentRegistry || resource.transientRegistryIndex == self.renderGraphTransientRegistryIndex, "Transient resource \(resource) is being used on a RenderGraph other than the one it was created on.")
-        
-        assert(resource.type != .argumentBuffer || !usageType.isWrite, "Read-write argument buffers are currently unsupported.")
-        assert(!usageType.isWrite || !resource.flags.contains(.immutableOnceInitialised) || !resource.stateFlags.contains(.initialised), "immutableOnceInitialised resource \(resource) is being written to after it has been initialised.")
-        
-        if resource._usesPersistentRegistry {
-            resource.markAsUsed(activeRenderGraphMask: self.activeRenderGraphMask)
-        }
-        
-        if usageType.isRead {
-            self.readResources.insert(Resource(resource))
-        }
-        if usageType.isWrite {
-            self.writtenResources.insert(Resource(resource))
-        }
-        
-        let usage = ResourceUsage(resource: Resource(resource), type: usageType, stages: stages, activeRange: .fullResource, inArgumentBuffer: false, firstCommandOffset: firstCommandOffset, renderPass: encoder.passRecord)
-        self.resourceUsages.append((Resource(resource), usage), allocator: .tag(resourceUsageAllocator))
-        
-        return self.resourceUsages.pointerToLastUsage
-    }
-    
-    /// NOTE: Must be called _before_ the command that uses the resource.
-    func resourceUsageNode<C : CommandEncoder>(`for` resource: Buffer, bufferRange: Range<Int>, encoder: C, usageType: ResourceUsageType, stages: RenderStages, inArgumentBuffer: Bool, firstCommandOffset: Int) -> ResourceUsagePointer {
-        assert(encoder.renderPass.writtenResources.isEmpty || encoder.renderPass.writtenResources.contains(where: { $0.handle == resource.handle }) || encoder.renderPass.readResources.contains(where: { $0.handle == resource.handle }), "Resource \(resource) used but not declared.")
-        
-        precondition(resource.isValid, "Resource \(resource) is invalid; it may be being used in a frame after it was created if it's a transient resource, or else may have been disposed if it's a persistent resource.")
-        assert(resource._usesPersistentRegistry || resource.transientRegistryIndex == self.renderGraphTransientRegistryIndex, "Transient resource \(resource) is being used on a RenderGraph other than the one it was created on.")
-        
-        assert(!usageType.isWrite || !resource.flags.contains(.immutableOnceInitialised) || !resource.stateFlags.contains(.initialised), "immutableOnceInitialised resource \(resource) is being written to after it has been initialised.")
-        
-        if resource._usesPersistentRegistry {
-            resource.markAsUsed(activeRenderGraphMask: self.activeRenderGraphMask)
-                
-            let bufferUsage = resource.descriptor.usageHint
-            if usageType == .read {
-                assert(bufferUsage.contains(.shaderRead))
-            }
-            if usageType == .write || usageType == .readWrite {
-                assert(bufferUsage.contains(.shaderWrite))
-            }
-            if usageType == .blitSource {
-                assert(bufferUsage.contains(.blitSource))
-            }
-            if usageType == .blitDestination {
-                assert(bufferUsage.contains(.blitDestination))
-            }
-            if usageType == .vertexBuffer {
-                assert(bufferUsage.contains(.vertexBuffer))
-            }
-            if usageType == .indexBuffer {
-                assert(bufferUsage.contains(.indexBuffer))
-            }
-        }
-        
-        if usageType.isRead {
-            self.readResources.insert(Resource(resource))
-        }
-        if usageType.isWrite {
-            self.writtenResources.insert(Resource(resource))
-        }
-        
-        let usage = ResourceUsage(resource: Resource(resource), type: usageType, stages: stages, activeRange: .buffer(bufferRange), inArgumentBuffer: inArgumentBuffer, firstCommandOffset: firstCommandOffset, renderPass: encoder.passRecord)
-        self.resourceUsages.append((Resource(resource), usage), allocator: .tag(resourceUsageAllocator))
-        
-        return self.resourceUsages.pointerToLastUsage
-=======
-    func resourceUsagePointers<C : CommandEncoder>(`for` resource: ArgumentBuffer, encoder: C, usageType: ResourceUsageType, stages: RenderStages, firstCommandOffset: Int) -> ResourceUsagePointerList {
-        return self.resourceUsagePointers(for: Resource(resource), encoder: encoder, usageType: usageType, stages: stages, activeRange: .fullResource, isIndirectlyBound: false, firstCommandOffset: firstCommandOffset)
-    }
-    
-    /// NOTE: Must be called _before_ the command that uses the resource.
-    func resourceUsagePointers<C : CommandEncoder>(`for` resource: Buffer, bufferRange: Range<Int>, encoder: C, usageType: ResourceUsageType, stages: RenderStages, isIndirectlyBound: Bool, firstCommandOffset: Int) -> ResourceUsagePointerList {
-        return self.resourceUsagePointers(for: Resource(resource), encoder: encoder, usageType: usageType, stages: stages, activeRange: .buffer(bufferRange), isIndirectlyBound: isIndirectlyBound, firstCommandOffset: firstCommandOffset)
->>>>>>> 1b495e38
-    }
-    
-    /// NOTE: Must be called _before_ the command that uses the resource.
-    func resourceUsagePointers<C : CommandEncoder>(`for` resource: Texture, slice: Int?, level: Int?, encoder: C, usageType: ResourceUsageType, stages: RenderStages, isIndirectlyBound: Bool, firstCommandOffset: Int) -> ResourceUsagePointerList {
-        var subresourceMask = SubresourceMask()
-        if let slice = slice, let level = level {
-            subresourceMask.clear(subresourceCount: resource.descriptor.subresourceCount, allocator: .tag(self.dataAllocator))
-            subresourceMask[slice: slice, level: level, descriptor: resource.descriptor, allocator: .tag(self.dataAllocator)] = true
-        } else {
-            assert(slice == nil && level == nil)
-        }
-        
-<<<<<<< HEAD
-        let usage = ResourceUsage(resource: Resource(resource), type: usageType, stages: stages, activeRange: .texture(subresourceMask), inArgumentBuffer: inArgumentBuffer, firstCommandOffset: firstCommandOffset, renderPass: encoder.passRecord)
-        self.resourceUsages.append((Resource(resource), usage), allocator: .tag(resourceUsageAllocator))
-        
-        return self.resourceUsages.pointerToLastUsage
-=======
-        return self.resourceUsagePointers(for: Resource(resource), encoder: encoder, usageType: usageType, stages: stages, activeRange: .texture(subresourceMask), isIndirectlyBound: isIndirectlyBound, firstCommandOffset: firstCommandOffset)
-    }
-    
-    /// NOTE: Must be called _before_ the command that uses the resource.
-    @available(macOS 11.0, iOS 14.0, *)
-    func resourceUsagePointers<C : CommandEncoder>(`for` resource: AccelerationStructure, encoder: C, usageType: ResourceUsageType, stages: RenderStages, isIndirectlyBound: Bool, firstCommandOffset: Int) -> ResourceUsagePointerList {
-        return self.resourceUsagePointers(for: Resource(resource), encoder: encoder, usageType: usageType, stages: stages, activeRange: .fullResource, isIndirectlyBound: isIndirectlyBound, firstCommandOffset: firstCommandOffset)
->>>>>>> 1b495e38
-    }
-    
-    /// NOTE: Must be called _before_ the command that uses the resource.
-    func addResourceUsage<C : CommandEncoder>(`for` resource: ArgumentBuffer, commandIndex: Int, encoder: C, usageType: ResourceUsageType, stages: RenderStages) {
-        let _ = self.resourceUsagePointers(for: resource, encoder: encoder, usageType: usageType, stages: stages, firstCommandOffset: commandIndex)
-    }
-    
-    /// NOTE: Must be called _before_ the command that uses the resource.
-    func addResourceUsage<C : CommandEncoder>(`for` resource: Buffer, bufferRange: Range<Int>, commandIndex: Int, encoder: C, usageType: ResourceUsageType, stages: RenderStages, isIndirectlyBound: Bool) {
-        let _ = self.resourceUsagePointers(for: resource, bufferRange: bufferRange, encoder: encoder, usageType: usageType, stages: stages, isIndirectlyBound: isIndirectlyBound, firstCommandOffset: commandIndex)
-    }
-    
-    /// NOTE: Must be called _before_ the command that uses the resource.
-    func addResourceUsage<C : CommandEncoder>(`for` resource: Texture, slice: Int?, level: Int?, commandIndex: Int, encoder: C, usageType: ResourceUsageType, stages: RenderStages, isIndirectlyBound: Bool) {
-        let _ = self.resourceUsagePointers(for: resource, slice: slice, level: level, encoder: encoder, usageType: usageType, stages: stages, isIndirectlyBound: isIndirectlyBound, firstCommandOffset: commandIndex)
-    }
-    
-    /// NOTE: Must be called _before_ the command that uses the resource.
-    @available(macOS 11.0, iOS 14.0, *)
-    func addResourceUsage<C : CommandEncoder>(`for` resource: AccelerationStructure, commandIndex: Int, encoder: C, usageType: ResourceUsageType, stages: RenderStages, isIndirectlyBound: Bool) {
-        let _ = self.resourceUsagePointers(for: resource, encoder: encoder, usageType: usageType, stages: stages, isIndirectlyBound: isIndirectlyBound, firstCommandOffset: commandIndex)
-    }
-    
-    @available(macOS 11.0, iOS 14.0, *)
-    fileprivate func resourceUsagePointers<C: CommandEncoder>(for descriptor: AccelerationStructureDescriptor, commandIndex: Int, stages: RenderStages, encoder: C) -> [ResourceUsagePointer] {
-        var usagePointers = [ResourceUsagePointer]()
-        switch descriptor.type {
-        case .bottomLevelPrimitive(let primitiveDescriptors):
-            for descriptor in primitiveDescriptors {
-                switch descriptor.geometry {
-                case .boundingBox(let boundingBoxDescriptor):
-                    usagePointers.append(
-                        self.resourceUsagePointers(for: boundingBoxDescriptor.boundingBoxBuffer,
-                                                      bufferRange: boundingBoxDescriptor.boundingBoxBufferOffset..<(boundingBoxDescriptor.boundingBoxBufferOffset + boundingBoxDescriptor.boundingBoxCount * boundingBoxDescriptor.boundingBoxStride),
-                                                      encoder: encoder, usageType: .read, stages: stages, isIndirectlyBound: true, firstCommandOffset: commandIndex).first!
-                    )
-                case .triangle(let triangleDescriptor):
-                    usagePointers.append(
-                    self.resourceUsagePointers(for: triangleDescriptor.vertexBuffer,
-                                          bufferRange: triangleDescriptor.vertexBufferOffset..<min(triangleDescriptor.vertexBufferOffset + 3 * triangleDescriptor.vertexStride * triangleDescriptor.triangleCount, triangleDescriptor.vertexBuffer.length),
-                                                  encoder: encoder, usageType: .vertexBuffer, stages: stages, isIndirectlyBound: true, firstCommandOffset: commandIndex).first!
-                    )
-                    if let indexBuffer = triangleDescriptor.indexBuffer {
-                        let bytesPerIndex = triangleDescriptor.indexType == .uint16 ? MemoryLayout<UInt16>.stride : MemoryLayout<UInt32>.stride
-                        usagePointers.append(
-                            self.resourceUsagePointers(for: indexBuffer,
-                                                          bufferRange: triangleDescriptor.indexBufferOffset..<(triangleDescriptor.indexBufferOffset + 3 * triangleDescriptor.triangleCount * bytesPerIndex),
-                                                          encoder: encoder, usageType: .indexBuffer, stages: stages, isIndirectlyBound: true, firstCommandOffset: commandIndex).first!
-                        )
-                    }
-                }
-            }
-        case .topLevelInstance(let instanceDescriptor):
-            for structure in instanceDescriptor.primitiveStructures {
-                usagePointers.append(
-                    self.resourceUsagePointers(for: structure, encoder: encoder, usageType: .read, stages: stages, isIndirectlyBound: true, firstCommandOffset: commandIndex).first!
-                    )
-            }
-            
-            usagePointers.append(
-                self.resourceUsagePointers(for: instanceDescriptor.instanceDescriptorBuffer, bufferRange: instanceDescriptor.instanceDescriptorBufferOffset..<(instanceDescriptor.instanceDescriptorBufferOffset + instanceDescriptor.instanceDescriptorStride * instanceDescriptor.instanceCount), encoder: encoder, usageType: .read, stages: stages, isIndirectlyBound: true, firstCommandOffset: commandIndex).first!
-            )
-        }
-        return usagePointers
-    }
-    
-    @available(macOS 11.0, iOS 14.0, *)
-    fileprivate func resourceUsagePointers<C: CommandEncoder>(for descriptor: IntersectionFunctionTableDescriptor, commandIndex: Int, stages: RenderStages, encoder: C) -> [ResourceUsagePointer] {
-        var usagePointers = [ResourceUsagePointer]()
-        for bufferBinding in descriptor.buffers {
-            guard let bufferBinding = bufferBinding else { continue }
-            switch bufferBinding {
-            case .buffer(let buffer, let offset):
-                usagePointers.append(
-                    self.resourceUsagePointers(for: buffer, bufferRange: offset..<buffer.length, encoder: encoder, usageType: .read, stages: stages, isIndirectlyBound: true, firstCommandOffset: commandIndex).first!
-                )
-            case .functionTable:
-                break
-            }
-        }
-        return usagePointers
-    }
-}
+//
+//  LazyRenderGraph.swift
+//  RenderGraph
+//
+//  Created by Thomas Roughton on 16/12/17.
+//  Copyright © 2017 Team Llama. All rights reserved.
+//
+
+import SubstrateUtilities
+import Foundation
+
+#if canImport(Metal)
+import Metal
+#endif
+
+#if canImport(MetalPerformanceShaders)
+import MetalPerformanceShaders
+#endif
+
+#if canImport(Vulkan)
+import Vulkan
+#endif
+
+@usableFromInline final class ReferenceBox<T> {
+    public var value : T
+    
+    public init(_ value: T) {
+        self.value = value
+    }
+}
+
+@usableFromInline
+final class ComputePipelineDescriptorBox {
+    @usableFromInline var pipelineDescriptor : ComputePipelineDescriptor
+    @usableFromInline var threadGroupSizeIsMultipleOfThreadExecutionWidth = true
+    
+    @inlinable
+    init(_ pipelineDescriptor: ComputePipelineDescriptor) {
+        self.pipelineDescriptor = pipelineDescriptor
+    }
+}
+
+@usableFromInline
+final class ExternalCommandBox {
+    @usableFromInline let command: (UnsafeRawPointer) -> Void
+    
+    @inlinable
+    init(command: @escaping (UnsafeRawPointer) -> Void) {
+        self.command = command
+    }
+}
+
+
+// We're skipping management functions here (fences, most resource synchronisation etc.) since they
+// should be taken care of automatically by the frame graph/resource transitions.
+//
+// Payload pointees must be exclusively value types (or an unmanaged reference type).
+// We're also only allowing a 64 bit payload, since RenderGraphCommand will be sized to fit
+// its biggest member (so if you add a struct...)
+//
+@usableFromInline
+enum RenderGraphCommand {
+    
+    // General
+    
+    case setLabel(UnsafePointer<CChar>)
+    case pushDebugGroup(UnsafePointer<CChar>)
+    case popDebugGroup
+    case insertDebugSignpost(UnsafePointer<CChar>)
+    
+    public typealias SetBytesArgs = (bindingPath: ResourceBindingPath, bytes: UnsafeRawPointer, length: UInt32)
+    case setBytes(UnsafePointer<SetBytesArgs>)
+    
+    public typealias SetBufferArgs = (bindingPath: ResourceBindingPath, buffer: Buffer, offset: UInt32, hasDynamicOffset: Bool)
+    case setBuffer(UnsafePointer<SetBufferArgs>)
+    
+    public typealias SetBufferOffsetArgs = (bindingPath: ResourceBindingPath, buffer: Buffer?, offset: UInt32)
+    case setBufferOffset(UnsafePointer<SetBufferOffsetArgs>)
+    
+    public typealias SetTextureArgs = (bindingPath: ResourceBindingPath, texture: Texture)
+    case setTexture(UnsafePointer<SetTextureArgs>)
+    
+    public typealias SetAccelerationStructureArgs = (bindingPath: ResourceBindingPath, structure: AccelerationStructure)
+    case setAccelerationStructure(UnsafePointer<SetAccelerationStructureArgs>)
+    
+    public typealias SetVisibleFunctionTableArgs = (bindingPath: ResourceBindingPath, table: VisibleFunctionTable)
+    case setVisibleFunctionTable(UnsafePointer<SetVisibleFunctionTableArgs>)
+    
+    public typealias SetIntersectionFunctionTableArgs = (bindingPath: ResourceBindingPath, table: IntersectionFunctionTable)
+    case setIntersectionFunctionTable(UnsafePointer<SetIntersectionFunctionTableArgs>)
+    
+    public typealias SetSamplerStateArgs = (bindingPath: ResourceBindingPath, descriptor: SamplerDescriptor)
+    case setSamplerState(UnsafePointer<SetSamplerStateArgs>)
+    
+    public typealias SetArgumentBufferArgs = (bindingPath: ResourceBindingPath, argumentBuffer: ArgumentBuffer)
+    case setArgumentBuffer(UnsafePointer<SetArgumentBufferArgs>)
+    
+    public typealias SetArgumentBufferArrayArgs = (bindingPath: ResourceBindingPath, argumentBuffer: ArgumentBufferArray, isBound: Bool)
+    case setArgumentBufferArray(UnsafePointer<SetArgumentBufferArrayArgs>)
+    
+    // Render
+    
+    case clearRenderTargets
+    
+    public typealias SetVertexBufferArgs = (buffer: Buffer?, offset: UInt32, index: UInt32)
+    case setVertexBuffer(UnsafePointer<SetVertexBufferArgs>)
+    
+    case setVertexBufferOffset(offset: UInt32, index: UInt32)
+    
+    case setRenderPipelineDescriptor(Unmanaged<ReferenceBox<RenderPipelineDescriptor>>)
+    
+    case setRenderPipelineState(Unmanaged<RenderPipelineState>)
+    
+    public typealias DrawPrimitivesArgs = (primitiveType: PrimitiveType, vertexStart: UInt32, vertexCount: UInt32, instanceCount: UInt32, baseInstance: UInt32)
+    case drawPrimitives(UnsafePointer<DrawPrimitivesArgs>)
+    
+    public typealias DrawIndexedPrimitivesArgs = (primitiveType: PrimitiveType, indexCount: UInt32, indexType: IndexType, indexBuffer: Buffer, indexBufferOffset: UInt32, instanceCount: UInt32, baseVertex: Int32, baseInstance: UInt32)
+    case drawIndexedPrimitives(UnsafePointer<DrawIndexedPrimitivesArgs>)
+    
+    case setViewport(UnsafePointer<Viewport>)
+    
+    case setFrontFacing(Winding)
+    
+    case setCullMode(CullMode)
+    
+    case setTriangleFillMode(TriangleFillMode)
+    
+    case setDepthStencilDescriptor(Unmanaged<ReferenceBox<DepthStencilDescriptor>>)
+    
+    case setScissorRect(UnsafePointer<ScissorRect>)
+    
+    case setDepthClipMode(DepthClipMode)
+    
+    public typealias SetDepthBiasArgs = (depthBias: Float, slopeScale: Float, clamp: Float)
+    case setDepthBias(UnsafePointer<SetDepthBiasArgs>)
+    
+    case setStencilReferenceValue(UInt32)
+    
+    case setStencilReferenceValues(front: UInt32, back: UInt32)
+    
+    
+    // Compute
+    
+    public typealias DispatchThreadsArgs = (threads: Size, threadsPerThreadgroup: Size)
+    case dispatchThreads(UnsafePointer<DispatchThreadsArgs>)
+    
+    public typealias DispatchThreadgroupsArgs = (threadgroupsPerGrid: Size, threadsPerThreadgroup: Size)
+    case dispatchThreadgroups(UnsafePointer<DispatchThreadgroupsArgs>)
+    
+    public typealias DispatchThreadgroupsIndirectArgs = (indirectBuffer: Buffer, indirectBufferOffset: UInt32, threadsPerThreadgroup: Size)
+    case dispatchThreadgroupsIndirect(UnsafePointer<DispatchThreadgroupsIndirectArgs>)
+    
+    case setComputePipelineDescriptor(Unmanaged<ComputePipelineDescriptorBox>)
+    
+    case setComputePipelineState(Unmanaged<ComputePipelineState>)
+    
+    case setStageInRegion(UnsafePointer<Region>)
+    
+    case setThreadgroupMemoryLength(length: UInt32, index: UInt32)
+    
+    
+    // Blit
+    
+    public typealias CopyBufferToTextureArgs = (sourceBuffer: Buffer, sourceOffset: UInt32, sourceBytesPerRow: UInt32, sourceBytesPerImage: UInt32, sourceSize: Size, destinationTexture: Texture, destinationSlice: UInt32, destinationLevel: UInt32, destinationOrigin: Origin, options: BlitOption)
+    case copyBufferToTexture(UnsafePointer<CopyBufferToTextureArgs>)
+    
+    public typealias CopyBufferToBufferArgs = (sourceBuffer: Buffer, sourceOffset: UInt32, destinationBuffer: Buffer, destinationOffset: UInt32, size: UInt32)
+    case copyBufferToBuffer(UnsafePointer<CopyBufferToBufferArgs>)
+    
+    public typealias CopyTextureToBufferArgs = (sourceTexture: Texture, sourceSlice: UInt32, sourceLevel: UInt32, sourceOrigin: Origin, sourceSize: Size, destinationBuffer: Buffer, destinationOffset: UInt32, destinationBytesPerRow: UInt32, destinationBytesPerImage: UInt32, options: BlitOption)
+    case copyTextureToBuffer(UnsafePointer<CopyTextureToBufferArgs>)
+    
+    public typealias CopyTextureToTextureArgs = (sourceTexture: Texture, sourceSlice: UInt32, sourceLevel: UInt32, sourceOrigin: Origin, sourceSize: Size, destinationTexture: Texture, destinationSlice: UInt32, destinationLevel: UInt32, destinationOrigin: Origin)
+    case copyTextureToTexture(UnsafePointer<CopyTextureToTextureArgs>)
+    
+    
+    public typealias BlitTextureToTextureArgs = (sourceTexture: Texture, sourceSlice: UInt32, sourceLevel: UInt32, sourceOrigin: Origin, sourceSize: Size, destinationTexture: Texture, destinationSlice: UInt32, destinationLevel: UInt32, destinationOrigin: Origin, destinationSize: Size, filter: SamplerMinMagFilter)
+    case blitTextureToTexture(UnsafePointer<BlitTextureToTextureArgs>)
+    
+    public typealias FillBufferArgs = (buffer: Buffer, range: Range<Int>, value: UInt8)
+    case fillBuffer(UnsafePointer<FillBufferArgs>)
+    
+    case generateMipmaps(Texture)
+    
+    case synchroniseTexture(Texture)
+    
+    public typealias SynchroniseTextureArgs = (texture: Texture, slice: UInt32, level: UInt32)
+    case synchroniseTextureSlice(UnsafePointer<SynchroniseTextureArgs>)
+    
+    case synchroniseBuffer(Buffer)
+    
+    // External:
+    
+    case encodeExternalCommand(Unmanaged<ExternalCommandBox>)
+    
+    #if canImport(MetalPerformanceShaders)
+    
+    @available(OSX 10.14, *)
+    public typealias EncodeRayIntersectionArgs = (intersector: Unmanaged<MPSRayIntersector>, intersectionType: MPSIntersectionType, rayBuffer: Buffer, rayBufferOffset: Int, intersectionBuffer: Buffer, intersectionBufferOffset: Int, rayCount: Int, accelerationStructure: Unmanaged<MPSAccelerationStructure>)
+    @available(OSX 10.14, *)
+    case encodeRayIntersection(UnsafePointer<EncodeRayIntersectionArgs>)
+    
+    @available(OSX 10.14, *)
+    public typealias EncodeRayIntersectionRayCountBufferArgs = (intersector: Unmanaged<MPSRayIntersector>, intersectionType: MPSIntersectionType, rayBuffer: Buffer, rayBufferOffset: Int, intersectionBuffer: Buffer, intersectionBufferOffset: Int, rayCountBuffer: Buffer, rayCountBufferOffset: Int, accelerationStructure: Unmanaged<MPSAccelerationStructure>)
+    @available(OSX 10.14, *)
+    case encodeRayIntersectionRayCountBuffer(UnsafePointer<EncodeRayIntersectionRayCountBufferArgs>)
+    
+    #endif
+    
+    // Acceleration Structure:
+    
+    public typealias BuildAccelerationStructureArgs = (structure: AccelerationStructure, descriptor: AccelerationStructureDescriptor, scratchBuffer: Buffer, scratchBufferOffset: Int)
+
+    case buildAccelerationStructure(UnsafePointer<BuildAccelerationStructureArgs>)
+
+    public typealias RefitAccelerationStructureArgs = (source: AccelerationStructure, descriptor: AccelerationStructureDescriptor, destination: AccelerationStructure?, scratchBuffer: Buffer, scratchBufferOffset: Int)
+    case refitAccelerationStructure(UnsafePointer<RefitAccelerationStructureArgs>)
+
+    public typealias CopyAccelerationStructureArgs = (source: AccelerationStructure, destination: AccelerationStructure)
+    case copyAccelerationStructure(UnsafePointer<CopyAccelerationStructureArgs>)
+    
+    public typealias WriteCompactedAccelerationStructureSizeArgs = (structure: AccelerationStructure, toBuffer: Buffer, bufferOffset: Int)
+    case writeCompactedAccelerationStructureSize(UnsafePointer<WriteCompactedAccelerationStructureSizeArgs>)
+    
+    case copyAndCompactAccelerationStructure(UnsafePointer<CopyAccelerationStructureArgs>)
+    
+    var isDrawCommand: Bool {
+        switch self {
+        case .clearRenderTargets, .drawPrimitives, .drawIndexedPrimitives:
+            return true
+        default:
+            return false
+        }
+    }
+}
+
+extension ChunkArray where Element == (Resource, ResourceUsage) {
+    @inlinable
+    var pointerToLastUsage: UnsafeMutablePointer<ResourceUsage> {
+        return UnsafeMutableRawPointer(self.pointerToLast).advanced(by: MemoryLayout<Resource>.stride).assumingMemoryBound(to: ResourceUsage.self)
+    }
+}
+
+// Lifetime: one render pass.
+@usableFromInline
+final class RenderGraphCommandRecorder {
+    @usableFromInline let renderGraphTransientRegistryIndex: Int
+    @usableFromInline let activeRenderGraphMask: ActiveRenderGraphMask
+    @usableFromInline let renderPassScratchAllocator : ThreadLocalTagAllocator
+    @usableFromInline let resourceUsageAllocator : TagAllocator
+    @usableFromInline var commands : ChunkArray<RenderGraphCommand> // Lifetime: RenderGraph compilation (copied to another array for the backend).
+    @usableFromInline var dataAllocator : TagAllocator // Lifetime: RenderGraph execution.
+    @usableFromInline var unmanagedReferences : ChunkArray<Unmanaged<AnyObject>> // Lifetime: RenderGraph execution.
+    @usableFromInline var readResources : HashSet<Resource>
+    @usableFromInline var writtenResources : HashSet<Resource>
+    
+    @usableFromInline var resourceUsages = ChunkArray<(Resource, ResourceUsage)>()
+    
+    init(renderGraphTransientRegistryIndex: Int, renderGraphQueue: Queue, renderPassScratchAllocator: ThreadLocalTagAllocator, renderGraphExecutionAllocator: TagAllocator, resourceUsageAllocator: TagAllocator) {
+        assert(_isPOD(RenderGraphCommand.self))
+        self.renderGraphTransientRegistryIndex = renderGraphTransientRegistryIndex
+        self.activeRenderGraphMask = 1 << renderGraphQueue.index
+        self.commands = ChunkArray() // (allocator: AllocatorType(renderGraphExecutionAllocator), initialCapacity: 64)
+        self.renderPassScratchAllocator = renderPassScratchAllocator
+        self.resourceUsageAllocator = resourceUsageAllocator
+        self.dataAllocator = renderGraphExecutionAllocator
+        self.readResources = .init(allocator: .tag(renderGraphExecutionAllocator))
+        self.writtenResources = .init(allocator: .tag(renderGraphExecutionAllocator))
+        self.unmanagedReferences = .init()
+    }
+    
+    @inlinable
+    public var nextCommandIndex : Int {
+        return self.commands.count
+    }
+    
+    @inlinable
+    public func copyData<T>(_ data: T) -> UnsafePointer<T> {
+        let result = self.dataAllocator.dynamicThreadView.allocate(capacity: 1) as UnsafeMutablePointer<T>
+        result.initialize(to: data)
+        return UnsafePointer(result)
+    }
+    
+    @inlinable
+    public func record<T>(_ commandGenerator: (UnsafePointer<T>) -> RenderGraphCommand, _ data: T) {
+        let command = commandGenerator(copyData(data))
+        self.commands.append(command, allocator: .tag(self.dataAllocator))
+    }
+    
+    @inlinable
+    public func record(_ command: RenderGraphCommand) {
+        self.commands.append(command, allocator: .tag(self.dataAllocator))
+    }
+    
+    @inlinable
+    public func record(_ commandGenerator: (UnsafePointer<CChar>) -> RenderGraphCommand, _ string: String) {
+        let cStringAddress = string.withCString { label -> UnsafePointer<CChar> in
+            let numChars = strlen(label)
+            let destination : UnsafeMutablePointer<CChar> = self.dataAllocator.dynamicThreadView.allocate(capacity: numChars + 1)
+            destination.initialize(from: label, count: numChars)
+            destination[numChars] = 0
+            return UnsafePointer(destination)
+        }
+        
+        let command = commandGenerator(cStringAddress)
+        self.commands.append(command, allocator: .tag(self.dataAllocator))
+    }
+    
+    @discardableResult
+    @inlinable
+    public func copyBytes(_ bytes: UnsafeRawPointer, length: Int) -> UnsafeRawPointer {
+        let newBytes = self.dataAllocator.dynamicThreadView.allocate(bytes: length, alignment: 16)
+        newBytes.copyMemory(from: bytes, byteCount: length)
+        return UnsafeRawPointer(newBytes)
+    }
+    
+    @inlinable
+    public func setLabel(_ label: String) {
+        self.record(RenderGraphCommand.setLabel, label)
+    }
+    
+    @inlinable
+    public func pushDebugGroup(_ string: String) {
+        self.record(RenderGraphCommand.pushDebugGroup, string)
+    }
+    
+    @inlinable
+    public func insertDebugSignpost(_ string: String) {
+        self.record(RenderGraphCommand.insertDebugSignpost, string)
+    }
+    
+    func addUnmanagedReference<T>(_ item: Unmanaged<T>) {
+        self.unmanagedReferences.append(Unmanaged<AnyObject>.fromOpaque(item.toOpaque()), allocator: .tag(self.dataAllocator))
+    }
+    
+    func resourceUsagePointers<C : CommandEncoder>(`for` specificResource: Resource, encoder: C, usageType: ResourceUsageType, stages: RenderStages, activeRange: ActiveResourceRange, isIndirectlyBound: Bool, firstCommandOffset: Int) -> ResourceUsagePointerList {
+        let resource = specificResource.resourceForUsageTracking
+        let activeRange = specificResource == resource ? activeRange : .fullResource
+        
+        assert(encoder.renderPass.writtenResources.isEmpty || encoder.renderPass.writtenResources.contains(where: { $0.handle == resource.handle }) || encoder.renderPass.readResources.contains(where: { $0.handle == resource.handle }), "Resource \(resource.handle) used but not declared.")
+        
+        precondition(resource.isValid, "Resource \(resource) is invalid; it may be being used in a frame after it was created if it's a transient resource, or else may have been disposed if it's a persistent resource.")
+        assert(resource._usesPersistentRegistry || resource.transientRegistryIndex == self.renderGraphTransientRegistryIndex, "Transient resource \(resource) is being used on a RenderGraph other than the one it was created on.")
+        
+        assert(resource.type != .argumentBuffer || !usageType.isWrite, "Read-write argument buffers are currently unsupported.")
+        assert(!usageType.isWrite || !resource.flags.contains(.immutableOnceInitialised) || !resource.stateFlags.contains(.initialised), "immutableOnceInitialised resource \(resource) is being written to after it has been initialised.")
+        
+        if resource._usesPersistentRegistry {
+            resource.markAsUsed(activeRenderGraphMask: self.activeRenderGraphMask)
+            if let textureUsage = resource.texture?.descriptor.usageHint {
+                if usageType == .read {
+                    assert(textureUsage.contains(.shaderRead))
+                }
+                if usageType.isRenderTarget {
+                    assert(textureUsage.contains(.renderTarget))
+                }
+                if usageType == .write || usageType == .readWrite {
+                    assert(textureUsage.contains(.shaderWrite))
+                }
+                if usageType == .blitSource {
+                    assert(textureUsage.contains(.blitSource))
+                }
+                if usageType == .blitDestination {
+                    assert(textureUsage.contains(.blitDestination))
+                }
+            } else if let bufferUsage = resource.buffer?.descriptor.usageHint {
+                if usageType == .read {
+                    assert(bufferUsage.contains(.shaderRead))
+                }
+                if usageType == .write || usageType == .readWrite {
+                    assert(bufferUsage.contains(.shaderWrite))
+                }
+                if usageType == .blitSource {
+                    assert(bufferUsage.contains(.blitSource))
+                }
+                if usageType == .blitDestination {
+                    assert(bufferUsage.contains(.blitDestination))
+                }
+                if usageType == .vertexBuffer {
+                    assert(bufferUsage.contains(.vertexBuffer))
+                }
+                if usageType == .indexBuffer {
+                    assert(bufferUsage.contains(.indexBuffer))
+                }
+            }
+        }
+        
+        if usageType.isRead {
+            self.readResources.insert(resource)
+        }
+        if usageType.isWrite {
+            self.writtenResources.insert(resource)
+        }
+        
+        let usage = ResourceUsage(resource: resource, type: usageType, stages: stages, activeRange: activeRange, isIndirectlyBound: isIndirectlyBound, firstCommandOffset: firstCommandOffset, renderPass: encoder.passRecord)
+        self.resourceUsages.append((resource, usage), allocator: .tag(resourceUsageAllocator))
+        
+        let usagePointer = self.resourceUsages.pointerToLastUsage
+        
+        if #available(macOS 11.0, iOS 14.0, *) {
+            var subresourcePointers: [ResourceUsagePointer] = []
+            if let accelerationStructureDescriptor = specificResource.accelerationStructure?.descriptor {
+                subresourcePointers = self.resourceUsagePointers(for: accelerationStructureDescriptor, commandIndex: firstCommandOffset, stages: stages, encoder: encoder)
+               
+            } else if let intersectionFunctionTable = specificResource.intersectionFunctionTable {
+                subresourcePointers = self.resourceUsagePointers(for: intersectionFunctionTable.descriptor, commandIndex: firstCommandOffset, stages: stages, encoder: encoder)
+            }
+            if !subresourcePointers.isEmpty {
+                let subresourceList = resourceUsageAllocator.allocate(type: ResourceUsagePointer.self, capacity: 1 + subresourcePointers.count)
+                subresourceList.initialize(to: usagePointer)
+                for i in 0..<subresourcePointers.count {
+                    subresourceList.advanced(by: i + 1).initialize(to: subresourcePointers[i])
+                }
+                return .init(usagePointers: UnsafeMutableBufferPointer<ResourceUsagePointer>(start: subresourceList, count: 1 + subresourcePointers.count))
+            }
+        }
+        return .init(usagePointer: usagePointer)
+    }
+    
+    /// NOTE: Must be called _before_ the command that uses the resource.
+    func resourceUsagePointers<C : CommandEncoder>(`for` resource: ArgumentBuffer, encoder: C, usageType: ResourceUsageType, stages: RenderStages, firstCommandOffset: Int) -> ResourceUsagePointerList {
+        return self.resourceUsagePointers(for: Resource(resource), encoder: encoder, usageType: usageType, stages: stages, activeRange: .fullResource, isIndirectlyBound: false, firstCommandOffset: firstCommandOffset)
+    }
+    
+    /// NOTE: Must be called _before_ the command that uses the resource.
+    func resourceUsagePointers<C : CommandEncoder>(`for` resource: Buffer, bufferRange: Range<Int>, encoder: C, usageType: ResourceUsageType, stages: RenderStages, isIndirectlyBound: Bool, firstCommandOffset: Int) -> ResourceUsagePointerList {
+        return self.resourceUsagePointers(for: Resource(resource), encoder: encoder, usageType: usageType, stages: stages, activeRange: .buffer(bufferRange), isIndirectlyBound: isIndirectlyBound, firstCommandOffset: firstCommandOffset)
+    }
+    
+    /// NOTE: Must be called _before_ the command that uses the resource.
+    func resourceUsagePointers<C : CommandEncoder>(`for` resource: Texture, slice: Int?, level: Int?, encoder: C, usageType: ResourceUsageType, stages: RenderStages, isIndirectlyBound: Bool, firstCommandOffset: Int) -> ResourceUsagePointerList {
+        var subresourceMask = SubresourceMask()
+        if let slice = slice, let level = level {
+            subresourceMask.clear(subresourceCount: resource.descriptor.subresourceCount, allocator: .tag(self.dataAllocator))
+            subresourceMask[slice: slice, level: level, descriptor: resource.descriptor, allocator: .tag(self.dataAllocator)] = true
+        } else {
+            assert(slice == nil && level == nil)
+        }
+        
+        return self.resourceUsagePointers(for: Resource(resource), encoder: encoder, usageType: usageType, stages: stages, activeRange: .texture(subresourceMask), isIndirectlyBound: isIndirectlyBound, firstCommandOffset: firstCommandOffset)
+    }
+    
+    /// NOTE: Must be called _before_ the command that uses the resource.
+    @available(macOS 11.0, iOS 14.0, *)
+    func resourceUsagePointers<C : CommandEncoder>(`for` resource: AccelerationStructure, encoder: C, usageType: ResourceUsageType, stages: RenderStages, isIndirectlyBound: Bool, firstCommandOffset: Int) -> ResourceUsagePointerList {
+        return self.resourceUsagePointers(for: Resource(resource), encoder: encoder, usageType: usageType, stages: stages, activeRange: .fullResource, isIndirectlyBound: isIndirectlyBound, firstCommandOffset: firstCommandOffset)
+    }
+    
+    /// NOTE: Must be called _before_ the command that uses the resource.
+    func addResourceUsage<C : CommandEncoder>(`for` resource: ArgumentBuffer, commandIndex: Int, encoder: C, usageType: ResourceUsageType, stages: RenderStages) {
+        let _ = self.resourceUsagePointers(for: resource, encoder: encoder, usageType: usageType, stages: stages, firstCommandOffset: commandIndex)
+    }
+    
+    /// NOTE: Must be called _before_ the command that uses the resource.
+    func addResourceUsage<C : CommandEncoder>(`for` resource: Buffer, bufferRange: Range<Int>, commandIndex: Int, encoder: C, usageType: ResourceUsageType, stages: RenderStages, isIndirectlyBound: Bool) {
+        let _ = self.resourceUsagePointers(for: resource, bufferRange: bufferRange, encoder: encoder, usageType: usageType, stages: stages, isIndirectlyBound: isIndirectlyBound, firstCommandOffset: commandIndex)
+    }
+    
+    /// NOTE: Must be called _before_ the command that uses the resource.
+    func addResourceUsage<C : CommandEncoder>(`for` resource: Texture, slice: Int?, level: Int?, commandIndex: Int, encoder: C, usageType: ResourceUsageType, stages: RenderStages, isIndirectlyBound: Bool) {
+        let _ = self.resourceUsagePointers(for: resource, slice: slice, level: level, encoder: encoder, usageType: usageType, stages: stages, isIndirectlyBound: isIndirectlyBound, firstCommandOffset: commandIndex)
+    }
+    
+    /// NOTE: Must be called _before_ the command that uses the resource.
+    @available(macOS 11.0, iOS 14.0, *)
+    func addResourceUsage<C : CommandEncoder>(`for` resource: AccelerationStructure, commandIndex: Int, encoder: C, usageType: ResourceUsageType, stages: RenderStages, isIndirectlyBound: Bool) {
+        let _ = self.resourceUsagePointers(for: resource, encoder: encoder, usageType: usageType, stages: stages, isIndirectlyBound: isIndirectlyBound, firstCommandOffset: commandIndex)
+    }
+    
+    @available(macOS 11.0, iOS 14.0, *)
+    fileprivate func resourceUsagePointers<C: CommandEncoder>(for descriptor: AccelerationStructureDescriptor, commandIndex: Int, stages: RenderStages, encoder: C) -> [ResourceUsagePointer] {
+        var usagePointers = [ResourceUsagePointer]()
+        switch descriptor.type {
+        case .bottomLevelPrimitive(let primitiveDescriptors):
+            for descriptor in primitiveDescriptors {
+                switch descriptor.geometry {
+                case .boundingBox(let boundingBoxDescriptor):
+                    usagePointers.append(
+                        self.resourceUsagePointers(for: boundingBoxDescriptor.boundingBoxBuffer,
+                                                      bufferRange: boundingBoxDescriptor.boundingBoxBufferOffset..<(boundingBoxDescriptor.boundingBoxBufferOffset + boundingBoxDescriptor.boundingBoxCount * boundingBoxDescriptor.boundingBoxStride),
+                                                      encoder: encoder, usageType: .read, stages: stages, isIndirectlyBound: true, firstCommandOffset: commandIndex).first!
+                    )
+                case .triangle(let triangleDescriptor):
+                    usagePointers.append(
+                    self.resourceUsagePointers(for: triangleDescriptor.vertexBuffer,
+                                          bufferRange: triangleDescriptor.vertexBufferOffset..<min(triangleDescriptor.vertexBufferOffset + 3 * triangleDescriptor.vertexStride * triangleDescriptor.triangleCount, triangleDescriptor.vertexBuffer.length),
+                                                  encoder: encoder, usageType: .vertexBuffer, stages: stages, isIndirectlyBound: true, firstCommandOffset: commandIndex).first!
+                    )
+                    if let indexBuffer = triangleDescriptor.indexBuffer {
+                        let bytesPerIndex = triangleDescriptor.indexType == .uint16 ? MemoryLayout<UInt16>.stride : MemoryLayout<UInt32>.stride
+                        usagePointers.append(
+                            self.resourceUsagePointers(for: indexBuffer,
+                                                          bufferRange: triangleDescriptor.indexBufferOffset..<(triangleDescriptor.indexBufferOffset + 3 * triangleDescriptor.triangleCount * bytesPerIndex),
+                                                          encoder: encoder, usageType: .indexBuffer, stages: stages, isIndirectlyBound: true, firstCommandOffset: commandIndex).first!
+                        )
+                    }
+                }
+            }
+        case .topLevelInstance(let instanceDescriptor):
+            for structure in instanceDescriptor.primitiveStructures {
+                usagePointers.append(
+                    self.resourceUsagePointers(for: structure, encoder: encoder, usageType: .read, stages: stages, isIndirectlyBound: true, firstCommandOffset: commandIndex).first!
+                    )
+            }
+            
+            usagePointers.append(
+                self.resourceUsagePointers(for: instanceDescriptor.instanceDescriptorBuffer, bufferRange: instanceDescriptor.instanceDescriptorBufferOffset..<(instanceDescriptor.instanceDescriptorBufferOffset + instanceDescriptor.instanceDescriptorStride * instanceDescriptor.instanceCount), encoder: encoder, usageType: .read, stages: stages, isIndirectlyBound: true, firstCommandOffset: commandIndex).first!
+            )
+        }
+        return usagePointers
+    }
+    
+    @available(macOS 11.0, iOS 14.0, *)
+    fileprivate func resourceUsagePointers<C: CommandEncoder>(for descriptor: IntersectionFunctionTableDescriptor, commandIndex: Int, stages: RenderStages, encoder: C) -> [ResourceUsagePointer] {
+        var usagePointers = [ResourceUsagePointer]()
+        for bufferBinding in descriptor.buffers {
+            guard let bufferBinding = bufferBinding else { continue }
+            switch bufferBinding {
+            case .buffer(let buffer, let offset):
+                usagePointers.append(
+                    self.resourceUsagePointers(for: buffer, bufferRange: offset..<buffer.length, encoder: encoder, usageType: .read, stages: stages, isIndirectlyBound: true, firstCommandOffset: commandIndex).first!
+                )
+            case .functionTable:
+                break
+            }
+        }
+        return usagePointers
+    }
+}