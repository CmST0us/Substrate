//
//  MetalResourceRegistry.swift
//  MetalRenderer
//
//  Created by Thomas Roughton on 23/12/17.
//

#if canImport(Metal)

@preconcurrency import Metal
@preconcurrency import MetalKit
import SubstrateUtilities
import OSLog

protocol MTLResourceReference {
    associatedtype Resource : MTLResource
    var resource : Resource { get }
}

// Must be a POD type and trivially copyable/movable
struct MTLBufferReference : MTLResourceReference {
    let _buffer : Unmanaged<MTLBuffer>
    let offset : Int
    
    var buffer : MTLBuffer {
        return self._buffer.takeUnretainedValue()
    }
    
    var resource : MTLBuffer {
        return self._buffer.takeUnretainedValue()
    }
    
    init(buffer: Unmanaged<MTLBuffer>, offset: Int) {
        self._buffer = buffer
        self.offset = offset
    }
}

// Must be a POD type and trivially copyable/movable
struct MTLTextureReference : MTLResourceReference {
    var _texture : Unmanaged<MTLTexture>!
    
    // For window handle textures only.
    var disposeWaitValue: UInt64 = 0
    var disposeWaitQueue: Queue? = nil
    
    var texture : MTLTexture! {
        return _texture?.takeUnretainedValue()
    }
    
    var resource : MTLTexture {
        return self.texture
    }
    
    init(windowTexture: ()) {
        self._texture = nil
    }
    
    init(texture: Unmanaged<MTLTexture>) {
        self._texture = texture
    }
}

struct MTLTextureUsageProperties {
    var usage : MTLTextureUsage
    var canBeMemoryless : Bool
    
    init(usage: MTLTextureUsage, canBeMemoryless: Bool = false) {
        self.usage = usage
        self.canBeMemoryless = canBeMemoryless
    }
}

final actor MetalPersistentResourceRegistry: BackendPersistentResourceRegistry {
    typealias Backend = MetalBackend
    
    @available(macOS 11.0, iOS 14.0, *)
    typealias AccelerationStructureReference = MTLAccelerationStructure
    
    var samplerReferences = [SamplerDescriptor : SamplerState]()
    
    private let device : MTLDevice
    let stateCaches: MetalStateCaches
    
    public init(device: MTLDevice, stateCaches: MetalStateCaches) {
        self.device = device
        self.stateCaches = stateCaches
        
        MetalFenceRegistry.instance = .init(device: self.device)
    }
    
    @discardableResult
    public nonisolated func allocateHeap(_ heap: Heap) -> MTLHeap? {
        precondition(heap._usesPersistentRegistry)
        
        let descriptor = MTLHeapDescriptor(heap.descriptor, isAppleSiliconGPU: device.isAppleSiliconGPU)
        
        let mtlHeap = self.device.makeHeap(descriptor: descriptor)
        heap.backingResourcePointer = mtlHeap.map { Unmanaged.passRetained($0).toOpaque() }
        
        return mtlHeap
    }
    
    @discardableResult
    public nonisolated func allocateTexture(_ texture: Texture) -> MTLTextureReference? {
        precondition(texture._usesPersistentRegistry)
        
        if texture.flags.contains(.windowHandle) {
            // Reserve a slot in texture references so we can later insert the texture reference in a thread-safe way, but don't actually allocate anything yet
            texture.backingResourcePointer = nil
            return nil
        }
        
        // NOTE: all synchronisation is managed through the per-queue waitIndices associated with the resource.
        
        let descriptor = MTLTextureDescriptor(texture.descriptor, usage: MTLTextureUsage(texture.descriptor.usageHint), isAppleSiliconGPU: device.isAppleSiliconGPU)
        
        let mtlTexture : MTLTextureReference
        if let heap = texture.heap {
            guard let mtlTextureObj = heap.mtlHeap.makeTexture(descriptor: descriptor) else {
                return nil
            }
            mtlTexture = MTLTextureReference(texture: Unmanaged<MTLTexture>.passRetained(mtlTextureObj))
        } else {
            guard let mtlTextureObj = self.device.makeTexture(descriptor: descriptor) else {
                return nil
            }
            mtlTexture = MTLTextureReference(texture: Unmanaged<MTLTexture>.passRetained(mtlTextureObj))
        }
        
        if let label = texture.label {
            mtlTexture.texture.label = label
        }
        
        texture.backingResourcePointer = mtlTexture._texture.toOpaque()
        if #available(macOS 13.0, iOS 16.0, tvOS 16.0, *) {
            texture[\.gpuAddresses] = mtlTexture.texture.gpuResourceID._impl
        }
        
        return mtlTexture
    }
    
    @discardableResult
    public nonisolated func allocateBuffer(_ buffer: Buffer) -> MTLBufferReference? {
        precondition(buffer._usesPersistentRegistry)
        
        // NOTE: all synchronisation is managed through the per-queue waitIndices associated with the resource.
        
        let options = MTLResourceOptions(storageMode: buffer.descriptor.storageMode, cacheMode: buffer.descriptor.cacheMode, isAppleSiliconGPU: device.isAppleSiliconGPU)
        
        let mtlBuffer : MTLBufferReference
        
        if let heap = buffer.heap {
            guard let mtlBufferObj = heap.mtlHeap.makeBuffer(length: buffer.descriptor.length, options: options) else {
                return nil
            }
            mtlBuffer = MTLBufferReference(buffer: Unmanaged<MTLBuffer>.passRetained(mtlBufferObj), offset: 0)
        } else {
            guard let mtlBufferObj = self.device.makeBuffer(length: buffer.descriptor.length, options: options) else {
                return nil
            }
            mtlBuffer = MTLBufferReference(buffer: Unmanaged<MTLBuffer>.passRetained(mtlBufferObj), offset: 0)
        }
        
        if let label = buffer.label {
            mtlBuffer.buffer.label = label
        }
        
        buffer.backingResourcePointer = mtlBuffer._buffer.toOpaque()
        buffer[\.mappedContents] = buffer.storageMode == .private ? nil : mtlBuffer.buffer.contents().advanced(by: mtlBuffer.offset)
        
        if #available(macOS 13.0, iOS 16.0, tvOS 16.0, *) {
            buffer[\.gpuAddresses] = mtlBuffer.buffer.gpuAddress.advanced(by: mtlBuffer.offset)
        }
        
        return mtlBuffer
    }
    
    @discardableResult
    public nonisolated func allocateArgumentBuffer(_ argumentBuffer: ArgumentBuffer) -> MTLBufferReference? {
        precondition(argumentBuffer._usesPersistentRegistry)
        
        // NOTE: all synchronisation is managed through the per-queue waitIndices associated with the resource.
        
        let options: MTLResourceOptions = [.storageModeShared, .substrateTrackedHazards]
        
        let mtlBuffer : MTLBufferReference
        
        if let heap = argumentBuffer.heap {
            guard let mtlBufferObj = heap.mtlHeap.makeBuffer(length: argumentBuffer.descriptor.bufferLength, options: options) else {
                return nil
            }
            mtlBuffer = MTLBufferReference(buffer: Unmanaged<MTLBuffer>.passRetained(mtlBufferObj), offset: 0)
        } else {
            guard let mtlBufferObj = self.device.makeBuffer(length: argumentBuffer.descriptor.bufferLength, options: options) else {
                return nil
            }
            mtlBuffer = MTLBufferReference(buffer: Unmanaged<MTLBuffer>.passRetained(mtlBufferObj), offset: 0)
        }
        
        if let label = argumentBuffer.label {
            mtlBuffer.buffer.label = label
        }
        
<<<<<<< HEAD
        argumentBuffer.backingResourcePointer = mtlBuffer._buffer.toOpaque()
        argumentBuffer[\.mappedContents] = argumentBuffer.storageMode == .private ? nil : mtlBuffer.buffer.contents().advanced(by: mtlBuffer.offset)
        if #available(macOS 13.0, iOS 16.0, tvOS 16.0, *) {
            argumentBuffer[\.gpuAddresses] = mtlBuffer.buffer.gpuAddress.advanced(by: mtlBuffer.offset)
        } else {
            argumentBuffer[\.encoders] = Unmanaged.passUnretained(self.stateCaches.argumentEncoderCache[argumentBuffer.descriptor])
=======
        assert(self.argumentBufferReferences[argumentBuffer] == nil)
        self.argumentBufferReferences[argumentBuffer] = mtlBuffer
        
        return mtlBuffer
    }
    
    func allocateArgumentBufferStorage<A : ResourceProtocol>(for argumentBuffer: A, encodedLength: Int) -> MTLBufferReference {
//        #if os(macOS)
//        let options : MTLResourceOptions = [.storageModeManaged, .substrateTrackedHazards]
//        #else
        let options : MTLResourceOptions = [.storageModeShared, .substrateTrackedHazards]
//        #endif
        
        return MTLBufferReference(buffer: Unmanaged.passRetained(self.device.makeBuffer(length: encodedLength, options: options)!), offset: 0)
    }
    
    @discardableResult
    func allocateArgumentBufferIfNeeded(_ argumentBuffer: ArgumentBuffer) async -> MTLBufferReference {
        if let baseArray = argumentBuffer.sourceArray {
            _ = await self.allocateArgumentBufferArrayIfNeeded(baseArray)
            return self.argumentBufferReferences[argumentBuffer]!
        }
        if let mtlArgumentBuffer = self.argumentBufferReferences[argumentBuffer] {
            return mtlArgumentBuffer
        }
        
        let argEncoder = Unmanaged<MetalArgumentEncoder>.fromOpaque(argumentBuffer.encoder!).takeUnretainedValue()
        
        var allocationLength = argumentBuffer.allocationLength
        if allocationLength == .max {
            allocationLength = argEncoder.encoder.encodedLength
        }
        
        let storage = self.allocateArgumentBufferStorage(for: argumentBuffer, encodedLength: allocationLength)
        
        self.argumentBufferReferences[argumentBuffer] = storage
        
        return storage
    }
    
    @discardableResult
    func allocateArgumentBufferArrayIfNeeded(_ argumentBufferArray: ArgumentBufferArray) async -> MTLBufferReference {
        if let mtlArgumentBuffer = self.argumentBufferArrayReferences[argumentBufferArray] {
            return mtlArgumentBuffer
        }
        
        let argEncoder = Unmanaged<MetalArgumentEncoder>.fromOpaque(argumentBufferArray._bindings.first(where: { $0?.encoder != nil })!!.encoder!).takeUnretainedValue()
        let storage = self.allocateArgumentBufferStorage(for: argumentBufferArray, encodedLength: argEncoder.encoder.encodedLength * argumentBufferArray._bindings.count)
        
        for (i, argumentBuffer) in argumentBufferArray._bindings.enumerated() {
            guard let argumentBuffer = argumentBuffer else { continue }
            
            let localStorage = MTLBufferReference(buffer: storage._buffer, offset: storage.offset + i * argEncoder.encoder.encodedLength)
            self.argumentBufferReferences[argumentBuffer] = localStorage
>>>>>>> eeb9c1b2
        }
        
        return mtlBuffer
    }
    
    @available(macOS 11.0, iOS 14.0, *)
    @discardableResult
    public nonisolated func allocateAccelerationStructure(_ structure: AccelerationStructure) -> MTLAccelerationStructure? {
        let mtlStructure = self.device.makeAccelerationStructure(size: structure.size)
        
        structure.backingResourcePointer = mtlStructure.map { Unmanaged.passRetained($0).toOpaque() }
        
        if #available(macOS 13.0, iOS 16.0, tvOS 16.0, *) {
            structure[\.gpuAddresses] = mtlStructure?.gpuResourceID._impl ?? 0
        }
        
        return mtlStructure
    }
    
    nonisolated func allocateVisibleFunctionTable(_ table: VisibleFunctionTable) -> MTLVisibleFunctionTable? {
        guard #available(macOS 11.0, iOS 14.0, *) else { return nil }
        
        let mtlDescriptor = MTLVisibleFunctionTableDescriptor()
        mtlDescriptor.functionCount = table.functions.count
        
        let mtlTable: MTLVisibleFunctionTable?
        let pipeline = Unmanaged<AnyObject>.fromOpaque(UnsafeRawPointer(table.pipelineState.state)).takeUnretainedValue()
        if let renderPipeline = pipeline as? MTLRenderPipelineState {
            guard #available(macOS 12.0, iOS 15.0, *) else { return nil }
            mtlTable = renderPipeline.makeVisibleFunctionTable(descriptor: mtlDescriptor, stage: MTLRenderStages(table.descriptor.renderStage))
        } else {
            let computePipeline = pipeline as! MTLComputePipelineState
            mtlTable = computePipeline.makeVisibleFunctionTable(descriptor: mtlDescriptor)
        }
        guard let mtlTable = mtlTable else {
            print("MetalPesristentResourceRegistry: Failed to allocate visible function table \(table)")
            return nil
        }
        
        let tableRef = Unmanaged.passRetained(mtlTable)
        
        table.backingResourcePointer = tableRef.toOpaque()
        if #available(macOS 13.0, iOS 16.0, tvOS 16.0, *) {
            table[\.gpuAddresses] = mtlTable.gpuResourceID._impl
        }
        
        return mtlTable
    }
    
    nonisolated func allocateIntersectionFunctionTable(_ table: IntersectionFunctionTable) -> MTLIntersectionFunctionTable? {
        guard #available(macOS 11.0, iOS 14.0, *) else { return nil }
        
        let mtlDescriptor = MTLIntersectionFunctionTableDescriptor()
        mtlDescriptor.functionCount = table.descriptor.functions.count
        
        let mtlTable: MTLIntersectionFunctionTable?
        let pipeline = Unmanaged<AnyObject>.fromOpaque(UnsafeRawPointer(table.pipelineState.state)).takeUnretainedValue()
        if let renderPipeline = pipeline as? MTLRenderPipelineState {
            guard #available(macOS 12.0, iOS 15.0, *) else { return nil }
            mtlTable = renderPipeline.makeIntersectionFunctionTable(descriptor: mtlDescriptor, stage: MTLRenderStages(table.descriptor.renderStage))
        } else {
            let computePipeline = pipeline as! MTLComputePipelineState
            mtlTable = computePipeline.makeIntersectionFunctionTable(descriptor: mtlDescriptor)
        }
        guard let mtlTable = mtlTable else {
            print("MetalPeristentResourceRegistry: Failed to allocate visible function table \(table)")
            return nil
        }
        
        table.backingResourcePointer = Unmanaged.passRetained(mtlTable).toOpaque()
        if #available(macOS 13.0, iOS 16.0, tvOS 16.0, *) {
            table[\.gpuAddresses] = mtlTable.gpuResourceID._impl
        }
        
        return mtlTable
    }
    
    public nonisolated func importExternalResource(_ resource: Resource, backingResource: Any) {
        precondition(resource.flags.contains(.persistent), "importExternalResource requires that resource be persistent")
        
        if let texture = Texture(resource) {
            let mtlTexture = backingResource as! MTLTexture
            
            texture.backingResourcePointer = Unmanaged.passRetained(mtlTexture).toOpaque()
            if #available(macOS 13.0, iOS 16.0, tvOS 16.0, *) {
                texture[\.gpuAddresses] = mtlTexture.gpuResourceID._impl
            }
        } else if let buffer = Buffer(resource) {
            let mtlBuffer = backingResource as! MTLBuffer
            
            buffer.backingResourcePointer = Unmanaged.passRetained(mtlBuffer).toOpaque()
            buffer[\.mappedContents] = mtlBuffer.storageMode == .private ? nil : mtlBuffer.contents()
            if #available(macOS 13.0, iOS 16.0, tvOS 16.0, *) {
                buffer[\.gpuAddresses] = mtlBuffer.gpuAddress
            }
        } else if let accelerationStructure = AccelerationStructure(resource) {
            let mtlAccelerationStructure = backingResource as! MTLAccelerationStructure
            
            accelerationStructure.backingResourcePointer = Unmanaged.passRetained(mtlAccelerationStructure).toOpaque()
            
            if #available(macOS 13.0, iOS 16.0, tvOS 16.0, *) {
                accelerationStructure[\.gpuAddresses] = mtlAccelerationStructure.gpuResourceID._impl
            }
        } else {
            preconditionFailure("Unhandled resource type \(resource.type)")
        }
    }
    
    public subscript(descriptor: SamplerDescriptor) -> SamplerState {
        get async {
            if let state = self.samplerReferences[descriptor] {
                return state
            }
            
            let mtlDescriptor = MTLSamplerDescriptor(descriptor, isAppleSiliconGPU: device.isAppleSiliconGPU)
            let mtlState = self.device.makeSamplerState(descriptor: mtlDescriptor)!
            let state = SamplerState(descriptor: descriptor, state: OpaquePointer(Unmanaged.passRetained(mtlState).toOpaque()))
            self.samplerReferences[descriptor] = state
            
            return state
        }
    }
    
    nonisolated func prepareMultiframeBuffer(_ buffer: Buffer, frameIndex: UInt64) {
        // No-op for Metal
    }
    
    nonisolated func prepareMultiframeTexture(_ texture: Texture, frameIndex: UInt64) {
        // No-op for Metal
    }


    nonisolated func dispose(resource: Resource) {
        switch resource.type {
        case .buffer:
            let buffer = Buffer(resource)!
            if let mtlBuffer = buffer.backingResourcePointer {
                CommandEndActionManager.enqueue(action: .release(Unmanaged.fromOpaque(mtlBuffer)))
            }
        case .texture:
            let texture = Texture(resource)!
            if let mtlTexture = texture.backingResourcePointer {
                if texture.flags.contains(.windowHandle) {
                    return
                }
                CommandEndActionManager.enqueue(action: .release(Unmanaged.fromOpaque(mtlTexture)))
            }
            
        case .heap:
            let heap = Heap(resource)!
            if let mtlHeap = heap.backingResourcePointer {
                CommandEndActionManager.enqueue(action: .release(Unmanaged.fromOpaque(mtlHeap)))
            }
            
        case .argumentBuffer:
            let buffer = ArgumentBuffer(resource)!
            if let mtlBuffer = buffer.backingResourcePointer {
                CommandEndActionManager.enqueue(action: .release(Unmanaged.fromOpaque(mtlBuffer)))
            }
        case .accelerationStructure:
            let structure = AccelerationStructure(resource)!
            if let mtlStructure = structure.backingResourcePointer {
                CommandEndActionManager.enqueue(action: .release(Unmanaged.fromOpaque(mtlStructure)))
            }
            
        case .visibleFunctionTable:
            let table = VisibleFunctionTable(resource)!
            if let mtlTable = table.backingResourcePointer {
                CommandEndActionManager.enqueue(action: .release(Unmanaged.fromOpaque(mtlTable)))
            }
            
        case .intersectionFunctionTable:
            let table = IntersectionFunctionTable(resource)!
            if let mtlTable = table.backingResourcePointer {
                CommandEndActionManager.enqueue(action: .release(Unmanaged.fromOpaque(mtlTable)))
            }
        default:
            preconditionFailure("dispose(resource:): Unhandled resource type \(resource.type)")
        }
    }
    
    nonisolated func cycleFrames() {
    }
    
}


final class MetalTransientResourceRegistry: BackendTransientResourceRegistry {
    
    typealias Backend = MetalBackend
    
    let device: MTLDevice
    let queue: Queue
    let persistentRegistry : MetalPersistentResourceRegistry
    var accessLock = SpinLock()
    
    var textureWaitEvents : TransientResourceMap<Texture, ContextWaitEvent>
    var bufferWaitEvents : TransientResourceMap<Buffer, ContextWaitEvent>
    var argumentBufferWaitEvents : TransientResourceMap<ArgumentBuffer, ContextWaitEvent>
    var historyBufferResourceWaitEvents = [Resource : ContextWaitEvent]() // since history buffers use the persistent (rather than transient) resource maps.
    
    private var heapResourceUsageFences = [Resource : [FenceDependency]]()
    private var heapResourceDisposalFences = [Resource : [FenceDependency]]()
    
    private let frameSharedBufferAllocator : MetalTemporaryBufferAllocator
    private let frameSharedWriteCombinedBufferAllocator : MetalTemporaryBufferAllocator
    
    #if os(macOS) || targetEnvironment(macCatalyst)
    private let frameManagedBufferAllocator : MetalTemporaryBufferAllocator?
    private let frameManagedWriteCombinedBufferAllocator : MetalTemporaryBufferAllocator?
    #endif
    
    private let historyBufferAllocator : MetalPoolResourceAllocator
    
    private let memorylessTextureAllocator : MetalPoolResourceAllocator?
    
    private let frameArgumentBufferAllocator : MetalTemporaryBufferAllocator
    
    private let stagingTextureAllocator : MetalPoolResourceAllocator
    private let privateAllocator : MetalHeapResourceAllocator
    
    private let colorRenderTargetAllocator : MetalHeapResourceAllocator
    private let depthRenderTargetAllocator : MetalHeapResourceAllocator
    
    var windowReferences = [Texture : CAMetalLayer]()
    public private(set) var frameDrawables : [(Texture, Result<CAMetalDrawable, RenderTargetTextureError>)] = []
    
    var isExecutingFrame: Bool = false
    
    public init(device: MTLDevice, inflightFrameCount: Int, queue: Queue, transientRegistryIndex: Int, persistentRegistry: MetalPersistentResourceRegistry) {
        self.device = device
        self.queue = queue
        self.persistentRegistry = persistentRegistry
        
        self.textureWaitEvents = .init(transientRegistryIndex: transientRegistryIndex)
        self.bufferWaitEvents = .init(transientRegistryIndex: transientRegistryIndex)
        self.argumentBufferWaitEvents = .init(transientRegistryIndex: transientRegistryIndex)
        
        self.stagingTextureAllocator = MetalPoolResourceAllocator(device: device, numFrames: inflightFrameCount)
        self.historyBufferAllocator = MetalPoolResourceAllocator(device: device, numFrames: 1)
        
        self.frameSharedBufferAllocator = MetalTemporaryBufferAllocator(device: device, numFrames: inflightFrameCount, blockSize: 256 * 1024, options: [.storageModeShared, .substrateTrackedHazards])
        self.frameSharedWriteCombinedBufferAllocator = MetalTemporaryBufferAllocator(device: device, numFrames: inflightFrameCount, blockSize: 2 * 1024 * 1024, options: [.storageModeShared, .cpuCacheModeWriteCombined, .substrateTrackedHazards])
        
        self.frameArgumentBufferAllocator = MetalTemporaryBufferAllocator(device: device, numFrames: inflightFrameCount, blockSize: 2 * 1024 * 1024, options: [.storageModeShared, .substrateTrackedHazards])
        
        #if os(macOS) || targetEnvironment(macCatalyst)
        if !device.isAppleSiliconGPU {
            self.frameManagedBufferAllocator = MetalTemporaryBufferAllocator(device: device, numFrames: inflightFrameCount, blockSize: 1024 * 1024, options: [.storageModeManaged, .substrateTrackedHazards])
            self.frameManagedWriteCombinedBufferAllocator = MetalTemporaryBufferAllocator(device: device, numFrames: inflightFrameCount, blockSize: 2 * 1024 * 1024, options: [.storageModeManaged, .cpuCacheModeWriteCombined, .substrateTrackedHazards])
        } else {
            self.frameManagedBufferAllocator = nil
            self.frameManagedWriteCombinedBufferAllocator = nil
        }
        #endif
        
        if device.isAppleSiliconGPU {
            self.memorylessTextureAllocator = MetalPoolResourceAllocator(device: device, numFrames: 1)
        } else {
            self.memorylessTextureAllocator = nil
        }
        
        self.privateAllocator = MetalHeapResourceAllocator(device: device, queue: queue, label: "Private Allocator for Queue \(queue.index)")
        self.depthRenderTargetAllocator = MetalHeapResourceAllocator(device: device, queue: queue, label: "Depth RT Allocator for Queue \(queue.index)")
        self.colorRenderTargetAllocator = MetalHeapResourceAllocator(device: device, queue: queue, label: "Color RT Allocator for Queue \(queue.index)")
    }
    
    deinit {
        self.textureWaitEvents.deinit()
        self.bufferWaitEvents.deinit()
        self.argumentBufferWaitEvents.deinit()
    }
    
    public func prepareFrame() {
        self.isExecutingFrame = true
        
        self.textureWaitEvents.prepareFrame()
        self.bufferWaitEvents.prepareFrame()
        self.argumentBufferWaitEvents.prepareFrame()
    }
    
    public func registerWindowTexture(for texture: Texture, swapchain: Any) {
        self.windowReferences[texture] = (swapchain as! CAMetalLayer)
    }
    
    func allocatorForTexture(storageMode: MTLStorageMode, flags: ResourceFlags, textureParams: (PixelFormat, MTLTextureUsage)) -> MetalTextureAllocator {
        assert(!flags.contains(.persistent))
        
        if flags.contains(.historyBuffer) {
            assert(storageMode == .private)
            return self.historyBufferAllocator
        }
        
        if #available(macOS 11.0, macCatalyst 14.0, *), storageMode == .memoryless,
           let memorylessAllocator = self.memorylessTextureAllocator {
            return memorylessAllocator
        }
        
        if storageMode != .private {
            return self.stagingTextureAllocator
        } else {
            if textureParams.0.isDepth || textureParams.0.isStencil {
                return self.depthRenderTargetAllocator
            } else {
                return self.colorRenderTargetAllocator
            }
        }
    }
    
    func allocatorForBuffer(length: Int, storageMode: StorageMode, cacheMode: CPUCacheMode, flags: ResourceFlags) -> MetalBufferAllocator {
        assert(!flags.contains(.persistent))
        
        if flags.contains(.historyBuffer) {
            assert(storageMode == .private)
            return self.historyBufferAllocator
        }
        switch storageMode {
        case .private:
            return self.privateAllocator
        case .managed:
            #if os(macOS) || targetEnvironment(macCatalyst)
            if self.device.isAppleSiliconGPU {
                fallthrough
            } else {
                switch cacheMode {
                case .writeCombined:
                    return self.frameManagedWriteCombinedBufferAllocator!
                case .defaultCache:
                    return self.frameManagedBufferAllocator!
                }
            }
            #else
            fallthrough
            #endif
            
        case .shared:
            switch cacheMode {
            case .writeCombined:
                return self.frameSharedWriteCombinedBufferAllocator
            case .defaultCache:
                return self.frameSharedBufferAllocator
            }
        }
    }
    
    func allocatorForArgumentBuffer(flags: ResourceFlags) -> MetalBufferAllocator {
        assert(!flags.contains(.persistent))
        return self.frameArgumentBufferAllocator
    }
    
    static func isAliasedHeapResource(resource: Resource) -> Bool {
        let flags = resource.flags
        let storageMode : StorageMode = resource.storageMode
        
        if flags.contains(.windowHandle) {
            return false
        }
        
        if flags.intersection([.persistent, .historyBuffer]) != [] {
            return false
        }
        
        return storageMode == .private
    }
    
    func computeTextureUsage(_ texture: Texture, isStoredThisFrame: Bool) -> MTLTextureUsageProperties {
        var textureUsage : MTLTextureUsage = []
        
        for usage in texture.usages {
            if usage.type.contains(.shaderRead) {
                textureUsage.formUnion(.shaderRead)
            }
            if usage.type.contains(.shaderWrite) {
                textureUsage.formUnion(.shaderWrite)
            }
            if !usage.type.intersection([.colorAttachment, .depthStencilAttachment]).isEmpty {
                textureUsage.formUnion(.renderTarget)
            }
            if usage.type.contains(.inputAttachment) {
                if RenderBackend.requiresEmulatedInputAttachments {
                    textureUsage.formUnion(.shaderRead)
                } else {
                    textureUsage.formUnion(.renderTarget)
                }
            }
        }
        
        if texture.descriptor.usageHint.contains(.pixelFormatView) {
            textureUsage.formUnion(.pixelFormatView)
        }
        
        let canBeMemoryless = self.device.isAppleSiliconGPU &&
        (texture.flags.intersection([.persistent, .historyBuffer]) == [] || (texture.flags.contains(.persistent) && texture.descriptor.usageHint.isSubset(of: [.colorAttachment, .depthStencilAttachment, .inputAttachment]))) &&
            textureUsage == .renderTarget &&
            !isStoredThisFrame
        let properties = MTLTextureUsageProperties(usage: textureUsage, canBeMemoryless: canBeMemoryless)
        
        assert(properties.usage != [])
        
        return properties
    }
    
    @discardableResult
    public func allocateTexture(_ texture: Texture, forceGPUPrivate: Bool, isStoredThisFrame: Bool) async -> MTLTextureReference {
        let properties = self.computeTextureUsage(texture, isStoredThisFrame: isStoredThisFrame)
        
        if texture.flags.contains(.windowHandle) {
            // Reserve a slot in texture references so we can later insert the texture reference in a thread-safe way, but don't actually allocate anything yet.
            // We can only do this if the texture is only used as a render target.
            texture.backingResourcePointer = nil
            if !properties.usage.isEmpty, properties.usage != .renderTarget {
                // If we use the texture other than as a render target, we need to eagerly allocate it.
                do {
                    try await self.allocateWindowHandleTexture(texture)
                }
                catch {
                    print("Error allocating window handle texture: \(error)")
                }
            }
            return texture.backingResourcePointer.map { MTLTextureReference(texture: .fromOpaque($0)) } ?? MTLTextureReference(windowTexture: ())
        }
        
        let descriptor = MTLTextureDescriptor(texture.descriptor, usage: properties.usage, isAppleSiliconGPU: self.device.isAppleSiliconGPU)
        
        if properties.canBeMemoryless, #available(macOS 11.0, macCatalyst 14.0, *) {
            descriptor.storageMode = .memoryless
            descriptor.resourceOptions.formUnion(.storageModeMemoryless)
        }
        
        let allocator = self.allocatorForTexture(storageMode: descriptor.storageMode, flags: texture.flags, textureParams: (texture.descriptor.pixelFormat, properties.usage))
        let (mtlTexture, fences, waitEvent) = allocator.collectTextureWithDescriptor(descriptor)
        
        if let label = texture.label {
            mtlTexture.texture.label = label
        }
        
        texture.backingResourcePointer = mtlTexture._texture.toOpaque()
        if #available(macOS 13.0, iOS 16.0, tvOS 16.0, *) {
            texture[\.gpuAddresses] = mtlTexture.texture.gpuResourceID._impl
        }
        
        if texture._usesPersistentRegistry {
            precondition(texture.flags.contains(.historyBuffer))
            self.historyBufferResourceWaitEvents[Resource(texture)] = waitEvent
        } else {
            self.textureWaitEvents[texture] = waitEvent
        }
        
        
        if !fences.isEmpty {
            self.heapResourceUsageFences[Resource(texture)] = fences
        }
        
        return mtlTexture
    }
    
    @discardableResult
    public func allocateTextureView(_ texture: Texture) -> MTLTextureReference {
        assert(texture.flags.intersection([.persistent, .windowHandle, .externalOwnership]) == [])
        
        let mtlTexture : MTLTexture
        let properties = self.computeTextureUsage(texture, isStoredThisFrame: true) // We don't allow texture views to be memoryless.
        
        let baseResource = texture.baseResource!
        switch texture.textureViewBaseInfo! {
        case .buffer(let bufferInfo):
            let mtlBuffer = Buffer(baseResource)!.mtlBuffer!
            let descriptor = MTLTextureDescriptor(bufferInfo.descriptor, usage: properties.usage, isAppleSiliconGPU: device.isAppleSiliconGPU)
            mtlTexture = mtlBuffer.buffer.makeTexture(descriptor: descriptor, offset: bufferInfo.offset + mtlBuffer.offset, bytesPerRow: bufferInfo.bytesPerRow)!
        case .texture(let textureInfo):
            let baseTexture = Texture(baseResource)!.mtlTexture!
            if textureInfo.levels.lowerBound == -1 || textureInfo.slices.lowerBound == -1 {
                assert(textureInfo.levels.lowerBound == -1 && textureInfo.slices.lowerBound == -1)
                mtlTexture = baseTexture.makeTextureView(pixelFormat: MTLPixelFormat(textureInfo.pixelFormat))!
            } else {
                mtlTexture = baseTexture.makeTextureView(pixelFormat: MTLPixelFormat(textureInfo.pixelFormat), textureType: MTLTextureType(textureInfo.textureType), levels: textureInfo.levels, slices: textureInfo.slices)!
            }
        }
        
        let textureReference = MTLTextureReference(texture: Unmanaged.passRetained(mtlTexture))
        texture.backingResourcePointer = textureReference._texture.toOpaque()
        if #available(macOS 13.0, iOS 16.0, tvOS 16.0, *) {
            texture[\.gpuAddresses] = mtlTexture.gpuResourceID._impl
        }
        return textureReference
    }
    
    @discardableResult
    public func allocateWindowHandleTexture(_ texture: Texture) async throws -> MTLTextureReference {
        precondition(texture.flags.contains(.windowHandle))
        
        // The texture reference should always be present but the texture itself might not be.
        if texture.mtlTexture == nil {
            do {
                guard let windowReference = self.windowReferences.removeValue(forKey: texture),
                      let mtlDrawable = windowReference.nextDrawable() else {
                    throw RenderTargetTextureError.unableToRetrieveDrawable(texture)
                }
                
                let drawableTexture = mtlDrawable.texture
                if drawableTexture.width >= texture.descriptor.size.width && drawableTexture.height >= texture.descriptor.size.height {
                    self.frameDrawables.append((texture, .success(mtlDrawable)))
                    texture.backingResourcePointer = Unmanaged.passRetained(drawableTexture).toOpaque()
                    if #available(macOS 13.0, iOS 16.0, tvOS 16.0, *) {
                        texture[\.gpuAddresses] = drawableTexture.gpuResourceID._impl
                    }
                    
                    if let waitEvent = self.textureWaitEvents[texture] {
                        CommandEndActionManager.enqueue(action: .release(.fromOpaque(texture.backingResourcePointer!)), after: waitEvent.waitValue, on: self.queue)
                    }
                } else {
                    // The window was resized to be smaller than the texture size. We can't render directly to that, so instead
                    // throw an error.
                    throw RenderTargetTextureError.invalidSizeDrawable(texture, requestedSize: Size(width: texture.descriptor.width, height: texture.descriptor.height), drawableSize: Size(width: drawableTexture.width, height: drawableTexture.height))
                }
            } catch let error as RenderTargetTextureError {
                self.frameDrawables.append((texture, .failure(error)))
                throw error
            }
        }
        
        return MTLTextureReference(texture: Unmanaged.fromOpaque(texture.backingResourcePointer!))
    }
    
    @discardableResult
    public func allocateBuffer(_ buffer: Buffer, forceGPUPrivate: Bool) -> MTLBufferReference? {
        var options = MTLResourceOptions(storageMode: buffer.descriptor.storageMode, cacheMode: buffer.descriptor.cacheMode, isAppleSiliconGPU: device.isAppleSiliconGPU)
        if buffer.descriptor.usageHint.contains(.textureView) {
            options.remove(.substrateTrackedHazards) // FIXME: workaround for a bug in Metal where setting hazardTrackingModeUntracked on a MTLTextureDescriptor doesn't stick
        }
        

        let allocator = self.allocatorForBuffer(length: buffer.descriptor.length, storageMode: buffer.descriptor.storageMode, cacheMode: buffer.descriptor.cacheMode, flags: buffer.flags)
        let (mtlBuffer, fences, waitEvent) = allocator.collectBufferWithLength(buffer.descriptor.length, options: options)
        
        if let label = buffer.label {
            if allocator is MetalTemporaryBufferAllocator {
                mtlBuffer.buffer.addDebugMarker(label, range: mtlBuffer.offset..<(mtlBuffer.offset + buffer.descriptor.length))
            } else {
                mtlBuffer.buffer.label = label
            }
        }
        
        buffer.backingResourcePointer = mtlBuffer._buffer.toOpaque()
        buffer[\.backingBufferOffsets] = mtlBuffer.offset
        buffer[\.mappedContents] = buffer.storageMode == .private ? nil : mtlBuffer.buffer.contents().advanced(by: mtlBuffer.offset)
        if #available(macOS 13.0, iOS 16.0, tvOS 16.0, *) {
            buffer[\.gpuAddresses] = mtlBuffer.buffer.gpuAddress.advanced(by: mtlBuffer.offset)
        }
        
        if buffer._usesPersistentRegistry {
            precondition(buffer.flags.contains(.historyBuffer))
            self.historyBufferResourceWaitEvents[Resource(buffer)] = waitEvent
        } else {
            self.bufferWaitEvents[buffer] = waitEvent
        }
        
        if !fences.isEmpty {
            self.heapResourceUsageFences[Resource(buffer)] = fences
        }
        
        return mtlBuffer
    }
    
    @discardableResult
    public func allocateBufferIfNeeded(_ buffer: Buffer, forceGPUPrivate: Bool) -> MTLBufferReference {
        if let mtlBuffer = buffer.backingResourcePointer {
            return MTLBufferReference(buffer: .fromOpaque(mtlBuffer), offset: buffer[\.backingBufferOffsets] ?? 0)
        }
        return self.allocateBuffer(buffer, forceGPUPrivate: forceGPUPrivate)!
    }
    
    
    @discardableResult
    public func allocateTextureIfNeeded(_ texture: Texture, forceGPUPrivate: Bool, isStoredThisFrame: Bool) async -> MTLTextureReference {
        if let mtlTexture = texture.backingResourcePointer {
            return MTLTextureReference(texture: .fromOpaque(mtlTexture))
        }
        return await self.allocateTexture(texture, forceGPUPrivate: forceGPUPrivate, isStoredThisFrame: isStoredThisFrame)
    }
    
    func allocateArgumentBufferStorage<A : ResourceProtocol>(for argumentBuffer: A, encodedLength: Int) -> (MTLBufferReference, [FenceDependency], ContextWaitEvent) {
//        #if os(macOS)
//        let options : MTLResourceOptions = [.storageModeManaged, .substrateTrackedHazards]
//        #else
        let options : MTLResourceOptions = [.storageModeShared, .substrateTrackedHazards]
//        #endif
        
        let allocator = self.allocatorForArgumentBuffer(flags: argumentBuffer.flags)
        return allocator.collectBufferWithLength(encodedLength, options: options)
    }
    
    @discardableResult
    func allocateArgumentBufferIfNeeded(_ argumentBuffer: ArgumentBuffer) -> MTLBufferReference {
        if let mtlArgumentBuffer = argumentBuffer.backingResourcePointer {
            return MTLBufferReference(buffer: .fromOpaque(mtlArgumentBuffer), offset: argumentBuffer[\.backingBufferOffsets]!)
        }
        
<<<<<<< HEAD
        let (storage, fences, waitEvent) = self.allocateArgumentBufferStorage(for: argumentBuffer, encodedLength: argumentBuffer.descriptor.bufferLength)
=======
        let argEncoder = Unmanaged<MetalArgumentEncoder>.fromOpaque(argumentBuffer.encoder!).takeUnretainedValue()
        
        var allocationLength = argumentBuffer.allocationLength
        if allocationLength == .max {
            allocationLength = argEncoder.encoder.encodedLength
        }
        
        let (storage, fences, waitEvent) = self.allocateArgumentBufferStorage(for: argumentBuffer, encodedLength: allocationLength)
>>>>>>> eeb9c1b2
        assert(fences.isEmpty)
        
        
        argumentBuffer.backingResourcePointer = storage._buffer.toOpaque()
        argumentBuffer[\.backingBufferOffsets] = storage.offset
        argumentBuffer[\.mappedContents] = argumentBuffer.storageMode == .private ? nil : storage.buffer.contents().advanced(by: storage.offset)
    
        if #available(macOS 13.0, iOS 16.0, tvOS 16.0, *) {
            argumentBuffer[\.gpuAddresses] = storage.buffer.gpuAddress.advanced(by: storage.offset)
        } else {
            argumentBuffer[\.encoders] = Unmanaged.passUnretained(self.persistentRegistry.stateCaches.argumentEncoderCache[argumentBuffer.descriptor])
        }
        
        self.argumentBufferWaitEvents[argumentBuffer] = waitEvent
        
        return storage
    }
    
    public func importExternalResource(_ resource: Resource, backingResource: Any) {
        if let texture = Texture(resource) {
            texture.backingResourcePointer = Unmanaged.passRetained(backingResource as! MTLTexture).toOpaque()
        } else if let buffer = Buffer(resource) {
            buffer.backingResourcePointer = Unmanaged.passRetained(backingResource as! MTLBuffer).toOpaque()
            buffer[\.backingBufferOffsets] = 0
        }
    }
    
    public func withHeapAliasingFencesIfPresent(for resourceHandle: Resource.Handle, perform: (inout [FenceDependency]) -> Void) {
        let resource = Resource(handle: resourceHandle)
        
        perform(&self.heapResourceUsageFences[resource, default: []])
    }
    
    func setDisposalFences(on resource: Resource, to fences: [FenceDependency]) {
        assert(Self.isAliasedHeapResource(resource: resource))
        self.heapResourceDisposalFences[resource] = fences
    }
    
    func disposeTexture(_ texture: Texture, waitEvent: ContextWaitEvent) {
        // We keep the reference around until the end of the frame since allocation/disposal is all processed ahead of time.
        
        if texture._usesPersistentRegistry {
            precondition(texture.flags.contains(.historyBuffer))
            _ = Unmanaged<MTLTexture>.fromOpaque(texture.backingResourcePointer!).retain() // since the persistent registry releases its resources unconditionally on dispose, but we want the allocator to have ownership of it.
        }
        
        if let mtlTexture = texture.backingResourcePointer {
            if texture.flags.contains(.windowHandle) || texture.isTextureView {
                CommandEndActionManager.enqueue(action: .release(.fromOpaque(mtlTexture)), after: waitEvent.waitValue, on: self.queue)
                return
            }
            
            var fences : [FenceDependency] = []
            if Self.isAliasedHeapResource(resource: Resource(texture)) {
                fences = self.heapResourceDisposalFences[Resource(texture)] ?? []
            }
            
            let allocator = self.allocatorForTexture(storageMode: texture.mtlTexture!.storageMode, flags: texture.flags, textureParams: (texture.descriptor.pixelFormat, texture.mtlTexture!.usage))
            allocator.depositTexture(MTLTextureReference(texture: .fromOpaque(mtlTexture)), fences: fences, waitEvent: waitEvent)
        } else if texture.flags.contains(.windowHandle) {
            self.textureWaitEvents[texture] = waitEvent
        }
    }
    
    func disposeBuffer(_ buffer: Buffer, waitEvent: ContextWaitEvent) {
        // We keep the reference around until the end of the frame since allocation/disposal is all processed ahead of time.
        
        if buffer._usesPersistentRegistry {
            precondition(buffer.flags.contains(.historyBuffer))
            _ = Unmanaged<MTLBuffer>.fromOpaque(buffer.backingResourcePointer!).retain() // since the persistent registry releases its resources unconditionally on dispose, but we want the allocator to have ownership of it.
        }
        
        if let mtlBuffer = buffer.mtlBuffer {
            var fences : [FenceDependency] = []
            if Self.isAliasedHeapResource(resource: Resource(buffer)) {
                fences = self.heapResourceDisposalFences[Resource(buffer)] ?? []
            }
            
            let allocator = self.allocatorForBuffer(length: buffer.descriptor.length, storageMode: buffer.descriptor.storageMode, cacheMode: buffer.descriptor.cacheMode, flags: buffer.flags)
            allocator.depositBuffer(MTLBufferReference(buffer: .fromOpaque(buffer.backingResourcePointer!), offset: mtlBuffer.offset), fences: fences, waitEvent: waitEvent)
        }
    }
    
    func disposeArgumentBuffer(_ buffer: ArgumentBuffer, waitEvent: ContextWaitEvent) {
        if let mtlBuffer = buffer.backingResourcePointer {
            let allocator = self.allocatorForArgumentBuffer(flags: buffer.flags)
            allocator.depositBuffer(MTLBufferReference(buffer: .fromOpaque(mtlBuffer), offset: buffer[\.backingBufferOffsets]!), fences: [], waitEvent: waitEvent)
        }
    }
    
    func clearDrawables() {
        self.frameDrawables.removeAll(keepingCapacity: true)
    }
    
    func makeTransientAllocatorsPurgeable() {
        if self.isExecutingFrame { return }
        
        self.stagingTextureAllocator.makePurgeable()
        self.privateAllocator.makePurgeable()
        self.historyBufferAllocator.makePurgeable()
        
        self.colorRenderTargetAllocator.makePurgeable()
        self.depthRenderTargetAllocator.makePurgeable()
        
        self.frameSharedBufferAllocator.makePurgeable()
        self.frameSharedWriteCombinedBufferAllocator.makePurgeable()
        
        #if os(macOS) || targetEnvironment(macCatalyst)
        self.frameManagedBufferAllocator?.makePurgeable()
        self.frameManagedWriteCombinedBufferAllocator?.makePurgeable()
        #endif
        
        self.frameArgumentBufferAllocator.makePurgeable()
    }
    
    func cycleFrames() {
        // Clear all transient resources at the end of the frame.
        
        self.heapResourceUsageFences.removeAll(keepingCapacity: true)
        self.heapResourceDisposalFences.removeAll(keepingCapacity: true)
        
        self.stagingTextureAllocator.cycleFrames()
        self.privateAllocator.cycleFrames()
        self.historyBufferAllocator.cycleFrames()
        
        self.colorRenderTargetAllocator.cycleFrames()
        self.depthRenderTargetAllocator.cycleFrames()
        
        self.frameSharedBufferAllocator.cycleFrames()
        self.frameSharedWriteCombinedBufferAllocator.cycleFrames()
        
        #if os(macOS) || targetEnvironment(macCatalyst)
        self.frameManagedBufferAllocator?.cycleFrames()
        self.frameManagedWriteCombinedBufferAllocator?.cycleFrames()
        #endif
        self.memorylessTextureAllocator?.cycleFrames()
        
        self.frameArgumentBufferAllocator.cycleFrames()
        
        self.isExecutingFrame = false
    }
}

#endif // canImport(Metal)<|MERGE_RESOLUTION|>--- conflicted
+++ resolved
@@ -202,69 +202,12 @@
             mtlBuffer.buffer.label = label
         }
         
-<<<<<<< HEAD
         argumentBuffer.backingResourcePointer = mtlBuffer._buffer.toOpaque()
         argumentBuffer[\.mappedContents] = argumentBuffer.storageMode == .private ? nil : mtlBuffer.buffer.contents().advanced(by: mtlBuffer.offset)
         if #available(macOS 13.0, iOS 16.0, tvOS 16.0, *) {
             argumentBuffer[\.gpuAddresses] = mtlBuffer.buffer.gpuAddress.advanced(by: mtlBuffer.offset)
         } else {
             argumentBuffer[\.encoders] = Unmanaged.passUnretained(self.stateCaches.argumentEncoderCache[argumentBuffer.descriptor])
-=======
-        assert(self.argumentBufferReferences[argumentBuffer] == nil)
-        self.argumentBufferReferences[argumentBuffer] = mtlBuffer
-        
-        return mtlBuffer
-    }
-    
-    func allocateArgumentBufferStorage<A : ResourceProtocol>(for argumentBuffer: A, encodedLength: Int) -> MTLBufferReference {
-//        #if os(macOS)
-//        let options : MTLResourceOptions = [.storageModeManaged, .substrateTrackedHazards]
-//        #else
-        let options : MTLResourceOptions = [.storageModeShared, .substrateTrackedHazards]
-//        #endif
-        
-        return MTLBufferReference(buffer: Unmanaged.passRetained(self.device.makeBuffer(length: encodedLength, options: options)!), offset: 0)
-    }
-    
-    @discardableResult
-    func allocateArgumentBufferIfNeeded(_ argumentBuffer: ArgumentBuffer) async -> MTLBufferReference {
-        if let baseArray = argumentBuffer.sourceArray {
-            _ = await self.allocateArgumentBufferArrayIfNeeded(baseArray)
-            return self.argumentBufferReferences[argumentBuffer]!
-        }
-        if let mtlArgumentBuffer = self.argumentBufferReferences[argumentBuffer] {
-            return mtlArgumentBuffer
-        }
-        
-        let argEncoder = Unmanaged<MetalArgumentEncoder>.fromOpaque(argumentBuffer.encoder!).takeUnretainedValue()
-        
-        var allocationLength = argumentBuffer.allocationLength
-        if allocationLength == .max {
-            allocationLength = argEncoder.encoder.encodedLength
-        }
-        
-        let storage = self.allocateArgumentBufferStorage(for: argumentBuffer, encodedLength: allocationLength)
-        
-        self.argumentBufferReferences[argumentBuffer] = storage
-        
-        return storage
-    }
-    
-    @discardableResult
-    func allocateArgumentBufferArrayIfNeeded(_ argumentBufferArray: ArgumentBufferArray) async -> MTLBufferReference {
-        if let mtlArgumentBuffer = self.argumentBufferArrayReferences[argumentBufferArray] {
-            return mtlArgumentBuffer
-        }
-        
-        let argEncoder = Unmanaged<MetalArgumentEncoder>.fromOpaque(argumentBufferArray._bindings.first(where: { $0?.encoder != nil })!!.encoder!).takeUnretainedValue()
-        let storage = self.allocateArgumentBufferStorage(for: argumentBufferArray, encodedLength: argEncoder.encoder.encodedLength * argumentBufferArray._bindings.count)
-        
-        for (i, argumentBuffer) in argumentBufferArray._bindings.enumerated() {
-            guard let argumentBuffer = argumentBuffer else { continue }
-            
-            let localStorage = MTLBufferReference(buffer: storage._buffer, offset: storage.offset + i * argEncoder.encoder.encodedLength)
-            self.argumentBufferReferences[argumentBuffer] = localStorage
->>>>>>> eeb9c1b2
         }
         
         return mtlBuffer
@@ -863,18 +806,7 @@
             return MTLBufferReference(buffer: .fromOpaque(mtlArgumentBuffer), offset: argumentBuffer[\.backingBufferOffsets]!)
         }
         
-<<<<<<< HEAD
         let (storage, fences, waitEvent) = self.allocateArgumentBufferStorage(for: argumentBuffer, encodedLength: argumentBuffer.descriptor.bufferLength)
-=======
-        let argEncoder = Unmanaged<MetalArgumentEncoder>.fromOpaque(argumentBuffer.encoder!).takeUnretainedValue()
-        
-        var allocationLength = argumentBuffer.allocationLength
-        if allocationLength == .max {
-            allocationLength = argEncoder.encoder.encodedLength
-        }
-        
-        let (storage, fences, waitEvent) = self.allocateArgumentBufferStorage(for: argumentBuffer, encodedLength: allocationLength)
->>>>>>> eeb9c1b2
         assert(fences.isEmpty)
         
         
