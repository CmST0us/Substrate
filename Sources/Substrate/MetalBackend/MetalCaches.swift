//
//  Caches.swift
//  MetalRenderer
//
//  Created by Thomas Roughton on 24/12/17.
//

#if canImport(Metal)

import Metal
import SubstrateUtilities

final class MetalStateCaches {
    
    let device : MTLDevice
    var library : MTLLibrary
    
    var libraryURL : URL?
    var loadedLibraryModificationDate : Date = .distantPast
    
    struct FunctionCacheKey : Hashable {
        var name : String
        var constants : FunctionConstants?
    }
    
    struct RenderPipelineFunctionNames : Hashable {
        var vertexFunction : String
        var fragmentFunction : String
    }
    
    var functionCacheAccessLock = ReaderWriterLock()
    var renderPipelineAccessLock = ReaderWriterLock()
    var computePipelineAccessLock = ReaderWriterLock()
    
    private var functionCache = [FunctionDescriptor : MTLFunction]()
    private var computeStates = [String : [(ComputePipelineDescriptor, Bool, MTLComputePipelineState, MetalPipelineReflection)]]() // Bool meaning threadgroupSizeIsMultipleOfThreadExecutionWidth
    
    private var renderStates = [RenderPipelineFunctionNames : [(MetalRenderPipelineDescriptor, MTLRenderPipelineState, MetalPipelineReflection)]]()
    
    let defaultDepthState : MTLDepthStencilState
    private var depthStates = [(DepthStencilDescriptor, MTLDepthStencilState)]()
    
    private var visibleFunctionTables = [ObjectIdentifier : [([FunctionDescriptor?], MTLResource)]]() // [MTLComputePipelineState : [([FunctionDescriptor?], MTLVisibleFunctionTable)]]
    private var intersectionFunctionTables = [ObjectIdentifier : [(IntersectionFunctionTableDescriptor, MTLResource)]]() // [MTLComputePipelineState : [([FunctionDescriptor?], MTLVisibleFunctionTable)]]
    
    public init(device: MTLDevice, libraryPath: String?) {
        self.device = device
        if let libraryPath = libraryPath {
            var libraryURL = URL(fileURLWithPath: libraryPath)
            
            var isDirectory: ObjCBool = false
            if FileManager.default.fileExists(atPath: libraryPath, isDirectory: &isDirectory), isDirectory.boolValue {
                #if os(macOS) || targetEnvironment(macCatalyst)
                libraryURL = libraryURL.appendingPathComponent(device.isAppleSiliconGPU ? "Library-macOSAppleSilicon.metallib" : "Library-macOS.metallib")
                #else
                libraryURL = libraryURL.appendingPathComponent("Library-iOS.metallib")
                #endif
            }
            
            self.library = try! device.makeLibrary(filepath: libraryURL.path)
            self.libraryURL = libraryURL
            self.loadedLibraryModificationDate = try! libraryURL.resourceValues(forKeys: [.contentModificationDateKey]).contentModificationDate!
        } else {
            self.library = device.makeDefaultLibrary()!
        }
        
        let defaultDepthDescriptor = DepthStencilDescriptor()
        let mtlDescriptor = MTLDepthStencilDescriptor(defaultDepthDescriptor)
        self.defaultDepthState = self.device.makeDepthStencilState(descriptor: mtlDescriptor)!
        self.depthStates.append((defaultDepthDescriptor, defaultDepthState))
    }
    
    func checkForLibraryReload() {
        self.libraryURL?.removeCachedResourceValue(forKey: .contentModificationDateKey)
        
        guard let libraryURL = self.libraryURL else { return }
        if FileManager.default.fileExists(atPath: libraryURL.path),
           let currentModificationDate = try? libraryURL.resourceValues(forKeys: [.contentModificationDateKey]).contentModificationDate,
           currentModificationDate > self.loadedLibraryModificationDate {
            
            for queue in QueueRegistry.allQueues {
                queue.waitForCommand(queue.lastSubmittedCommand) // Wait for all commands to finish on all queues.
            }
            
            // Metal won't pick up the changes if we use the makeLibrary(filePath:) initialiser,
            // so we have to load into a DispatchData instead.
            guard let data = try? Data(contentsOf: libraryURL) else {
                return
            }
            
            guard let library = data.withUnsafeBytes({ bytes -> MTLLibrary? in
                let dispatchData = DispatchData(bytes: bytes)
                return try? device.makeLibrary(data: dispatchData as __DispatchData)
            }) else { return }
            
            self.renderPipelineAccessLock.acquireWriteAccess()
            defer { self.renderPipelineAccessLock.releaseWriteAccess() }
            self.computePipelineAccessLock.acquireWriteAccess()
            defer { self.computePipelineAccessLock.releaseWriteAccess() }
            
            self.library = library
            
            self.functionCache.removeAll(keepingCapacity: true)
            self.computeStates.removeAll(keepingCapacity: true)
            self.renderStates.removeAll(keepingCapacity: true)
            self.visibleFunctionTables.removeAll(keepingCapacity: true)
            
            self.loadedLibraryModificationDate = currentModificationDate
        }
    }
    
<<<<<<< HEAD
    func function(for functionDescriptor: FunctionDescriptor) -> MTLFunction? {
        if let function = self.functionCache[functionDescriptor] {
=======
    func function(named name: String, functionConstants: FunctionConstants?) -> MTLFunction? {
        let cacheKey = FunctionCacheKey(name: name, constants: functionConstants)
        self.functionCacheAccessLock.acquireReadAccess()
        if let function = self.functionCache[cacheKey] {
            self.functionCacheAccessLock.releaseReadAccess()
>>>>>>> 5cf8ddc3
            return function
        }
        
        do {
<<<<<<< HEAD
            let function = try self.library.makeFunction(name: functionDescriptor.name, constantValues: functionDescriptor.constants.map { MTLFunctionConstantValues($0) } ?? MTLFunctionConstantValues())
                       
            self.functionCache[functionDescriptor] = function
            return function
        } catch {
            print("MetalRenderGraph: Error creating function named \(functionDescriptor.name)\(functionDescriptor.constants.map { " with constants \($0)" } ?? ""): \(error)")
=======
            let function = try self.library.makeFunction(name: name, constantValues: functionConstants.map { MTLFunctionConstantValues($0) } ?? MTLFunctionConstantValues())
            
            self.functionCacheAccessLock.transformReadToWriteAccess()
            self.functionCache[cacheKey] = function
            self.functionCacheAccessLock.releaseWriteAccess()
            return function
        } catch {
            print("MetalRenderGraph: Error creating function named \(name)\(functionConstants.map { " with constants \($0)" } ?? ""): \(error)")
            self.functionCacheAccessLock.releaseReadAccess()
>>>>>>> 5cf8ddc3
            return nil
        }
    }
    
    public subscript(descriptor: RenderPipelineDescriptor, renderTarget renderTarget: RenderTargetDescriptor) -> MTLRenderPipelineState? {
        let metalDescriptor = MetalRenderPipelineDescriptor(descriptor, renderTargetDescriptor: renderTarget)
        
        let lookupKey = RenderPipelineFunctionNames(vertexFunction: descriptor.vertexFunction.name, fragmentFunction: descriptor.fragmentFunction.name)
        
        if let possibleMatches = self.renderStates[lookupKey] {
            for (testDescriptor, state, _) in possibleMatches {
                if testDescriptor == metalDescriptor {
                    return state
                }
            }
        }
        
        guard let mtlDescriptor = MTLRenderPipelineDescriptor(metalDescriptor, stateCaches: self) else {
            return nil
        }
        
        var reflection : MTLRenderPipelineReflection? = nil
        do {
            let state = try self.device.makeRenderPipelineState(descriptor: mtlDescriptor, options: [.argumentInfo, .bufferTypeInfo], reflection: &reflection)
            
            // TODO: can we retrieve the thread execution width for render pipelines?
            let pipelineReflection = MetalPipelineReflection(threadExecutionWidth: 4, vertexFunction: mtlDescriptor.vertexFunction!, fragmentFunction: mtlDescriptor.fragmentFunction, renderReflection: reflection!)
            
            self.renderStates[lookupKey, default: []].append((metalDescriptor, state, pipelineReflection))
            
            return state
        } catch {
            print("MetalRenderGraph: Error creating render pipeline state for descriptor \(descriptor): \(error)")
            return nil
        }
    }
    
    public func reflection(descriptor pipelineDescriptor: RenderPipelineDescriptor, renderTarget: RenderTargetDescriptor) -> MetalPipelineReflection? {
        
        let lookupKey = RenderPipelineFunctionNames(vertexFunction: pipelineDescriptor.vertexFunction.name, fragmentFunction: pipelineDescriptor.fragmentFunction.name)
        
        self.renderPipelineAccessLock.acquireReadAccess()
        if let possibleMatches = self.renderStates[lookupKey] {
            for (testDescriptor, _, reflection) in possibleMatches {
                if testDescriptor.descriptor == pipelineDescriptor {
                    self.renderPipelineAccessLock.releaseReadAccess()
                    return reflection
                }
            }
        }
        
        self.renderPipelineAccessLock.transformReadToWriteAccess()
        
        guard self[pipelineDescriptor, renderTarget: renderTarget] != nil else {
            self.renderPipelineAccessLock.releaseWriteAccess()
            return nil
        }
        
        self.renderPipelineAccessLock.releaseWriteAccess()
        return self.reflection(descriptor: pipelineDescriptor, renderTarget: renderTarget)
    }
    
    public subscript(descriptor: ComputePipelineDescriptor, threadgroupSizeIsMultipleOfThreadExecutionWidth: Bool) -> MTLComputePipelineState? {
        // Figure out whether the thread group size is always a multiple of the thread execution width and set the optimisation hint appropriately.
        
        if let possibleMatches = self.computeStates[descriptor.function.name] {
            for (testDescriptor, testThreadgroupMultiple, state, _) in possibleMatches {
                if testThreadgroupMultiple == threadgroupSizeIsMultipleOfThreadExecutionWidth && testDescriptor == descriptor {
                    return state
                }
            }
        }
        
        guard let function = self.function(for: descriptor.function) else {
            return nil
        }
        
        let mtlDescriptor = MTLComputePipelineDescriptor()
        mtlDescriptor.computeFunction = function
        mtlDescriptor.threadGroupSizeIsMultipleOfThreadExecutionWidth = threadgroupSizeIsMultipleOfThreadExecutionWidth
        
        if !descriptor.linkedFunctions.isEmpty, #available(iOS 14.0, macOS 11.0, *) {
            let linkedFunctions = MTLLinkedFunctions()
            linkedFunctions.functions = descriptor.linkedFunctions.compactMap { // We print an error in function(for:)
                self.function(for: $0)
            }
            mtlDescriptor.linkedFunctions = linkedFunctions
        }
        
        var reflection : MTLComputePipelineReflection? = nil
        do {
            let state = try self.device.makeComputePipelineState(descriptor: mtlDescriptor, options: [.argumentInfo, .bufferTypeInfo], reflection: &reflection)
            
            let pipelineReflection = MetalPipelineReflection(threadExecutionWidth: state.threadExecutionWidth, function: mtlDescriptor.computeFunction!, computeReflection: reflection!)
            
            self.computeStates[descriptor.function.name, default: []].append((descriptor, threadgroupSizeIsMultipleOfThreadExecutionWidth, state, pipelineReflection))
            
            return state
        } catch {
            print("MetalRenderGraph: Error creating compute pipeline state for descriptor \(descriptor): \(error)")
            return nil
        }
    }
    
    public func reflection(for pipelineDescriptor: ComputePipelineDescriptor) -> (MetalPipelineReflection, Int)? {
        self.computePipelineAccessLock.acquireReadAccess()
        if let possibleMatches = self.computeStates[pipelineDescriptor.function.name] {
            for (testDescriptor, _, state, reflection) in possibleMatches {
                if testDescriptor == pipelineDescriptor {
                    self.computePipelineAccessLock.releaseReadAccess()
                    return (reflection, state.threadExecutionWidth)
                }
            }
        }
        
        self.computePipelineAccessLock.transformReadToWriteAccess()
        guard self[pipelineDescriptor, false] != nil else {
            self.computePipelineAccessLock.releaseWriteAccess()
            return nil
        }
        self.computePipelineAccessLock.releaseWriteAccess()
        return self.reflection(for: pipelineDescriptor)
    }

    public func renderPipelineReflection(descriptor pipelineDescriptor: RenderPipelineDescriptor, renderTarget: RenderTargetDescriptor) -> MetalPipelineReflection? {
        return self.reflection(descriptor: pipelineDescriptor, renderTarget: renderTarget)
    }
    
    public func computePipelineReflection(descriptor: ComputePipelineDescriptor) -> MetalPipelineReflection? {
        return self.reflection(for: descriptor)?.0
    }
    
    public subscript(descriptor: DepthStencilDescriptor) -> MTLDepthStencilState {
        if let (_, state) = self.depthStates.first(where: { $0.0 == descriptor }) {
            return state
        }
        
        let mtlDescriptor = MTLDepthStencilDescriptor(descriptor)
        let state = self.device.makeDepthStencilState(descriptor: mtlDescriptor)!
        self.depthStates.append((descriptor, state))
        
        return state
    }
    
    @available(macOS 11.0, iOS 14.0, *)
    public subscript(visibleFunctionTableFor functionTableDescriptor: [FunctionDescriptor?], computePipelineState computePipelineState: MTLComputePipelineState) -> MTLVisibleFunctionTable {
        if let table = self.visibleFunctionTables[ObjectIdentifier(computePipelineState)]?.first(where: { $0.0 == functionTableDescriptor })?.1 {
            return (table as! MTLVisibleFunctionTable)
        }
        
        let mtlDescriptor = MTLVisibleFunctionTableDescriptor()
        mtlDescriptor.functionCount = functionTableDescriptor.drop(while: { $0 == nil }).count
        
        let functionTable = computePipelineState.makeVisibleFunctionTable(descriptor: mtlDescriptor)!
        for i in 0..<mtlDescriptor.functionCount {
            guard let function = functionTableDescriptor[i], let mtlFunction = self.function(for: function) else { continue }
            functionTable.setFunction(computePipelineState.functionHandle(function: mtlFunction), index: i)
        }
        
        self.visibleFunctionTables[ObjectIdentifier(computePipelineState), default: []].append((functionTableDescriptor, functionTable))
        return functionTable
    }
}

#endif // canImport(Metal)
<|MERGE_RESOLUTION|>--- conflicted
+++ resolved
@@ -1,308 +1,293 @@
-//
-//  Caches.swift
-//  MetalRenderer
-//
-//  Created by Thomas Roughton on 24/12/17.
-//
-
-#if canImport(Metal)
-
-import Metal
-import SubstrateUtilities
-
-final class MetalStateCaches {
-    
-    let device : MTLDevice
-    var library : MTLLibrary
-    
-    var libraryURL : URL?
-    var loadedLibraryModificationDate : Date = .distantPast
-    
-    struct FunctionCacheKey : Hashable {
-        var name : String
-        var constants : FunctionConstants?
-    }
-    
-    struct RenderPipelineFunctionNames : Hashable {
-        var vertexFunction : String
-        var fragmentFunction : String
-    }
-    
-    var functionCacheAccessLock = ReaderWriterLock()
-    var renderPipelineAccessLock = ReaderWriterLock()
-    var computePipelineAccessLock = ReaderWriterLock()
-    
-    private var functionCache = [FunctionDescriptor : MTLFunction]()
-    private var computeStates = [String : [(ComputePipelineDescriptor, Bool, MTLComputePipelineState, MetalPipelineReflection)]]() // Bool meaning threadgroupSizeIsMultipleOfThreadExecutionWidth
-    
-    private var renderStates = [RenderPipelineFunctionNames : [(MetalRenderPipelineDescriptor, MTLRenderPipelineState, MetalPipelineReflection)]]()
-    
-    let defaultDepthState : MTLDepthStencilState
-    private var depthStates = [(DepthStencilDescriptor, MTLDepthStencilState)]()
-    
-    private var visibleFunctionTables = [ObjectIdentifier : [([FunctionDescriptor?], MTLResource)]]() // [MTLComputePipelineState : [([FunctionDescriptor?], MTLVisibleFunctionTable)]]
-    private var intersectionFunctionTables = [ObjectIdentifier : [(IntersectionFunctionTableDescriptor, MTLResource)]]() // [MTLComputePipelineState : [([FunctionDescriptor?], MTLVisibleFunctionTable)]]
-    
-    public init(device: MTLDevice, libraryPath: String?) {
-        self.device = device
-        if let libraryPath = libraryPath {
-            var libraryURL = URL(fileURLWithPath: libraryPath)
-            
-            var isDirectory: ObjCBool = false
-            if FileManager.default.fileExists(atPath: libraryPath, isDirectory: &isDirectory), isDirectory.boolValue {
-                #if os(macOS) || targetEnvironment(macCatalyst)
-                libraryURL = libraryURL.appendingPathComponent(device.isAppleSiliconGPU ? "Library-macOSAppleSilicon.metallib" : "Library-macOS.metallib")
-                #else
-                libraryURL = libraryURL.appendingPathComponent("Library-iOS.metallib")
-                #endif
-            }
-            
-            self.library = try! device.makeLibrary(filepath: libraryURL.path)
-            self.libraryURL = libraryURL
-            self.loadedLibraryModificationDate = try! libraryURL.resourceValues(forKeys: [.contentModificationDateKey]).contentModificationDate!
-        } else {
-            self.library = device.makeDefaultLibrary()!
-        }
-        
-        let defaultDepthDescriptor = DepthStencilDescriptor()
-        let mtlDescriptor = MTLDepthStencilDescriptor(defaultDepthDescriptor)
-        self.defaultDepthState = self.device.makeDepthStencilState(descriptor: mtlDescriptor)!
-        self.depthStates.append((defaultDepthDescriptor, defaultDepthState))
-    }
-    
-    func checkForLibraryReload() {
-        self.libraryURL?.removeCachedResourceValue(forKey: .contentModificationDateKey)
-        
-        guard let libraryURL = self.libraryURL else { return }
-        if FileManager.default.fileExists(atPath: libraryURL.path),
-           let currentModificationDate = try? libraryURL.resourceValues(forKeys: [.contentModificationDateKey]).contentModificationDate,
-           currentModificationDate > self.loadedLibraryModificationDate {
-            
-            for queue in QueueRegistry.allQueues {
-                queue.waitForCommand(queue.lastSubmittedCommand) // Wait for all commands to finish on all queues.
-            }
-            
-            // Metal won't pick up the changes if we use the makeLibrary(filePath:) initialiser,
-            // so we have to load into a DispatchData instead.
-            guard let data = try? Data(contentsOf: libraryURL) else {
-                return
-            }
-            
-            guard let library = data.withUnsafeBytes({ bytes -> MTLLibrary? in
-                let dispatchData = DispatchData(bytes: bytes)
-                return try? device.makeLibrary(data: dispatchData as __DispatchData)
-            }) else { return }
-            
-            self.renderPipelineAccessLock.acquireWriteAccess()
-            defer { self.renderPipelineAccessLock.releaseWriteAccess() }
-            self.computePipelineAccessLock.acquireWriteAccess()
-            defer { self.computePipelineAccessLock.releaseWriteAccess() }
-            
-            self.library = library
-            
-            self.functionCache.removeAll(keepingCapacity: true)
-            self.computeStates.removeAll(keepingCapacity: true)
-            self.renderStates.removeAll(keepingCapacity: true)
-            self.visibleFunctionTables.removeAll(keepingCapacity: true)
-            
-            self.loadedLibraryModificationDate = currentModificationDate
-        }
-    }
-    
-<<<<<<< HEAD
-    func function(for functionDescriptor: FunctionDescriptor) -> MTLFunction? {
-        if let function = self.functionCache[functionDescriptor] {
-=======
-    func function(named name: String, functionConstants: FunctionConstants?) -> MTLFunction? {
-        let cacheKey = FunctionCacheKey(name: name, constants: functionConstants)
-        self.functionCacheAccessLock.acquireReadAccess()
-        if let function = self.functionCache[cacheKey] {
-            self.functionCacheAccessLock.releaseReadAccess()
->>>>>>> 5cf8ddc3
-            return function
-        }
-        
-        do {
-<<<<<<< HEAD
-            let function = try self.library.makeFunction(name: functionDescriptor.name, constantValues: functionDescriptor.constants.map { MTLFunctionConstantValues($0) } ?? MTLFunctionConstantValues())
-                       
-            self.functionCache[functionDescriptor] = function
-            return function
-        } catch {
-            print("MetalRenderGraph: Error creating function named \(functionDescriptor.name)\(functionDescriptor.constants.map { " with constants \($0)" } ?? ""): \(error)")
-=======
-            let function = try self.library.makeFunction(name: name, constantValues: functionConstants.map { MTLFunctionConstantValues($0) } ?? MTLFunctionConstantValues())
-            
-            self.functionCacheAccessLock.transformReadToWriteAccess()
-            self.functionCache[cacheKey] = function
-            self.functionCacheAccessLock.releaseWriteAccess()
-            return function
-        } catch {
-            print("MetalRenderGraph: Error creating function named \(name)\(functionConstants.map { " with constants \($0)" } ?? ""): \(error)")
-            self.functionCacheAccessLock.releaseReadAccess()
->>>>>>> 5cf8ddc3
-            return nil
-        }
-    }
-    
-    public subscript(descriptor: RenderPipelineDescriptor, renderTarget renderTarget: RenderTargetDescriptor) -> MTLRenderPipelineState? {
-        let metalDescriptor = MetalRenderPipelineDescriptor(descriptor, renderTargetDescriptor: renderTarget)
-        
-        let lookupKey = RenderPipelineFunctionNames(vertexFunction: descriptor.vertexFunction.name, fragmentFunction: descriptor.fragmentFunction.name)
-        
-        if let possibleMatches = self.renderStates[lookupKey] {
-            for (testDescriptor, state, _) in possibleMatches {
-                if testDescriptor == metalDescriptor {
-                    return state
-                }
-            }
-        }
-        
-        guard let mtlDescriptor = MTLRenderPipelineDescriptor(metalDescriptor, stateCaches: self) else {
-            return nil
-        }
-        
-        var reflection : MTLRenderPipelineReflection? = nil
-        do {
-            let state = try self.device.makeRenderPipelineState(descriptor: mtlDescriptor, options: [.argumentInfo, .bufferTypeInfo], reflection: &reflection)
-            
-            // TODO: can we retrieve the thread execution width for render pipelines?
-            let pipelineReflection = MetalPipelineReflection(threadExecutionWidth: 4, vertexFunction: mtlDescriptor.vertexFunction!, fragmentFunction: mtlDescriptor.fragmentFunction, renderReflection: reflection!)
-            
-            self.renderStates[lookupKey, default: []].append((metalDescriptor, state, pipelineReflection))
-            
-            return state
-        } catch {
-            print("MetalRenderGraph: Error creating render pipeline state for descriptor \(descriptor): \(error)")
-            return nil
-        }
-    }
-    
-    public func reflection(descriptor pipelineDescriptor: RenderPipelineDescriptor, renderTarget: RenderTargetDescriptor) -> MetalPipelineReflection? {
-        
-        let lookupKey = RenderPipelineFunctionNames(vertexFunction: pipelineDescriptor.vertexFunction.name, fragmentFunction: pipelineDescriptor.fragmentFunction.name)
-        
-        self.renderPipelineAccessLock.acquireReadAccess()
-        if let possibleMatches = self.renderStates[lookupKey] {
-            for (testDescriptor, _, reflection) in possibleMatches {
-                if testDescriptor.descriptor == pipelineDescriptor {
-                    self.renderPipelineAccessLock.releaseReadAccess()
-                    return reflection
-                }
-            }
-        }
-        
-        self.renderPipelineAccessLock.transformReadToWriteAccess()
-        
-        guard self[pipelineDescriptor, renderTarget: renderTarget] != nil else {
-            self.renderPipelineAccessLock.releaseWriteAccess()
-            return nil
-        }
-        
-        self.renderPipelineAccessLock.releaseWriteAccess()
-        return self.reflection(descriptor: pipelineDescriptor, renderTarget: renderTarget)
-    }
-    
-    public subscript(descriptor: ComputePipelineDescriptor, threadgroupSizeIsMultipleOfThreadExecutionWidth: Bool) -> MTLComputePipelineState? {
-        // Figure out whether the thread group size is always a multiple of the thread execution width and set the optimisation hint appropriately.
-        
-        if let possibleMatches = self.computeStates[descriptor.function.name] {
-            for (testDescriptor, testThreadgroupMultiple, state, _) in possibleMatches {
-                if testThreadgroupMultiple == threadgroupSizeIsMultipleOfThreadExecutionWidth && testDescriptor == descriptor {
-                    return state
-                }
-            }
-        }
-        
-        guard let function = self.function(for: descriptor.function) else {
-            return nil
-        }
-        
-        let mtlDescriptor = MTLComputePipelineDescriptor()
-        mtlDescriptor.computeFunction = function
-        mtlDescriptor.threadGroupSizeIsMultipleOfThreadExecutionWidth = threadgroupSizeIsMultipleOfThreadExecutionWidth
-        
-        if !descriptor.linkedFunctions.isEmpty, #available(iOS 14.0, macOS 11.0, *) {
-            let linkedFunctions = MTLLinkedFunctions()
-            linkedFunctions.functions = descriptor.linkedFunctions.compactMap { // We print an error in function(for:)
-                self.function(for: $0)
-            }
-            mtlDescriptor.linkedFunctions = linkedFunctions
-        }
-        
-        var reflection : MTLComputePipelineReflection? = nil
-        do {
-            let state = try self.device.makeComputePipelineState(descriptor: mtlDescriptor, options: [.argumentInfo, .bufferTypeInfo], reflection: &reflection)
-            
-            let pipelineReflection = MetalPipelineReflection(threadExecutionWidth: state.threadExecutionWidth, function: mtlDescriptor.computeFunction!, computeReflection: reflection!)
-            
-            self.computeStates[descriptor.function.name, default: []].append((descriptor, threadgroupSizeIsMultipleOfThreadExecutionWidth, state, pipelineReflection))
-            
-            return state
-        } catch {
-            print("MetalRenderGraph: Error creating compute pipeline state for descriptor \(descriptor): \(error)")
-            return nil
-        }
-    }
-    
-    public func reflection(for pipelineDescriptor: ComputePipelineDescriptor) -> (MetalPipelineReflection, Int)? {
-        self.computePipelineAccessLock.acquireReadAccess()
-        if let possibleMatches = self.computeStates[pipelineDescriptor.function.name] {
-            for (testDescriptor, _, state, reflection) in possibleMatches {
-                if testDescriptor == pipelineDescriptor {
-                    self.computePipelineAccessLock.releaseReadAccess()
-                    return (reflection, state.threadExecutionWidth)
-                }
-            }
-        }
-        
-        self.computePipelineAccessLock.transformReadToWriteAccess()
-        guard self[pipelineDescriptor, false] != nil else {
-            self.computePipelineAccessLock.releaseWriteAccess()
-            return nil
-        }
-        self.computePipelineAccessLock.releaseWriteAccess()
-        return self.reflection(for: pipelineDescriptor)
-    }
-
-    public func renderPipelineReflection(descriptor pipelineDescriptor: RenderPipelineDescriptor, renderTarget: RenderTargetDescriptor) -> MetalPipelineReflection? {
-        return self.reflection(descriptor: pipelineDescriptor, renderTarget: renderTarget)
-    }
-    
-    public func computePipelineReflection(descriptor: ComputePipelineDescriptor) -> MetalPipelineReflection? {
-        return self.reflection(for: descriptor)?.0
-    }
-    
-    public subscript(descriptor: DepthStencilDescriptor) -> MTLDepthStencilState {
-        if let (_, state) = self.depthStates.first(where: { $0.0 == descriptor }) {
-            return state
-        }
-        
-        let mtlDescriptor = MTLDepthStencilDescriptor(descriptor)
-        let state = self.device.makeDepthStencilState(descriptor: mtlDescriptor)!
-        self.depthStates.append((descriptor, state))
-        
-        return state
-    }
-    
-    @available(macOS 11.0, iOS 14.0, *)
-    public subscript(visibleFunctionTableFor functionTableDescriptor: [FunctionDescriptor?], computePipelineState computePipelineState: MTLComputePipelineState) -> MTLVisibleFunctionTable {
-        if let table = self.visibleFunctionTables[ObjectIdentifier(computePipelineState)]?.first(where: { $0.0 == functionTableDescriptor })?.1 {
-            return (table as! MTLVisibleFunctionTable)
-        }
-        
-        let mtlDescriptor = MTLVisibleFunctionTableDescriptor()
-        mtlDescriptor.functionCount = functionTableDescriptor.drop(while: { $0 == nil }).count
-        
-        let functionTable = computePipelineState.makeVisibleFunctionTable(descriptor: mtlDescriptor)!
-        for i in 0..<mtlDescriptor.functionCount {
-            guard let function = functionTableDescriptor[i], let mtlFunction = self.function(for: function) else { continue }
-            functionTable.setFunction(computePipelineState.functionHandle(function: mtlFunction), index: i)
-        }
-        
-        self.visibleFunctionTables[ObjectIdentifier(computePipelineState), default: []].append((functionTableDescriptor, functionTable))
-        return functionTable
-    }
-}
-
-#endif // canImport(Metal)
+//
+//  Caches.swift
+//  MetalRenderer
+//
+//  Created by Thomas Roughton on 24/12/17.
+//
+
+#if canImport(Metal)
+
+import Metal
+import SubstrateUtilities
+
+final class MetalStateCaches {
+    
+    let device : MTLDevice
+    var library : MTLLibrary
+    
+    var libraryURL : URL?
+    var loadedLibraryModificationDate : Date = .distantPast
+    
+    struct FunctionCacheKey : Hashable {
+        var name : String
+        var constants : FunctionConstants?
+    }
+    
+    struct RenderPipelineFunctionNames : Hashable {
+        var vertexFunction : String
+        var fragmentFunction : String
+    }
+    
+    var functionCacheAccessLock = ReaderWriterLock()
+    var renderPipelineAccessLock = ReaderWriterLock()
+    var computePipelineAccessLock = ReaderWriterLock()
+    
+    private var functionCache = [FunctionDescriptor : MTLFunction]()
+    private var computeStates = [String : [(ComputePipelineDescriptor, Bool, MTLComputePipelineState, MetalPipelineReflection)]]() // Bool meaning threadgroupSizeIsMultipleOfThreadExecutionWidth
+    
+    private var renderStates = [RenderPipelineFunctionNames : [(MetalRenderPipelineDescriptor, MTLRenderPipelineState, MetalPipelineReflection)]]()
+    
+    let defaultDepthState : MTLDepthStencilState
+    private var depthStates = [(DepthStencilDescriptor, MTLDepthStencilState)]()
+    
+    private var visibleFunctionTables = [ObjectIdentifier : [([FunctionDescriptor?], MTLResource)]]() // [MTLComputePipelineState : [([FunctionDescriptor?], MTLVisibleFunctionTable)]]
+    private var intersectionFunctionTables = [ObjectIdentifier : [(IntersectionFunctionTableDescriptor, MTLResource)]]() // [MTLComputePipelineState : [([FunctionDescriptor?], MTLVisibleFunctionTable)]]
+    
+    public init(device: MTLDevice, libraryPath: String?) {
+        self.device = device
+        if let libraryPath = libraryPath {
+            var libraryURL = URL(fileURLWithPath: libraryPath)
+            
+            var isDirectory: ObjCBool = false
+            if FileManager.default.fileExists(atPath: libraryPath, isDirectory: &isDirectory), isDirectory.boolValue {
+                #if os(macOS) || targetEnvironment(macCatalyst)
+                libraryURL = libraryURL.appendingPathComponent(device.isAppleSiliconGPU ? "Library-macOSAppleSilicon.metallib" : "Library-macOS.metallib")
+                #else
+                libraryURL = libraryURL.appendingPathComponent("Library-iOS.metallib")
+                #endif
+            }
+            
+            self.library = try! device.makeLibrary(filepath: libraryURL.path)
+            self.libraryURL = libraryURL
+            self.loadedLibraryModificationDate = try! libraryURL.resourceValues(forKeys: [.contentModificationDateKey]).contentModificationDate!
+        } else {
+            self.library = device.makeDefaultLibrary()!
+        }
+        
+        let defaultDepthDescriptor = DepthStencilDescriptor()
+        let mtlDescriptor = MTLDepthStencilDescriptor(defaultDepthDescriptor)
+        self.defaultDepthState = self.device.makeDepthStencilState(descriptor: mtlDescriptor)!
+        self.depthStates.append((defaultDepthDescriptor, defaultDepthState))
+    }
+    
+    func checkForLibraryReload() {
+        self.libraryURL?.removeCachedResourceValue(forKey: .contentModificationDateKey)
+        
+        guard let libraryURL = self.libraryURL else { return }
+        if FileManager.default.fileExists(atPath: libraryURL.path),
+           let currentModificationDate = try? libraryURL.resourceValues(forKeys: [.contentModificationDateKey]).contentModificationDate,
+           currentModificationDate > self.loadedLibraryModificationDate {
+            
+            for queue in QueueRegistry.allQueues {
+                queue.waitForCommand(queue.lastSubmittedCommand) // Wait for all commands to finish on all queues.
+            }
+            
+            // Metal won't pick up the changes if we use the makeLibrary(filePath:) initialiser,
+            // so we have to load into a DispatchData instead.
+            guard let data = try? Data(contentsOf: libraryURL) else {
+                return
+            }
+            
+            guard let library = data.withUnsafeBytes({ bytes -> MTLLibrary? in
+                let dispatchData = DispatchData(bytes: bytes)
+                return try? device.makeLibrary(data: dispatchData as __DispatchData)
+            }) else { return }
+            
+            self.renderPipelineAccessLock.acquireWriteAccess()
+            defer { self.renderPipelineAccessLock.releaseWriteAccess() }
+            self.computePipelineAccessLock.acquireWriteAccess()
+            defer { self.computePipelineAccessLock.releaseWriteAccess() }
+            
+            self.library = library
+            
+            self.functionCache.removeAll(keepingCapacity: true)
+            self.computeStates.removeAll(keepingCapacity: true)
+            self.renderStates.removeAll(keepingCapacity: true)
+            self.visibleFunctionTables.removeAll(keepingCapacity: true)
+            
+            self.loadedLibraryModificationDate = currentModificationDate
+        }
+    }
+    
+    func function(for functionDescriptor: FunctionDescriptor) -> MTLFunction? {
+        self.functionCacheAccessLock.acquireReadAccess()
+        if let function = self.functionCache[functionDescriptor] {
+            self.functionCacheAccessLock.releaseReadAccess()
+            return function
+        }
+        
+        do {
+            let function = try self.library.makeFunction(name: functionDescriptor.name, constantValues: functionDescriptor.constants.map { MTLFunctionConstantValues($0) } ?? MTLFunctionConstantValues())
+                       
+            self.functionCacheAccessLock.transformReadToWriteAccess()
+            self.functionCache[functionDescriptor] = function
+            self.functionCacheAccessLock.releaseWriteAccess()
+            return function
+        } catch {
+            self.functionCacheAccessLock.releaseReadAccess()
+            print("MetalRenderGraph: Error creating function named \(functionDescriptor.name)\(functionDescriptor.constants.map { " with constants \($0)" } ?? ""): \(error)")
+            return nil
+        }
+    }
+    
+    public subscript(descriptor: RenderPipelineDescriptor, renderTarget renderTarget: RenderTargetDescriptor) -> MTLRenderPipelineState? {
+        let metalDescriptor = MetalRenderPipelineDescriptor(descriptor, renderTargetDescriptor: renderTarget)
+        
+        let lookupKey = RenderPipelineFunctionNames(vertexFunction: descriptor.vertexFunction.name, fragmentFunction: descriptor.fragmentFunction.name)
+        
+        if let possibleMatches = self.renderStates[lookupKey] {
+            for (testDescriptor, state, _) in possibleMatches {
+                if testDescriptor == metalDescriptor {
+                    return state
+                }
+            }
+        }
+        
+        guard let mtlDescriptor = MTLRenderPipelineDescriptor(metalDescriptor, stateCaches: self) else {
+            return nil
+        }
+        
+        var reflection : MTLRenderPipelineReflection? = nil
+        do {
+            let state = try self.device.makeRenderPipelineState(descriptor: mtlDescriptor, options: [.argumentInfo, .bufferTypeInfo], reflection: &reflection)
+            
+            // TODO: can we retrieve the thread execution width for render pipelines?
+            let pipelineReflection = MetalPipelineReflection(threadExecutionWidth: 4, vertexFunction: mtlDescriptor.vertexFunction!, fragmentFunction: mtlDescriptor.fragmentFunction, renderReflection: reflection!)
+            
+            self.renderStates[lookupKey, default: []].append((metalDescriptor, state, pipelineReflection))
+            
+            return state
+        } catch {
+            print("MetalRenderGraph: Error creating render pipeline state for descriptor \(descriptor): \(error)")
+            return nil
+        }
+    }
+    
+    public func reflection(descriptor pipelineDescriptor: RenderPipelineDescriptor, renderTarget: RenderTargetDescriptor) -> MetalPipelineReflection? {
+        
+        let lookupKey = RenderPipelineFunctionNames(vertexFunction: pipelineDescriptor.vertexFunction.name, fragmentFunction: pipelineDescriptor.fragmentFunction.name)
+        
+        self.renderPipelineAccessLock.acquireReadAccess()
+        if let possibleMatches = self.renderStates[lookupKey] {
+            for (testDescriptor, _, reflection) in possibleMatches {
+                if testDescriptor.descriptor == pipelineDescriptor {
+                    self.renderPipelineAccessLock.releaseReadAccess()
+                    return reflection
+                }
+            }
+        }
+        
+        self.renderPipelineAccessLock.transformReadToWriteAccess()
+        
+        guard self[pipelineDescriptor, renderTarget: renderTarget] != nil else {
+            self.renderPipelineAccessLock.releaseWriteAccess()
+            return nil
+        }
+        
+        self.renderPipelineAccessLock.releaseWriteAccess()
+        return self.reflection(descriptor: pipelineDescriptor, renderTarget: renderTarget)
+    }
+    
+    public subscript(descriptor: ComputePipelineDescriptor, threadgroupSizeIsMultipleOfThreadExecutionWidth: Bool) -> MTLComputePipelineState? {
+        // Figure out whether the thread group size is always a multiple of the thread execution width and set the optimisation hint appropriately.
+        
+        if let possibleMatches = self.computeStates[descriptor.function.name] {
+            for (testDescriptor, testThreadgroupMultiple, state, _) in possibleMatches {
+                if testThreadgroupMultiple == threadgroupSizeIsMultipleOfThreadExecutionWidth && testDescriptor == descriptor {
+                    return state
+                }
+            }
+        }
+        
+        guard let function = self.function(for: descriptor.function) else {
+            return nil
+        }
+        
+        let mtlDescriptor = MTLComputePipelineDescriptor()
+        mtlDescriptor.computeFunction = function
+        mtlDescriptor.threadGroupSizeIsMultipleOfThreadExecutionWidth = threadgroupSizeIsMultipleOfThreadExecutionWidth
+        
+        if !descriptor.linkedFunctions.isEmpty, #available(iOS 14.0, macOS 11.0, *) {
+            let linkedFunctions = MTLLinkedFunctions()
+            linkedFunctions.functions = descriptor.linkedFunctions.compactMap { // We print an error in function(for:)
+                self.function(for: $0)
+            }
+            mtlDescriptor.linkedFunctions = linkedFunctions
+        }
+        
+        var reflection : MTLComputePipelineReflection? = nil
+        do {
+            let state = try self.device.makeComputePipelineState(descriptor: mtlDescriptor, options: [.argumentInfo, .bufferTypeInfo], reflection: &reflection)
+            
+            let pipelineReflection = MetalPipelineReflection(threadExecutionWidth: state.threadExecutionWidth, function: mtlDescriptor.computeFunction!, computeReflection: reflection!)
+            
+            self.computeStates[descriptor.function.name, default: []].append((descriptor, threadgroupSizeIsMultipleOfThreadExecutionWidth, state, pipelineReflection))
+            
+            return state
+        } catch {
+            print("MetalRenderGraph: Error creating compute pipeline state for descriptor \(descriptor): \(error)")
+            return nil
+        }
+    }
+    
+    public func reflection(for pipelineDescriptor: ComputePipelineDescriptor) -> (MetalPipelineReflection, Int)? {
+        self.computePipelineAccessLock.acquireReadAccess()
+        if let possibleMatches = self.computeStates[pipelineDescriptor.function.name] {
+            for (testDescriptor, _, state, reflection) in possibleMatches {
+                if testDescriptor == pipelineDescriptor {
+                    self.computePipelineAccessLock.releaseReadAccess()
+                    return (reflection, state.threadExecutionWidth)
+                }
+            }
+        }
+        
+        self.computePipelineAccessLock.transformReadToWriteAccess()
+        guard self[pipelineDescriptor, false] != nil else {
+            self.computePipelineAccessLock.releaseWriteAccess()
+            return nil
+        }
+        self.computePipelineAccessLock.releaseWriteAccess()
+        return self.reflection(for: pipelineDescriptor)
+    }
+
+    public func renderPipelineReflection(descriptor pipelineDescriptor: RenderPipelineDescriptor, renderTarget: RenderTargetDescriptor) -> MetalPipelineReflection? {
+        return self.reflection(descriptor: pipelineDescriptor, renderTarget: renderTarget)
+    }
+    
+    public func computePipelineReflection(descriptor: ComputePipelineDescriptor) -> MetalPipelineReflection? {
+        return self.reflection(for: descriptor)?.0
+    }
+    
+    public subscript(descriptor: DepthStencilDescriptor) -> MTLDepthStencilState {
+        if let (_, state) = self.depthStates.first(where: { $0.0 == descriptor }) {
+            return state
+        }
+        
+        let mtlDescriptor = MTLDepthStencilDescriptor(descriptor)
+        let state = self.device.makeDepthStencilState(descriptor: mtlDescriptor)!
+        self.depthStates.append((descriptor, state))
+        
+        return state
+    }
+    
+    @available(macOS 11.0, iOS 14.0, *)
+    public subscript(visibleFunctionTableFor functionTableDescriptor: [FunctionDescriptor?], computePipelineState computePipelineState: MTLComputePipelineState) -> MTLVisibleFunctionTable {
+        if let table = self.visibleFunctionTables[ObjectIdentifier(computePipelineState)]?.first(where: { $0.0 == functionTableDescriptor })?.1 {
+            return (table as! MTLVisibleFunctionTable)
+        }
+        
+        let mtlDescriptor = MTLVisibleFunctionTableDescriptor()
+        mtlDescriptor.functionCount = functionTableDescriptor.drop(while: { $0 == nil }).count
+        
+        let functionTable = computePipelineState.makeVisibleFunctionTable(descriptor: mtlDescriptor)!
+        for i in 0..<mtlDescriptor.functionCount {
+            guard let function = functionTableDescriptor[i], let mtlFunction = self.function(for: function) else { continue }
+            functionTable.setFunction(computePipelineState.functionHandle(function: mtlFunction), index: i)
+        }
+        
+        self.visibleFunctionTables[ObjectIdentifier(computePipelineState), default: []].append((functionTableDescriptor, functionTable))
+        return functionTable
+    }
+}
+
+#endif // canImport(Metal)