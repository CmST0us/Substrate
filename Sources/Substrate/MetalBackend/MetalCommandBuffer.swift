//
//  MetalCommandBuffer.swift
//  Substrate
//
//  Created by Thomas Roughton on 21/06/20.
//

#if canImport(Metal)
import Metal
import MetalKit
import SubstrateUtilities

final class MetalCommandBuffer: BackendCommandBuffer {
    typealias Backend = MetalBackend
    
    let backend: MetalBackend
    let commandBuffer: MTLCommandBuffer
    let commandInfo: FrameCommandInfo<MetalRenderTargetDescriptor>
    let resourceMap: FrameResourceMap<MetalBackend>
    let compactedResourceCommands: [CompactedResourceCommand<MetalCompactedResourceCommandType>]
    
    var drawablesToPresentOnScheduled = [CAMetalDrawable]()
    
    init(backend: MetalBackend,
         queue: MTLCommandQueue,
         commandInfo: FrameCommandInfo<MetalRenderTargetDescriptor>,
         resourceMap: FrameResourceMap<MetalBackend>,
         compactedResourceCommands: [CompactedResourceCommand<MetalCompactedResourceCommandType>]) {
        self.backend = backend
    
        if backend.enableValidation, #available(OSX 10.16, iOS 14.0, *) {
            let commandBufferDescriptor = MTLCommandBufferDescriptor()
            commandBufferDescriptor.errorOptions = .encoderExecutionStatus
            if MTLResourceOptions.substrateTrackedHazards == .hazardTrackingModeUntracked {
                commandBufferDescriptor.retainedReferences = false
            }
            self.commandBuffer = queue.makeCommandBuffer(descriptor: commandBufferDescriptor)!
        } else {
            if MTLResourceOptions.substrateTrackedHazards == .hazardTrackingModeUntracked {
                self.commandBuffer = queue.makeCommandBufferWithUnretainedReferences()!
            } else {
                self.commandBuffer = queue.makeCommandBuffer()!
            }
        }
        
        self.commandInfo = commandInfo
        self.resourceMap = resourceMap
        self.compactedResourceCommands = compactedResourceCommands
    }
    
    var gpuStartTime: Double {
        if #available(OSX 10.15, *) {
            return self.commandBuffer.gpuStartTime
        } else {
            return 0.0
        }
    }
    
    var gpuEndTime: Double {
        if #available(OSX 10.15, *) {
            return self.commandBuffer.gpuEndTime
        } else {
            return 0.0
        }
    }
    
    func encodeCommands(encoderIndex: Int) async {
        let encoderInfo = self.commandInfo.commandEncoders[encoderIndex]
        
        switch encoderInfo.type {
        case .draw:
            let renderTargetDescriptor = self.commandInfo.commandEncoderRenderTargets[encoderIndex]!
            let mtlDescriptor : MTLRenderPassDescriptor
            do {
                mtlDescriptor = try await MTLRenderPassDescriptor(renderTargetDescriptor, resourceMap: self.resourceMap)
            } catch {
                print("Error creating pass descriptor: \(error)")
                return
            }
            
            let renderEncoder : FGMTLRenderCommandEncoder = /* MetalEncoderManager.useParallelEncoding ? FGMTLParallelRenderCommandEncoder(encoder: commandBuffer.makeParallelRenderCommandEncoder(descriptor: mtlDescriptor)!, renderPassDescriptor: mtlDescriptor) : */ FGMTLThreadRenderCommandEncoder(encoder: commandBuffer.makeRenderCommandEncoder(descriptor: mtlDescriptor)!, renderPassDescriptor: mtlDescriptor, isAppleSiliconGPU: backend.isAppleSiliconGPU)
            
        #if !SUBSTRATE_DISABLE_AUTOMATIC_LABELS
            renderEncoder.encoder.label = encoderInfo.name
        #endif
            
            for passRecord in self.commandInfo.passes[encoderInfo.passRange] {
                await renderEncoder.executePass(passRecord, resourceCommands: self.compactedResourceCommands, renderTarget: renderTargetDescriptor.descriptor, passRenderTarget: (passRecord.pass as! ProxyDrawRenderPass).renderTargetDescriptor, resourceMap: self.resourceMap, stateCaches: backend.stateCaches)
            }
            renderEncoder.endEncoding()
            
        case .compute:
<<<<<<< HEAD
            let mtlComputeEncoder = commandBuffer.makeComputeCommandEncoder(dispatchType: MTLResourceOptions.substrateTrackedHazards == .hazardTrackingModeUntracked ? .concurrent : .serial)!
=======
            let dispatchType: MTLDispatchType = MTLResourceOptions.substrateTrackedHazards != .hazardTrackingModeUntracked ? .serial : .concurrent
            let mtlComputeEncoder = commandBuffer.makeComputeCommandEncoder(dispatchType: dispatchType
            )!
>>>>>>> 18439a6a
            let computeEncoder = FGMTLComputeCommandEncoder(encoder: mtlComputeEncoder, isAppleSiliconGPU: backend.isAppleSiliconGPU)
            
        #if !SUBSTRATE_DISABLE_AUTOMATIC_LABELS
            computeEncoder.encoder.label = encoderInfo.name
        #endif
            
            for passRecord in self.commandInfo.passes[encoderInfo.passRange] {
                await computeEncoder.executePass(passRecord, resourceCommands: self.compactedResourceCommands, resourceMap: self.resourceMap, stateCaches: backend.stateCaches)
            }
            computeEncoder.endEncoding()
            
        case .blit:
            let blitEncoder = FGMTLBlitCommandEncoder(encoder: commandBuffer.makeBlitCommandEncoder()!, isAppleSiliconGPU: backend.isAppleSiliconGPU)
            
        #if !SUBSTRATE_DISABLE_AUTOMATIC_LABELS
            blitEncoder.encoder.label = encoderInfo.name
        #endif
            
            for passRecord in self.commandInfo.passes[encoderInfo.passRange] {
                await blitEncoder.executePass(passRecord, resourceCommands: self.compactedResourceCommands, resourceMap: self.resourceMap, stateCaches: backend.stateCaches)
            }
            blitEncoder.endEncoding()
            
        case .external:
            let commandEncoder = FGMTLExternalCommandEncoder(commandBuffer: self.commandBuffer)
            
            for passRecord in self.commandInfo.passes[encoderInfo.passRange] {
                await commandEncoder.executePass(passRecord, resourceCommands: self.compactedResourceCommands, resourceMap: self.resourceMap, stateCaches: backend.stateCaches)
            }
            
        case .accelerationStructure:
            if #available(macOS 11.0, iOS 14.0, *) {
                let accelerationStructureEncoder = FGMTLAccelerationStructureCommandEncoder(encoder: commandBuffer.makeAccelerationStructureCommandEncoder()!, isAppleSiliconGPU: backend.isAppleSiliconGPU)
                accelerationStructureEncoder.encoder.label = encoderInfo.name
                
                for passRecord in self.commandInfo.passes[encoderInfo.passRange] {
                    await accelerationStructureEncoder.executePass(passRecord, resourceCommands: self.compactedResourceCommands, resourceMap: self.resourceMap, stateCaches: backend.stateCaches)
                }
                accelerationStructureEncoder.endEncoding()
            } else {
                preconditionFailure()
            }
        case .cpu:
            break
        }
    }
    
    func waitForEvent(_ event: MTLEvent, value: UInt64) {
        self.commandBuffer.encodeWaitForEvent(event, value: value)
    }
    
    func signalEvent(_ event: MTLEvent, value: UInt64) {
        self.commandBuffer.encodeSignalEvent(event, value: value)
    }
    
    func presentSwapchains(resourceRegistry: MetalTransientResourceRegistry) {
        // Only contains drawables applicable to the render passes in the command buffer...
        for drawable in resourceRegistry.frameDrawables {
            if drawable.layer.presentsWithTransaction {
                self.drawablesToPresentOnScheduled.append(drawable)
                continue
            }
            
            self.commandBuffer.present(drawable)
        }
        // because we reset the list after each command buffer submission.
        resourceRegistry.clearDrawables()
    }
    
    func presentDrawables(_ drawablesToPresent: [MTLDrawable]) {
        for drawable in drawablesToPresent {
            drawable.present()
        }
    }
    
    func commit(onCompletion: @escaping (MetalCommandBuffer) -> Void) {
        self.commandBuffer.addCompletedHandler { _ in
            onCompletion(self)
        }
        
        self.commandBuffer.commit()
        
        let drawablesToPresent = self.drawablesToPresentOnScheduled
        self.drawablesToPresentOnScheduled = []
        if !drawablesToPresent.isEmpty {
            self.commandBuffer.addScheduledHandler { _ in
                self.presentDrawables(drawablesToPresent)
            }
        }
    }
    
    var error: Error? {
        return self.commandBuffer.error
    }
}

#endif<|MERGE_RESOLUTION|>--- conflicted
+++ resolved
@@ -90,13 +90,9 @@
             renderEncoder.endEncoding()
             
         case .compute:
-<<<<<<< HEAD
-            let mtlComputeEncoder = commandBuffer.makeComputeCommandEncoder(dispatchType: MTLResourceOptions.substrateTrackedHazards == .hazardTrackingModeUntracked ? .concurrent : .serial)!
-=======
             let dispatchType: MTLDispatchType = MTLResourceOptions.substrateTrackedHazards != .hazardTrackingModeUntracked ? .serial : .concurrent
             let mtlComputeEncoder = commandBuffer.makeComputeCommandEncoder(dispatchType: dispatchType
             )!
->>>>>>> 18439a6a
             let computeEncoder = FGMTLComputeCommandEncoder(encoder: mtlComputeEncoder, isAppleSiliconGPU: backend.isAppleSiliconGPU)
             
         #if !SUBSTRATE_DISABLE_AUTOMATIC_LABELS
